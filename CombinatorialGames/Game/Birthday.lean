/-
Copyright (c) 2022 Violeta Hernández Palacios. All rights reserved.
Released under Apache 2.0 license as described in the file LICENSE.
Authors: Violeta Hernández Palacios
-/
import CombinatorialGames.Game.Ordinal
import CombinatorialGames.Game.Special
import Mathlib.Algebra.Order.Group.OrderIso
import Mathlib.Data.Fintype.Order

/-!
# Birthdays of games

There are two related but distinct notions of a birthday within combinatorial game theory. One is
the birthday of an `IGame`, which represents the "step" at which it is constructed. We define it
recursively as the least ordinal larger than the birthdays of its left and right options. On the
other hand, the birthday of a `Game` is the smallest birthday among all `IGame`s that quotient to
it.

The birthday of an `IGame` can be understood as representing the depth of its game tree. Meanwhile,
the birthday of a `Game` more closely matches Conway's original description. The lemma
`Game.birthday_eq_iGameBirthday` links both definitions together.
-/

universe u

open NatOrdinal Order Set

/-! ### Stuff for Mathlib -/

theorem IncompRel.ne {α : Type*} {r : α → α → Prop} [IsRefl α r] {a b : α}
    (h : IncompRel r a b) : a ≠ b := by
  rintro rfl
  exact h.1 <| refl_of r a

theorem ciSup_eq_bot {α : Type*} {ι : Sort*} [ConditionallyCompleteLinearOrderBot α] {f : ι → α}
    (hf : BddAbove (range f)) : ⨆ i, f i = ⊥ ↔ ∀ i, f i = ⊥ := by
  simpa using ciSup_le_iff' hf (a := ⊥)

@[simp]
theorem Set.empty_ne_singleton {α : Type*} (a : α) : ∅ ≠ ({a} : Set α) :=
  (Set.singleton_ne_empty a).symm

theorem NatOrdinal.lt_omega0 {o : NatOrdinal} : o < of Ordinal.omega0 ↔ ∃ n : ℕ, o = n :=
  Ordinal.lt_omega0

theorem NatOrdinal.nat_lt_omega0 (n : ℕ) : n < of Ordinal.omega0 :=
  Ordinal.nat_lt_omega0 n

/-! ### `IGame` birthday -/

namespace IGame

-- TODO: upstream
attribute [simp] Order.lt_add_one_iff
attribute [-simp] Ordinal.add_one_eq_succ

/-- The birthday of an `IGame` is inductively defined as the least strict upper bound of the
birthdays of its options. It may be thought as the "step" in which a certain game is constructed. -/
noncomputable def birthday (x : IGame.{u}) : NatOrdinal.{u} :=
  ⨆ y : {y // IsOption y x}, succ (birthday y)
termination_by x
decreasing_by igame_wf

theorem lt_birthday_iff' {x : IGame} {o : NatOrdinal} : o < x.birthday ↔
    ∃ y, IsOption y x ∧ o ≤ y.birthday := by
  rw [birthday, NatOrdinal.lt_iSup_iff]
  simp

theorem birthday_le_iff' {x : IGame} {o : NatOrdinal} : x.birthday ≤ o ↔
    ∀ y, IsOption y x → y.birthday < o := by
  simpa using lt_birthday_iff'.not

theorem lt_birthday_iff {x : IGame} {o : NatOrdinal} : o < x.birthday ↔
    (∃ y ∈ xᴸ, o ≤ y.birthday) ∨ (∃ y ∈ xᴿ, o ≤ y.birthday) := by
  simp [lt_birthday_iff', isOption_iff_mem_union, or_and_right, exists_or]

theorem birthday_le_iff {x : IGame} {o : NatOrdinal} : x.birthday ≤ o ↔
    (∀ y ∈ xᴸ, y.birthday < o) ∧ (∀ y ∈ xᴿ, y.birthday < o) := by
  simpa using lt_birthday_iff.not

theorem birthday_eq_max (x : IGame) : birthday x =
    max (⨆ y : xᴸ, succ y.1.birthday) (⨆ y : xᴿ, succ y.1.birthday) := by
  apply eq_of_forall_lt_iff
  simp [lt_birthday_iff, NatOrdinal.lt_iSup_iff]

<<<<<<< HEAD
@[aesop apply unsafe 50%]
theorem birthday_lt_of_mem_moves {p : Player} {x y : IGame} (hy : y ∈ moves p x) :
    y.birthday < x.birthday :=
  lt_birthday_iff'.2 ⟨_, .of_mem_moves hy, le_rfl⟩
=======
@[aesop apply unsafe]
theorem birthday_lt_of_mem_moves {p : Player} {x y : IGame} (hy : y ∈ x.moves p) :
    y.birthday < x.birthday :=
  lt_birthday_iff'.2 ⟨y, .of_mem_moves hy, le_rfl⟩
>>>>>>> 494e8475

theorem birthday_lt_of_isOption {x y : IGame} (hy : IsOption y x) : y.birthday < x.birthday :=
  lt_birthday_iff'.2 ⟨y, hy, le_rfl⟩

theorem birthday_lt_of_subposition {x y : IGame} (hy : Subposition y x) :
    y.birthday < x.birthday := by
  cases hy with
  | single h => exact birthday_lt_of_isOption h
  | tail IH h => exact (birthday_lt_of_subposition IH).trans (birthday_lt_of_isOption h)
termination_by x
decreasing_by igame_wf

theorem birthday_ofSets (s t : Set IGame.{u}) [Small.{u} s] [Small.{u} t] :
    birthday !{s | t} = max (sSup (succ ∘ birthday '' s)) (sSup (succ ∘ birthday '' t)) := by
  rw [birthday_eq_max, moves_left_ofSets, moves_right_ofSets]
  simp [iSup, image_eq_range]

theorem birthday_ofSets_const (s : Set IGame.{u}) [Small.{u} s] :
    birthday !{fun _ ↦ s} = sSup (succ ∘ birthday '' s) := by
  rw [ofSets_eq_ofSets_cases, birthday_ofSets, max_self]

@[simp]
theorem birthday_eq_zero {x : IGame} : birthday x = 0 ↔ x = 0 := by
  rw [birthday, iSup_eq_zero_iff, IGame.ext_iff]
  simp [isOption_iff_mem_union, forall_and, eq_empty_iff_forall_notMem]

@[simp] theorem birthday_zero : birthday 0 = 0 := by simp
@[simp] theorem birthday_one : birthday 1 = 1 := by rw [one_def, birthday_ofSets]; simp
@[simp] theorem birthday_star : birthday ⋆ = 1 := by rw [star, birthday_ofSets_const]; simp

@[simp]
theorem birthday_half : birthday ½ = 2 := by
  rw [half, birthday_ofSets]
  simpa using one_add_one_eq_two

@[simp]
theorem birthday_up : birthday ↑ = 2 := by
  rw [up, birthday_ofSets]
  simpa using one_add_one_eq_two

@[simp]
theorem birthday_down : birthday ↓ = 2 := by
  rw [down, birthday_ofSets]
  simpa using one_add_one_eq_two

@[simp]
theorem birthday_neg (x : IGame) : (-x).birthday = x.birthday := by
  refine eq_of_forall_lt_iff fun y ↦ ?_
  rw [lt_birthday_iff, lt_birthday_iff, exists_moves_neg, exists_moves_neg, or_comm]
  congr! 3
  all_goals
    dsimp; rw [and_congr_right]
    intro h
    rw [birthday_neg]
termination_by x
decreasing_by igame_wf

@[simp]
theorem birthday_toIGame (o : NatOrdinal) : o.toIGame.birthday = o := by
  rw [toIGame_def, birthday_ofSets, image_empty, csSup_empty, max_bot_right, image_image]
  conv_rhs => rw [← iSup_succ o, iSup]
  simp_rw [Function.comp_apply, ← image_eq_range]
  congr!
  rw [birthday_toIGame]
termination_by o

theorem le_toIGame_birthday (x : IGame) : x ≤ x.birthday.toIGame := by
  rw [le_iff_forall_lf]
  refine ⟨fun y hy ↦ ((le_toIGame_birthday y).trans_lt ?_).not_ge, ?_⟩
  · simpa using birthday_lt_of_mem_moves hy
  · simp
termination_by x
decreasing_by igame_wf

theorem neg_toIGame_birthday_le (x : IGame) : -x.birthday.toIGame ≤ x := by
  simpa [IGame.neg_le] using le_toIGame_birthday (-x)

@[simp]
theorem birthday_add (x y : IGame) : (x + y).birthday = x.birthday + y.birthday := by
  refine eq_of_forall_lt_iff fun o ↦ ?_
  simp_rw [lt_add_iff, lt_birthday_iff, exists_moves_add, or_and_right, exists_or, or_or_or_comm]
  congr! 2
  all_goals
    constructor
    · rintro ⟨z, hz, hz'⟩
      refine ⟨_, ⟨z, hz, le_rfl⟩, ?_⟩
      rwa [← birthday_add]
    · rintro ⟨a, ⟨⟨z, hz, hz'⟩, ha⟩⟩
      use z, hz
      rw [birthday_add]
      apply ha.trans
      first | exact add_le_add_left hz' _ | exact add_le_add_right hz' _
termination_by (x, y)
decreasing_by igame_wf

@[simp]
theorem birthday_sub (x y : IGame) : (x - y).birthday = x.birthday + y.birthday := by
  simp [sub_eq_add_neg]

@[simp, norm_cast]
theorem birthday_natCast : ∀ n : ℕ, birthday n = n
  | 0 => birthday_zero
  | n + 1 => by simp_rw [Nat.cast_add_one, birthday_add, birthday_natCast, birthday_one]

@[simp]
theorem birthday_ofNat (n : ℕ) [n.AtLeastTwo] : birthday ofNat(n) = n :=
  birthday_natCast n

@[simp]
theorem birthday_tiny (x : IGame) : (⧾x).birthday = x.birthday + 2 := by
  simp [tiny, Order.succ_eq_add_one, birthday_ofSets, ← one_add_one_eq_two, ← add_assoc]

@[simp]
theorem birthday_miny (x : IGame) : (⧿x).birthday = x.birthday + 2 := by
  rw [← neg_tiny, birthday_neg, birthday_tiny]

/-- Games with a bounded birthday form a small set. -/
instance small_setOf_birthday_lt (o : NatOrdinal.{u}) : Small.{u} {x | birthday x < o} := by
  induction o using SuccOrder.prelimitRecOn with
  | succ o _ ih =>
    apply small_subset
      (s := range fun s : Set {x | birthday x < o} × Set {x | birthday x < o} ↦
        (!{s.1 | ↑s.2} : IGame))
    refine fun x hx ↦ ⟨((↑) ⁻¹' xᴸ, (↑) ⁻¹' xᴿ), ?_⟩
    simp_rw [lt_succ_iff, birthday_le_iff] at hx
    ext p; cases p <;> simp_all
  | isSuccPrelimit o ho ih =>
    convert @small_biUnion _ _ (Iio o) _ (fun i _ => {x : IGame.{u} | x.birthday < i}) ih
    ext x
    simpa using ho.lt_iff_exists_lt

/-- Games with a bounded birthday form a small set. -/
instance small_setOf_birthday_le (o : NatOrdinal.{u}) : Small.{u} {x | birthday x ≤ o} := by
  convert small_setOf_birthday_lt (succ o) using 1
  simp

/-- A variant of `small_setOf_birthday_le` in simp-normal form -/
instance small_subtype_birthday_le (o : NatOrdinal.{u}) : Small.{u} {x // birthday x ≤ o} :=
  small_setOf_birthday_le o

/-- A variant of `small_setOf_birthday_lt` in simp-normal form -/
instance small_subtype_birthday_lt (o : NatOrdinal.{u}) : Small.{u} {x // birthday x < o} :=
  small_setOf_birthday_lt o

/-! #### Short games -/

/-- The finset of all games with birthday ≤ n. -/
noncomputable def birthdayFinset : ℕ → Finset IGame.{u}
  | 0 => {0}
  | n + 1 => ((birthdayFinset n).powerset ×ˢ (birthdayFinset n).powerset).map
    ⟨fun a => !{a.1 | a.2}, fun a b hab => by aesop⟩

theorem mem_birthdayFinset_succ {x : IGame} {n : ℕ} : x ∈ birthdayFinset (n + 1) ↔
    ∃ l r, (l ⊆ birthdayFinset n ∧ r ⊆ birthdayFinset n) ∧ !{l | r} = x := by
  simp [birthdayFinset]

@[simp] theorem birthdayFinset_zero : birthdayFinset 0 = {0} := rfl

theorem birthdayFinset_one :
    birthdayFinset 1 = ⟨[0, 1, -1, ⋆], by aesop (add simp [IGame.ext_iff])⟩ := by
  ext
  rw [mem_birthdayFinset_succ]
  aesop (add simp [IGame.ext_iff])

@[simp]
theorem card_birthdayFinset (n : ℕ) :
    (birthdayFinset.{u} (n + 1)).card = 4 ^ (birthdayFinset.{u} n).card := by
  rw [birthdayFinset, Finset.card_map, Finset.card_product, Finset.card_powerset, ← mul_pow]
  rfl

theorem mem_birthdayFinset_of_isOption {x y : IGame} {n : ℕ} (hnx : x ∈ birthdayFinset (n + 1))
    (hy : IsOption y x) : y ∈ birthdayFinset n := by
  rw [mem_birthdayFinset_succ] at hnx
  aesop

@[simp]
theorem mem_birthdayFinset {x : IGame} {n : ℕ} : x ∈ birthdayFinset n ↔ x.birthday ≤ n := by
  induction n generalizing x with
  | zero => simp
  | succ n IH =>
    simp_rw [mem_birthdayFinset_succ, birthday_le_iff, Finset.subset_iff, Nat.cast_add_one,
      ← succ_eq_add_one, lt_succ_iff, IH]
    constructor
    · aesop
    · rintro ⟨hl, hr⟩
      have hxl : xᴸ ⊆ birthdayFinset n := by intro y; simp_all
      have hxr : xᴿ ⊆ birthdayFinset n := by intro y; simp_all
      classical
      have := Set.fintypeSubset _ hxl
      have := Set.fintypeSubset _ hxr
      use xᴸ.toFinset, xᴿ.toFinset
      aesop

theorem strictMono_birthdayFinset : StrictMono birthdayFinset := by
  refine strictMono_nat_of_lt_succ fun n ↦ ⟨fun y hy ↦ ?_, fun h ↦ ?_⟩
  · rw [mem_birthdayFinset] at *
    apply hy.trans
    simp
  · have := Finset.card_le_card h
    rw [card_birthdayFinset] at this
    exact (Nat.lt_pow_self (Nat.one_lt_succ_succ 2)).not_ge this

theorem short_iff_birthday_finite {x : IGame} :
    x.Short ↔ x.birthday < of Ordinal.omega0 := by
  refine ⟨fun h ↦ ?_, ?_⟩
  · have (y : {y // IsOption y x}) : ∃ n : ℕ, birthday y = n := by
      rw [← NatOrdinal.lt_omega0, ← short_iff_birthday_finite]
      exact h.isOption y.2
    choose f hf using this
    obtain ⟨n, hn⟩ := (finite_range f).exists_le
    apply lt_of_le_of_lt _ (NatOrdinal.nat_lt_omega0 (n + 1))
    rw [birthday_le_iff', Nat.cast_add_one, ← succ_eq_add_one]
    aesop
  · rw [NatOrdinal.lt_omega0, short_iff_finite_setOf_subposition]
    intro ⟨n, hn⟩
    apply (birthdayFinset n).finite_toSet.subset fun y hy ↦ ?_
    simpa using (birthday_lt_of_subposition hy).le.trans_eq hn
termination_by x
decreasing_by igame_wf

theorem Short.birthday_lt_omega0 (x : IGame) [Short x] : birthday x < of Ordinal.omega0 :=
  short_iff_birthday_finite.1 ‹_›

end IGame

/-! ### `Game` birthday -/

namespace Game

/-- The birthday of a game is defined as the least birthday among all pre-games that define it. -/
noncomputable def birthday (x : Game.{u}) : NatOrdinal.{u} :=
  sInf (IGame.birthday '' (mk ⁻¹' {x}))

theorem birthday_eq_iGameBirthday (x : Game) :
    ∃ y : IGame, Game.mk y = x ∧ y.birthday = birthday x := by
  refine csInf_mem (image_nonempty.2 ?_)
  exact ⟨_, x.out_eq⟩

theorem birthday_mk_le (x : IGame) : birthday (mk x) ≤ x.birthday :=
  csInf_le' ⟨x, rfl, rfl⟩

@[simp]
theorem birthday_zero : birthday 0 = 0 := by
  simpa using birthday_mk_le 0

@[simp]
theorem birthday_eq_zero {x : Game} : birthday x = 0 ↔ x = 0 := by
  obtain ⟨_, _, _⟩ := birthday_eq_iGameBirthday x
  refine ⟨fun _ ↦ ?_, ?_⟩ <;> simp_all

private theorem birthday_neg_le (x : Game) : (-x).birthday ≤ x.birthday := by
  obtain ⟨y, hy, hy'⟩ := birthday_eq_iGameBirthday x
  rw [← hy', ← hy]
  apply (birthday_mk_le _).trans
  rw [IGame.birthday_neg]

@[simp]
theorem birthday_neg (x : Game) : (-x).birthday = x.birthday := by
  apply (birthday_neg_le x).antisymm
  simpa using birthday_neg_le (-x)

theorem le_toGame_birthday (x : Game) : x ≤ x.birthday.toGame := by
  obtain ⟨y, hy, hy'⟩ := birthday_eq_iGameBirthday x
  rw [← hy', ← hy]
  exact y.le_toIGame_birthday

theorem neg_toGame_birthday_le (x : Game) : -x.birthday.toGame ≤ x := by
  simpa [neg_le] using le_toGame_birthday (-x)

@[simp]
theorem birthday_toGame (o : NatOrdinal) : birthday o.toGame = o := by
  apply le_antisymm
  · simpa using birthday_mk_le o.toIGame
  · simpa using o.toGame.le_toGame_birthday

@[simp, norm_cast]
theorem birthday_natCast (n : ℕ) : birthday n = n := by
  simpa using birthday_toGame n

@[simp]
theorem birthday_ofNat (n : ℕ) [n.AtLeastTwo] : birthday ofNat(n) = n :=
  birthday_natCast n

@[simp]
theorem birthday_one : birthday 1 = 1 := by
  simpa using birthday_natCast 1

@[simp]
theorem birthday_star : birthday (Game.mk ⋆) = 1 := by
  apply le_antisymm
  · simpa using birthday_mk_le ⋆
  · rw [Ordinal.one_le_iff_ne_zero, birthday_eq_zero.ne]
    exact IncompRel.ne (r := (· ≤ ·)) (IGame.star_fuzzy_zero)

theorem birthday_ofSets_le {s t : Set Game.{u}} [Small.{u} s] [Small.{u} t] :
    birthday !{s | t} ≤ max (sSup (succ ∘ birthday '' s)) (sSup (succ ∘ birthday '' t)) := by
  choose f hf using birthday_eq_iGameBirthday
  trans !{f '' s | f '' t}.birthday
  · convert birthday_mk_le !{f '' s | f '' t} using 2
    simp_rw [mk_ofSets, image_image]
    aesop
  · simp_rw [IGame.birthday_ofSets, image_comp]
    congr! <;> aesop

theorem birthday_add_le (x y : Game) : (x + y).birthday ≤ x.birthday + y.birthday := by
  obtain ⟨a, ha, ha'⟩ := birthday_eq_iGameBirthday x
  obtain ⟨b, hb, hb'⟩ := birthday_eq_iGameBirthday y
  rw [← ha', ← hb', ← ha, ← hb, ← IGame.birthday_add]
  exact birthday_mk_le _

theorem birthday_sub_le (x y : Game) : (x - y).birthday ≤ x.birthday + y.birthday := by
  simpa using birthday_add_le x (-y)

/-- Games with a bounded birthday form a small set. -/
instance small_setOf_birthday_le (o : NatOrdinal.{u}) : Small.{u} {x | birthday x ≤ o} := by
  refine small_subset (s := mk '' {x | IGame.birthday x ≤ o}) fun x hx ↦ ?_
  obtain ⟨y, rfl, hy⟩ := birthday_eq_iGameBirthday x
  exact mem_image_of_mem mk (hy.trans_le hx)

/-- Games with a bounded birthday form a small set. -/
instance small_setOf_birthday_lt (o : NatOrdinal.{u}) : Small.{u} {x | birthday x < o} :=
  small_subset (s := {x | birthday x ≤ o}) <| setOf_subset_setOf.2 fun _ => le_of_lt

/-- A variant of `small_setOf_birthday_le` in simp-normal form -/
instance small_subtype_birthday_le (o : NatOrdinal.{u}) : Small.{u} {x // birthday x ≤ o} :=
  small_setOf_birthday_le o

/-- A variant of `small_setOf_birthday_lt` in simp-normal form -/
instance small_subtype_birthday_lt (o : NatOrdinal.{u}) : Small.{u} {x // birthday x < o} :=
  small_setOf_birthday_lt o

end Game<|MERGE_RESOLUTION|>--- conflicted
+++ resolved
@@ -84,17 +84,10 @@
   apply eq_of_forall_lt_iff
   simp [lt_birthday_iff, NatOrdinal.lt_iSup_iff]
 
-<<<<<<< HEAD
-@[aesop apply unsafe 50%]
-theorem birthday_lt_of_mem_moves {p : Player} {x y : IGame} (hy : y ∈ moves p x) :
-    y.birthday < x.birthday :=
-  lt_birthday_iff'.2 ⟨_, .of_mem_moves hy, le_rfl⟩
-=======
 @[aesop apply unsafe]
 theorem birthday_lt_of_mem_moves {p : Player} {x y : IGame} (hy : y ∈ x.moves p) :
     y.birthday < x.birthday :=
   lt_birthday_iff'.2 ⟨y, .of_mem_moves hy, le_rfl⟩
->>>>>>> 494e8475
 
 theorem birthday_lt_of_isOption {x y : IGame} (hy : IsOption y x) : y.birthday < x.birthday :=
   lt_birthday_iff'.2 ⟨y, hy, le_rfl⟩
