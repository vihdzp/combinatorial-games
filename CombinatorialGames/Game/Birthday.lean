/-
Copyright (c) 2022 Violeta Hernández Palacios. All rights reserved.
Released under Apache 2.0 license as described in the file LICENSE.
Authors: Violeta Hernández Palacios
-/
import CombinatorialGames.Game.Ordinal
import CombinatorialGames.Game.Special
import Mathlib.Algebra.Order.Group.OrderIso

/-!
# Birthdays of games

There are two related but distinct notions of a birthday within combinatorial game theory. One is
the birthday of an `IGame`, which represents the "step" at which it is constructed. We define it
recursively as the least ordinal larger than the birthdays of its left and right options. On the
other hand, the birthday of a `Game` is the smallest birthday among all `IGame`s that quotient to
it.

The birthday of an `IGame` can be understood as representing the depth of its game tree. Meanwhile,
the birthday of a `Game` more closely matches Conway's original description. The lemma
`Game.birthday_eq_iGameBirthday` links both definitions together.
-/

universe u

open NatOrdinal Order Set
open scoped NaturalOps IGame

/-! ### Stuff for Mathlib -/

theorem IncompRel.ne {α : Type*} {r : α → α → Prop} [IsRefl α r] {a b : α}
    (h : IncompRel r a b) : a ≠ b := by
  rintro rfl
  exact h.1 <| refl_of r a

theorem ciSup_eq_bot {α : Type*} {ι : Sort*} [ConditionallyCompleteLinearOrderBot α] {f : ι → α}
    (hf : BddAbove (range f)) : ⨆ i, f i = ⊥ ↔ ∀ i, f i = ⊥ := by
  simpa using ciSup_le_iff' hf (a := ⊥)

-- fix this! embarassing
@[simp]
theorem NatOrdinal.bot_eq_zero' : (⊥ : NatOrdinal) = 0 :=
  rfl

@[simp]
theorem NatOrdinal.succ_ne_zero (x : NatOrdinal) : succ x ≠ 0 :=
  Ordinal.succ_ne_zero x

@[simp]
protected theorem NatOrdinal.le_zero {x : NatOrdinal} : x ≤ 0 ↔ x = 0 :=
  Ordinal.le_zero

@[simp]
protected theorem NatOrdinal.succ_zero : succ (0 : NatOrdinal) = 1 :=
  Ordinal.succ_zero

@[simp]
protected theorem NatOrdinal.succ_one : succ (1 : NatOrdinal) = 2 := by
  rw [succ_eq_add_one, one_add_one_eq_two]

protected theorem NatOrdinal.lt_iSup_iff {ι : Type*} [Small.{u} ι] (f : ι → NatOrdinal.{u}) {x} :
    x < ⨆ i, f i ↔ ∃ i, x < f i :=
  Ordinal.lt_iSup_iff

protected theorem NatOrdinal.iSup_eq_zero_iff {ι : Type*} [Small.{u} ι] {f : ι → NatOrdinal.{u}} :
    ⨆ i, f i = 0 ↔ ∀ i, f i = 0 :=
  Ordinal.iSup_eq_zero_iff

/-! ### `IGame` birthday -/

namespace IGame

/-- The birthday of an `IGame` is inductively defined as the least strict upper bound of the
birthdays of its options. It may be thought as the "step" in which a certain game is constructed. -/
noncomputable def birthday (x : IGame.{u}) : NatOrdinal.{u} :=
  ⨆ y : {y // IsOption y x}, succ (birthday y)
termination_by x
decreasing_by igame_wf

theorem lt_birthday_iff' {x : IGame} {o : NatOrdinal} : o < x.birthday ↔
    ∃ y, IsOption y x ∧ o ≤ y.birthday := by
  rw [birthday, NatOrdinal.lt_iSup_iff]
  simp

theorem birthday_le_iff' {x : IGame} {o : NatOrdinal} : x.birthday ≤ o ↔
    ∀ y, IsOption y x → y.birthday < o := by
  simpa using lt_birthday_iff'.not

theorem lt_birthday_iff {x : IGame} {o : NatOrdinal} : o < x.birthday ↔
    (∃ y ∈ x.leftMoves, o ≤ y.birthday) ∨ (∃ y ∈ x.rightMoves, o ≤ y.birthday) := by
  simp [lt_birthday_iff', IsOption, or_and_right, exists_or]

theorem birthday_le_iff {x : IGame} {o : NatOrdinal} : x.birthday ≤ o ↔
    (∀ y ∈ x.leftMoves, y.birthday < o) ∧ (∀ y ∈ x.rightMoves, y.birthday < o) := by
  simpa using lt_birthday_iff.not

theorem birthday_eq_max (x : IGame) : birthday x =
    max (⨆ y : x.leftMoves, succ y.1.birthday) (⨆ y : x.rightMoves, succ y.1.birthday) := by
  apply eq_of_forall_lt_iff
  simp [lt_birthday_iff, NatOrdinal.lt_iSup_iff]

@[aesop apply unsafe 50%]
theorem birthday_lt_of_mem_leftMoves {x y : IGame} (hy : y ∈ x.leftMoves) :
    y.birthday < x.birthday :=
  lt_birthday_iff.2 (.inl ⟨y, hy, le_rfl⟩)

@[aesop apply unsafe 50%]
theorem birthday_lt_of_mem_rightMoves {x y : IGame} (hy : y ∈ x.rightMoves) :
    y.birthday < x.birthday :=
  lt_birthday_iff.2 (.inr ⟨y, hy, le_rfl⟩)

<<<<<<< HEAD
@[aesop apply unsafe 50%]
theorem birthday_lt_of_mem_option {x y : IGame} (hy : IsOption y x) :
    y.birthday < x.birthday := by
  cases hy with
  | inl h => exact birthday_lt_of_mem_leftMoves h
  | inr h => exact birthday_lt_of_mem_rightMoves h
=======
theorem birthday_lt_of_isOption {x y : IGame} (hy : IsOption y x) : y.birthday < x.birthday :=
  lt_birthday_iff'.2 ⟨y, hy, le_rfl⟩

theorem birthday_lt_of_subposition {x y : IGame} (hy : Subposition y x) :
    y.birthday < x.birthday := by
  cases hy with
  | single h => exact birthday_lt_of_isOption h
  | tail IH h => exact (birthday_lt_of_subposition IH).trans (birthday_lt_of_isOption h)
termination_by x
decreasing_by igame_wf
>>>>>>> d9f12ea9

theorem birthday_ofSets (s t : Set IGame.{u}) [Small.{u} s] [Small.{u} t] :
    birthday {s | t}ᴵ = max (sSup (succ ∘ birthday '' s)) (sSup (succ ∘ birthday '' t)) := by
  rw [birthday_eq_max, leftMoves_ofSets, rightMoves_ofSets]
  simp [iSup, image_eq_range]

@[simp]
theorem birthday_eq_zero {x : IGame} : birthday x = 0 ↔ x = 0 := by
  rw [birthday, NatOrdinal.iSup_eq_zero_iff, IGame.ext_iff]
  simp [IsOption, forall_and, eq_empty_iff_forall_not_mem]

@[simp] theorem birthday_zero : birthday 0 = 0 := by simp
@[simp] theorem birthday_one : birthday 1 = 1 := by rw [one_def, birthday_ofSets]; simp
@[simp] theorem birthday_star : birthday ⋆ = 1 := by rw [star, birthday_ofSets]; simp

@[simp]
theorem birthday_half : birthday ½ = 2 := by
  rw [half, birthday_ofSets]
  simp

@[simp]
theorem birthday_up : birthday ↑ = 2 := by
  rw [up, birthday_ofSets]
  simp

@[simp]
theorem birthday_down : birthday ↓ = 2 := by
  rw [down, birthday_ofSets]
  simp

@[simp]
theorem birthday_neg (x : IGame) : (-x).birthday = x.birthday := by
  refine eq_of_forall_lt_iff fun y ↦ ?_
  rw [lt_birthday_iff, lt_birthday_iff, exists_leftMoves_neg, exists_rightMoves_neg, or_comm]
  congr! 3
  all_goals
    rw [← and_congr_right]
    intro h
    rw [birthday_neg]
termination_by x
decreasing_by igame_wf

@[simp]
theorem birthday_toIGame (o : NatOrdinal) : o.toIGame.birthday = o := by
  rw [toIGame_def, birthday_ofSets, image_empty, csSup_empty, max_bot_right, image_image]
  conv_rhs => rw [← iSup_succ o, iSup]
  simp_rw [Function.comp_apply, ← image_eq_range]
  congr!
  rw [birthday_toIGame]
termination_by o

theorem le_toIGame_birthday (x : IGame) : x ≤ x.birthday.toIGame := by
  rw [le_iff_forall_lf]
  refine ⟨fun y hy ↦ ((le_toIGame_birthday y).trans_lt ?_).not_le, ?_⟩
  · simpa using birthday_lt_of_mem_leftMoves hy
  · simp
termination_by x
decreasing_by igame_wf

theorem neg_toIGame_birthday_le (x : IGame) : -x.birthday.toIGame ≤ x := by
  simpa [IGame.neg_le] using le_toIGame_birthday (-x)

@[simp]
theorem birthday_add (x y : IGame) : (x + y).birthday = x.birthday + y.birthday := by
  refine eq_of_forall_lt_iff fun o ↦ ?_
  simp_rw [lt_add_iff, lt_birthday_iff, exists_leftMoves_add, exists_rightMoves_add, or_and_right,
    exists_or, or_or_or_comm]
  congr! 2
  all_goals
    constructor
    · rintro ⟨z, hz, hz'⟩
      refine ⟨_, ⟨z, hz, le_rfl⟩, ?_⟩
      rwa [← birthday_add]
    · rintro ⟨a, ⟨⟨z, hz, hz'⟩, ha⟩⟩
      use z, hz
      rw [birthday_add]
      apply ha.trans
      first | exact add_le_add_left hz' _ | exact add_le_add_right hz' _
termination_by (x, y)
decreasing_by igame_wf

@[simp]
theorem birthday_sub (x y : IGame) : (x - y).birthday = x.birthday + y.birthday := by
  simp [sub_eq_add_neg]

@[simp, norm_cast]
theorem birthday_natCast : ∀ n : ℕ, birthday n = n
  | 0 => birthday_zero
  | n + 1 => by simp_rw [Nat.cast_add_one, birthday_add, birthday_natCast, birthday_one]

@[simp]
theorem birthday_ofNat (n : ℕ) [n.AtLeastTwo] : birthday ofNat(n) = n :=
  birthday_natCast n

@[simp]
theorem birthday_tiny (x : IGame) : (⧾x).birthday = x.birthday + 2 := by
  simp [tiny, Order.succ_eq_add_one, birthday_ofSets, ← one_add_one_eq_two, ← add_assoc]

@[simp]
theorem birthday_miny (x : IGame) : (⧿x).birthday = x.birthday + 2 := by
  rw [← neg_tiny, birthday_neg, birthday_tiny]

/-- Games with a bounded birthday form a small set. -/
instance small_setOf_birthday_le (o : NatOrdinal.{u}) : Small.{u} {x // birthday x ≤ o} := by
  have (y : Iio o) := have := y.2; small_setOf_birthday_le y.1
  have : Small.{u} {x // birthday x < o} := by
    convert @small_iUnion _ _ _ _ fun y : Iio o ↦ have := y.2; small_setOf_birthday_le y.1
    change _ ↔ _ ∈ ⋃ y : Iio o, {x : IGame | x.birthday ≤ y.1}
    simpa using ⟨fun hy ↦ ⟨_, hy, le_rfl⟩, fun ⟨a, ha, ha'⟩ ↦  ha'.trans_lt ha⟩
  let f (y : Set {x // birthday x < o} × Set {x // birthday x < o}) : {x // birthday x ≤ o} := by
    refine ⟨{Subtype.val '' y.1 | Subtype.val '' y.2}ᴵ, ?_⟩
    rw [birthday_ofSets, max_le_iff,
      csSup_le_iff' (Ordinal.bddAbove_of_small _), csSup_le_iff' (Ordinal.bddAbove_of_small _)]
    aesop
  have hl (x : {x // birthday x ≤ o}) (y : x.1.leftMoves) : birthday y.1 < o :=
    (birthday_lt_of_mem_leftMoves y.2).trans_le x.2
  have hr (x : {x // birthday x ≤ o}) (y : x.1.rightMoves) : birthday y.1 < o :=
    (birthday_lt_of_mem_rightMoves y.2).trans_le x.2
  refine small_of_surjective (f := f) fun x ↦
    ⟨⟨range fun y : x.1.leftMoves ↦ ⟨y, hl x y⟩, range fun y : x.1.rightMoves ↦ ⟨y, hr x y⟩⟩, ?_⟩
  aesop
termination_by o

/-- Games with a bounded birthday form a small set. -/
instance small_setOf_birthday_lt (o : NatOrdinal.{u}) : Small.{u} {x // birthday x < o} := by
  apply @small_subset _ _ _ _ (small_setOf_birthday_le o)
  exact fun x (hx : x.birthday < _) ↦ le_of_lt hx

/-- The finset of all games with birthday ≤ n. -/
noncomputable def birthdayFinset : ℕ → Finset IGame.{u}
  | 0 => {0}
  | n + 1 => ((birthdayFinset n).powerset ×ˢ (birthdayFinset n).powerset).map
    ⟨fun ⟨a, b⟩ => {a | b}ᴵ, fun a b hab => by aesop⟩

theorem birthdayFinset_mem_succ_iff {x : IGame} {n : ℕ} :
  x ∈ birthdayFinset (n + 1) ↔
    ∃ l r, (l ⊆ birthdayFinset n ∧ r ⊆ birthdayFinset n) ∧ {↑l | ↑r}ᴵ = x := by
  simp [birthdayFinset]

@[simp] theorem birthdayFinset_zero : birthdayFinset 0 = {0} := rfl

@[simp] theorem card_birthdayFinset_one : (birthdayFinset 1).card = 4 := by simp [birthdayFinset]

@[simp]
theorem card_birthdayFinset (n : ℕ) :
    (birthdayFinset.{u} (n + 1)).card = 4 ^ (birthdayFinset.{u} n).card := by
  rw [birthdayFinset, Finset.card_map, Finset.card_product, Finset.card_powerset, ← mul_pow]
  simp only [Nat.reduceMul]

theorem birthday_finset_option {x y : IGame} {n : ℕ} (hnx : x ∈ birthdayFinset (n + 1))
    (hy : IsOption y x) : y ∈ birthdayFinset n := by
  rw [birthdayFinset_mem_succ_iff] at hnx
  obtain ⟨xl, xr, ⟨⟨hxl, hxr⟩, rfl⟩⟩ := hnx
  cases hy with
  | inl hy =>
    rw [leftMoves_ofSets, Finset.mem_coe] at hy
    exact hxl hy
  | inr hy =>
    rw [rightMoves_ofSets, Finset.mem_coe] at hy
    exact hxr hy

theorem mem_birthdayFinset_of_birthday_le {x : IGame.{u}} {n : ℕ} (hxn : x.birthday ≤ n) :
    x ∈ birthdayFinset n := by
  unfold birthdayFinset
  split
  · rw [Finset.mem_singleton]
    rwa [Nat.cast_zero, NatOrdinal.le_zero, birthday_eq_zero] at hxn
  · rename_i k
    rw [Nat.succ_eq_add_one, Nat.cast_add, Nat.cast_one] at hxn
    simp_rw [Finset.mem_map, Finset.mem_product, Finset.mem_powerset, Function.Embedding.coeFn_mk,
      Prod.exists]
    have hx : ∀ y, IsOption y x → y ∈ birthdayFinset k := fun y hy => by
      have hxn := (birthday_lt_of_mem_option hy).trans_le hxn
      rw [← Nat.cast_add_one, ← OrderIso.lt_iff_lt NatOrdinal.toOrdinal,
        toOrdinal_cast_nat, Nat.cast_add_one, Ordinal.lt_add_iff Ordinal.one_ne_zero] at hxn
      obtain ⟨o, ⟨ho, hxn⟩⟩ := hxn
      rw [Ordinal.lt_one_iff_zero] at ho
      rw [← OrderIso.le_iff_le Ordinal.toNatOrdinal, toOrdinal_toNatOrdinal, ho,
        add_zero, Ordinal.toNatOrdinal_cast_nat] at hxn
      exact mem_birthdayFinset_of_birthday_le hxn
    have hxl : x.leftMoves ⊆ birthdayFinset k := (hx · <| IsOption.of_mem_leftMoves ·)
    have hxr : x.rightMoves ⊆ birthdayFinset k := (hx · <| IsOption.of_mem_rightMoves ·)
    classical
    have := Set.fintypeSubset _ hxl
    have := Set.fintypeSubset _ hxr
    use x.leftMoves.toFinset, x.rightMoves.toFinset
    simp_rw [toFinset_subset, coe_toFinset, ofSets_leftMoves_rightMoves, and_true]
    exact union_subset_iff.mp hx

theorem birthday_le_of_mem_birthdayFinset {x : IGame} {n : ℕ} (hxn : x ∈ birthdayFinset n) :
    x.birthday ≤ n := by
  unfold birthdayFinset at hxn
  split at hxn
  · rw [Finset.mem_singleton] at hxn
    simp_rw [hxn, birthday_zero, Nat.cast_zero, le_refl]
  · rename_i k
    simp_rw [Finset.mem_map, Finset.mem_product, Finset.mem_powerset,
      Function.Embedding.coeFn_mk, Prod.exists] at hxn
    obtain ⟨l, r, ⟨⟨hl, hr⟩, hlr⟩⟩ := hxn
    rw [birthday_eq_max, sup_le_iff]
    refine ⟨ciSup_le' fun ⟨y, hy⟩ => ?_, ciSup_le' fun ⟨y, hy⟩ => ?_⟩
    all_goals rw [Nat.cast_add_one, succ_le_iff]
    · have : y.birthday ≤ k := by
        rw [← hlr, leftMoves_ofSets, Finset.mem_coe] at hy
        exact birthday_le_of_mem_birthdayFinset <| hl hy
      exact lt_add_one_iff.mpr this
    · have : y.birthday ≤ k := by
        rw [← hlr, rightMoves_ofSets, Finset.mem_coe] at hy
        exact birthday_le_of_mem_birthdayFinset <| hr hy
      exact lt_add_one_iff.mpr this

@[simp] theorem mem_birthdayFinset {x : IGame} {n : ℕ} :
    x ∈ birthdayFinset n ↔ x.birthday ≤ n :=
  ⟨birthday_le_of_mem_birthdayFinset, mem_birthdayFinset_of_birthday_le⟩

theorem birthday_finset_strictMono : StrictMono birthdayFinset := by
  apply strictMono_nat_of_lt_succ
  intro n
  constructor
  · intro x hx
    apply mem_birthdayFinset_of_birthday_le
    rw [mem_birthdayFinset] at hx
    apply hx.trans
    rw [Nat.cast_le]
    exact Nat.le_add_right n 1
  · rw [Finset.not_subset]
    induction n with
    | zero =>
      refine ⟨1, by simp, by simp⟩
    | succ n hn =>
      obtain ⟨g, hg⟩ := hn
      use g + 1
      constructor <;> simp_all

theorem leftMoves_finite_birthday_nat {x : IGame} (hx : x.birthday < Ordinal.omega0)
    : x.leftMoves.Finite := by
  rw [Ordinal.lt_omega0] at hx
  obtain ⟨n, hn⟩ := hx
  apply_fun Ordinal.toNatOrdinal at hn
  rw [Ordinal.toNatOrdinal_cast_nat] at hn
  apply le_of_eq at hn
  cases n with
  | zero =>
    rw [Nat.cast_zero, NatOrdinal.le_zero, Ordinal.toNatOrdinal_eq_zero, birthday_eq_zero] at hn
    rw [hn, leftMoves_zero]
    exact finite_empty
  | succ n =>
    obtain ⟨l, _, ⟨hl, _, h⟩⟩ := birthdayFinset_mem_succ_iff.mp <| mem_birthdayFinset_of_birthday_le hn
    rw [leftMoves_ofSets]
    exact Finset.finite_toSet l

theorem rightMoves_finite_birthday_nat {x : IGame}
    (hx : x.birthday < Ordinal.omega0)
    : x.rightMoves.Finite := by
  rw [← birthday_neg] at hx
  rw [show x.rightMoves = -(-x).leftMoves by simp,
    ← Set.image_neg_eq_neg]
  exact Set.Finite.image (fun x => -x) (leftMoves_finite_birthday_nat hx)

theorem short_iff_birthday_finite (x : IGame) : x.Short ↔ x.birthday < Ordinal.omega0 := by
  rw [short_def]
  refine ⟨fun ⟨hfl, hfr, hl, hr⟩ => ?_, fun h => ?_⟩
  · rw [birthday_eq_max, sup_lt_iff]
    -- TODO: these declarations have to be definition-casted.
    -- is there a nicer way we can work around explicit finiteness here?
    have : Finite x.leftMoves := hfl
    have : Finite x.rightMoves := hfr
    constructor
    on_goal 1 =>
      by_cases h : IsEmpty x.leftMoves
      · rw [ciSup_of_empty, NatOrdinal.bot_eq_zero']
        exact Ordinal.nat_lt_omega0 0
    on_goal 2 =>
      by_cases h : IsEmpty x.rightMoves
      · rw [ciSup_of_empty, NatOrdinal.bot_eq_zero']
        exact Ordinal.nat_lt_omega0 0
    all_goals
      have := Set.Nonempty.ciSup_lt_iff (a := Ordinal.omega0) (f := fun y => succ (y.val).birthday)
        (nonempty_iff_univ_nonempty.mp (not_isEmpty_iff.mp h)) (Set.finite_univ)
      simp_rw [mem_univ, ciSup_unique, forall_const, Subtype.forall] at this
      rw [this]
      intro y hy
      rw [Ordinal.lt_omega0]
    · obtain ⟨n, hn⟩ := Ordinal.lt_omega0.mp <| (short_iff_birthday_finite y).mp (hl y hy)
      use succ n
      rw [hn, ← Ordinal.natCast_succ, Nat.succ_eq_succ]
    · obtain ⟨n, hn⟩ := Ordinal.lt_omega0.mp <| (short_iff_birthday_finite y).mp (hr y hy)
      use succ n
      rw [hn, ← Ordinal.natCast_succ, Nat.succ_eq_succ]
  · refine ⟨?_, ?_, fun y hy => ?_, fun y hy => ?_⟩
    · exact leftMoves_finite_birthday_nat h
    · exact rightMoves_finite_birthday_nat h
    · exact (short_iff_birthday_finite y).mpr ((birthday_lt_of_mem_leftMoves hy).trans h)
    · exact (short_iff_birthday_finite y).mpr ((birthday_lt_of_mem_rightMoves hy).trans h)
termination_by x
decreasing_by igame_wf

end IGame

/-! ### `Game` birthday -/

namespace Game

/-- The birthday of a game is defined as the least birthday among all pre-games that define it. -/
noncomputable def birthday (x : Game.{u}) : NatOrdinal.{u} :=
  sInf (IGame.birthday '' (mk ⁻¹' {x}))

theorem birthday_eq_iGameBirthday (x : Game) :
    ∃ y : IGame, Game.mk y = x ∧ y.birthday = birthday x := by
  refine csInf_mem (image_nonempty.2 ?_)
  exact ⟨_, x.out_eq⟩

theorem birthday_mk_le (x : IGame) : birthday (mk x) ≤ x.birthday :=
  csInf_le' ⟨x, rfl, rfl⟩

@[simp]
theorem birthday_zero : birthday 0 = 0 := by
  simpa using birthday_mk_le 0

@[simp]
theorem birthday_eq_zero {x : Game} : birthday x = 0 ↔ x = 0 := by
  obtain ⟨_, _, _⟩ := birthday_eq_iGameBirthday x
  refine ⟨fun _ ↦ ?_, ?_⟩ <;> simp_all

private theorem birthday_neg_le (x : Game) : (-x).birthday ≤ x.birthday := by
  obtain ⟨y, hy, hy'⟩ := birthday_eq_iGameBirthday x
  rw [← hy', ← hy]
  apply (birthday_mk_le _).trans
  rw [IGame.birthday_neg]

@[simp]
theorem birthday_neg (x : Game) : (-x).birthday = x.birthday := by
  apply (birthday_neg_le x).antisymm
  simpa using birthday_neg_le (-x)

theorem le_toGame_birthday (x : Game) : x ≤ x.birthday.toGame := by
  obtain ⟨y, hy, hy'⟩ := birthday_eq_iGameBirthday x
  rw [← hy', ← hy]
  exact y.le_toIGame_birthday

theorem neg_toGame_birthday_le (x : Game) : -x.birthday.toGame ≤ x := by
  simpa [neg_le] using le_toGame_birthday (-x)

@[simp]
theorem birthday_toGame (o : NatOrdinal) : birthday o.toGame = o := by
  apply le_antisymm
  · simpa using birthday_mk_le o.toIGame
  · simpa using o.toGame.le_toGame_birthday

@[simp, norm_cast]
theorem birthday_natCast (n : ℕ) : birthday n = n := by
  simpa using birthday_toGame n

@[simp]
theorem birthday_ofNat (n : ℕ) [n.AtLeastTwo] : birthday ofNat(n) = n :=
  birthday_natCast n

@[simp]
theorem birthday_one : birthday 1 = 1 := by
  simpa using birthday_natCast 1

@[simp]
theorem birthday_star : birthday (Game.mk ⋆) = 1 := by
  apply le_antisymm
  · simpa using birthday_mk_le ⋆
  · rw [Ordinal.one_le_iff_ne_zero, birthday_eq_zero.ne]
    exact IncompRel.ne (r := (· ≤ ·)) (IGame.star_fuzzy_zero)

theorem birthday_add_le (x y : Game) : (x + y).birthday ≤ x.birthday + y.birthday := by
  obtain ⟨a, ha, ha'⟩ := birthday_eq_iGameBirthday x
  obtain ⟨b, hb, hb'⟩ := birthday_eq_iGameBirthday y
  rw [← ha', ← hb', ← ha, ← hb, ← IGame.birthday_add]
  exact birthday_mk_le _

theorem birthday_sub_le (x y : Game) : (x - y).birthday ≤ x.birthday + y.birthday := by
  simpa using birthday_add_le x (-y)

/- The bound `(x * y).birthday ≤ x.birthday * y.birthday` on surreals is currently an open problem.
See https://mathoverflow.net/a/476829/147705. -/

/-- Games with a bounded birthday form a small set. -/
instance small_setOf_birthday_le (o : NatOrdinal.{u}) : Small.{u} {x // birthday x ≤ o} := by
  have : Small.{u} (mk '' {x | IGame.birthday x ≤ o}) :=
    @small_image _ _ _ _ (IGame.small_setOf_birthday_le o)
  refine @small_subset _ _ _ ?_ this
  change {x | birthday x ≤ o} ⊆ mk '' {x | IGame.birthday x ≤ o}
  intro x hx
  obtain ⟨y, hy, hy'⟩ := birthday_eq_iGameBirthday x
  use y
  simp_all

/-- Games with a bounded birthday form a small set. -/
instance small_setOf_birthday_lt (o : NatOrdinal.{u}) : Small.{u} {x // birthday x < o} := by
  apply @small_subset _ _ _ _ (small_setOf_birthday_le o)
  exact fun x (hx : x.birthday < _) ↦ le_of_lt hx

end Game<|MERGE_RESOLUTION|>--- conflicted
+++ resolved
@@ -109,14 +109,6 @@
     y.birthday < x.birthday :=
   lt_birthday_iff.2 (.inr ⟨y, hy, le_rfl⟩)
 
-<<<<<<< HEAD
-@[aesop apply unsafe 50%]
-theorem birthday_lt_of_mem_option {x y : IGame} (hy : IsOption y x) :
-    y.birthday < x.birthday := by
-  cases hy with
-  | inl h => exact birthday_lt_of_mem_leftMoves h
-  | inr h => exact birthday_lt_of_mem_rightMoves h
-=======
 theorem birthday_lt_of_isOption {x y : IGame} (hy : IsOption y x) : y.birthday < x.birthday :=
   lt_birthday_iff'.2 ⟨y, hy, le_rfl⟩
 
@@ -127,7 +119,6 @@
   | tail IH h => exact (birthday_lt_of_subposition IH).trans (birthday_lt_of_isOption h)
 termination_by x
 decreasing_by igame_wf
->>>>>>> d9f12ea9
 
 theorem birthday_ofSets (s t : Set IGame.{u}) [Small.{u} s] [Small.{u} t] :
     birthday {s | t}ᴵ = max (sSup (succ ∘ birthday '' s)) (sSup (succ ∘ birthday '' t)) := by
