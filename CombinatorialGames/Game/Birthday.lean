--- conflicted
+++ resolved
@@ -22,11 +22,7 @@
 # Main declarations
 
 - `PGame.birthday`: The birthday of a pre-game.
-<<<<<<< HEAD
-- `SetTheory.Game.birthday`: The birthday of a game.
-=======
 - `Game.birthday`: The birthday of a game.
->>>>>>> ba92f6b0
 
 # Todo
 
