--- conflicted
+++ resolved
@@ -23,11 +23,7 @@
 # Main declarations
 
 - `PGame.birthday`: The birthday of a pre-game.
-<<<<<<< HEAD
-- `SetTheory.Game.birthday`: The birthday of a game.
-=======
 - `Game.birthday`: The birthday of a game.
->>>>>>> 2f728919
 
 # Todo
 
