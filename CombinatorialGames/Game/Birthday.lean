/-
Copyright (c) 2022 Violeta Hernández Palacios. All rights reserved.
Released under Apache 2.0 license as described in the file LICENSE.
Authors: Violeta Hernández Palacios
-/
import CombinatorialGames.Game.Ordinal
import CombinatorialGames.Game.Special
import Mathlib.Algebra.Order.Group.OrderIso
import Mathlib.Data.Fintype.Order

/-!
# Birthdays of games

There are two related but distinct notions of a birthday within combinatorial game theory. One is
the birthday of an `IGame`, which represents the "step" at which it is constructed. We define it
recursively as the least ordinal larger than the birthdays of its left and right options. On the
other hand, the birthday of a `Game` is the smallest birthday among all `IGame`s that quotient to
it.

The birthday of an `IGame` can be understood as representing the depth of its game tree. Meanwhile,
the birthday of a `Game` more closely matches Conway's original description. The lemma
`Game.birthday_eq_iGameBirthday` links both definitions together.
-/

universe u

open NatOrdinal Order Set
open scoped NaturalOps IGame

/-! ### Stuff for Mathlib -/

theorem IncompRel.ne {α : Type*} {r : α → α → Prop} [IsRefl α r] {a b : α}
    (h : IncompRel r a b) : a ≠ b := by
  rintro rfl
  exact h.1 <| refl_of r a

theorem ciSup_eq_bot {α : Type*} {ι : Sort*} [ConditionallyCompleteLinearOrderBot α] {f : ι → α}
    (hf : BddAbove (range f)) : ⨆ i, f i = ⊥ ↔ ∀ i, f i = ⊥ := by
  simpa using ciSup_le_iff' hf (a := ⊥)

@[simp]
theorem Set.empty_ne_singleton {α : Type*} (a : α) : ∅ ≠ ({a} : Set α) :=
  (Set.singleton_ne_empty a).symm

-- fix this! embarassing
@[simp]
theorem NatOrdinal.bot_eq_zero' : (⊥ : NatOrdinal) = 0 :=
  rfl

@[simp]
theorem NatOrdinal.succ_ne_zero (x : NatOrdinal) : succ x ≠ 0 :=
  Ordinal.succ_ne_zero x

@[simp]
protected theorem NatOrdinal.le_zero {x : NatOrdinal} : x ≤ 0 ↔ x = 0 :=
  Ordinal.le_zero

@[simp]
protected theorem NatOrdinal.succ_zero : succ (0 : NatOrdinal) = 1 :=
  Ordinal.succ_zero

@[simp]
protected theorem NatOrdinal.succ_one : succ (1 : NatOrdinal) = 2 := by
  rw [succ_eq_add_one, one_add_one_eq_two]

protected theorem NatOrdinal.lt_iSup_iff {ι : Type*} [Small.{u} ι] (f : ι → NatOrdinal.{u}) {x} :
    x < ⨆ i, f i ↔ ∃ i, x < f i :=
  Ordinal.lt_iSup_iff

protected theorem NatOrdinal.iSup_eq_zero_iff {ι : Type*} [Small.{u} ι] {f : ι → NatOrdinal.{u}} :
    ⨆ i, f i = 0 ↔ ∀ i, f i = 0 :=
  Ordinal.iSup_eq_zero_iff

theorem NatOrdinal.lt_omega0 {o : NatOrdinal} :
    o < Ordinal.omega0.toNatOrdinal ↔ ∃ n : ℕ, o = n := by
  rw [← o.toOrdinal_toNatOrdinal, OrderIso.lt_iff_lt, Ordinal.lt_omega0]
  simp [← toOrdinal_cast_nat]

theorem NatOrdinal.nat_lt_omega0 (n : ℕ) : n < Ordinal.omega0.toNatOrdinal := by
  rw [NatOrdinal.lt_omega0]
  use n

/-! ### `IGame` birthday -/

namespace IGame

/-- The birthday of an `IGame` is inductively defined as the least strict upper bound of the
birthdays of its options. It may be thought as the "step" in which a certain game is constructed. -/
noncomputable def birthday (x : IGame.{u}) : NatOrdinal.{u} :=
  ⨆ y : {y // IsOption y x}, succ (birthday y)
termination_by x
decreasing_by igame_wf

theorem lt_birthday_iff' {x : IGame} {o : NatOrdinal} : o < x.birthday ↔
    ∃ y, IsOption y x ∧ o ≤ y.birthday := by
  rw [birthday, NatOrdinal.lt_iSup_iff]
  simp

theorem birthday_le_iff' {x : IGame} {o : NatOrdinal} : x.birthday ≤ o ↔
    ∀ y, IsOption y x → y.birthday < o := by
  simpa using lt_birthday_iff'.not

theorem lt_birthday_iff {x : IGame} {o : NatOrdinal} : o < x.birthday ↔
    (∃ y ∈ x.leftMoves, o ≤ y.birthday) ∨ (∃ y ∈ x.rightMoves, o ≤ y.birthday) := by
  simp [lt_birthday_iff', IsOption, or_and_right, exists_or]

theorem birthday_le_iff {x : IGame} {o : NatOrdinal} : x.birthday ≤ o ↔
    (∀ y ∈ x.leftMoves, y.birthday < o) ∧ (∀ y ∈ x.rightMoves, y.birthday < o) := by
  simpa using lt_birthday_iff.not

theorem birthday_eq_max (x : IGame) : birthday x =
    max (⨆ y : x.leftMoves, succ y.1.birthday) (⨆ y : x.rightMoves, succ y.1.birthday) := by
  apply eq_of_forall_lt_iff
  simp [lt_birthday_iff, NatOrdinal.lt_iSup_iff]

@[aesop apply unsafe 50%]
theorem birthday_lt_of_mem_leftMoves {x y : IGame} (hy : y ∈ x.leftMoves) :
    y.birthday < x.birthday :=
  lt_birthday_iff.2 (.inl ⟨y, hy, le_rfl⟩)

@[aesop apply unsafe 50%]
theorem birthday_lt_of_mem_rightMoves {x y : IGame} (hy : y ∈ x.rightMoves) :
    y.birthday < x.birthday :=
  lt_birthday_iff.2 (.inr ⟨y, hy, le_rfl⟩)

theorem birthday_lt_of_isOption {x y : IGame} (hy : IsOption y x) : y.birthday < x.birthday :=
  lt_birthday_iff'.2 ⟨y, hy, le_rfl⟩

theorem birthday_lt_of_subposition {x y : IGame} (hy : Subposition y x) :
    y.birthday < x.birthday := by
  cases hy with
  | single h => exact birthday_lt_of_isOption h
  | tail IH h => exact (birthday_lt_of_subposition IH).trans (birthday_lt_of_isOption h)
termination_by x
decreasing_by igame_wf

theorem birthday_ofSets (s t : Set IGame.{u}) [Small.{u} s] [Small.{u} t] :
    birthday {s | t}ᴵ = max (sSup (succ ∘ birthday '' s)) (sSup (succ ∘ birthday '' t)) := by
  rw [birthday_eq_max, leftMoves_ofSets, rightMoves_ofSets]
  simp [iSup, image_eq_range]

@[simp]
theorem birthday_eq_zero {x : IGame} : birthday x = 0 ↔ x = 0 := by
  rw [birthday, NatOrdinal.iSup_eq_zero_iff, IGame.ext_iff]
  simp [IsOption, forall_and, eq_empty_iff_forall_notMem]

@[simp] theorem birthday_zero : birthday 0 = 0 := by simp
@[simp] theorem birthday_one : birthday 1 = 1 := by rw [one_def, birthday_ofSets]; simp
@[simp] theorem birthday_star : birthday ⋆ = 1 := by rw [star, birthday_ofSets]; simp

@[simp]
theorem birthday_half : birthday ½ = 2 := by
  rw [half, birthday_ofSets]
  simp

@[simp]
theorem birthday_up : birthday ↑ = 2 := by
  rw [up, birthday_ofSets]
  simp

@[simp]
theorem birthday_down : birthday ↓ = 2 := by
  rw [down, birthday_ofSets]
  simp

@[simp]
theorem birthday_neg (x : IGame) : (-x).birthday = x.birthday := by
  refine eq_of_forall_lt_iff fun y ↦ ?_
  rw [lt_birthday_iff, lt_birthday_iff, exists_leftMoves_neg, exists_rightMoves_neg, or_comm]
  congr! 3
  all_goals
    rw [← and_congr_right]
    intro h
    rw [birthday_neg]
termination_by x
decreasing_by igame_wf

@[simp]
theorem birthday_toIGame (o : NatOrdinal) : o.toIGame.birthday = o := by
  rw [toIGame_def, birthday_ofSets, image_empty, csSup_empty, max_bot_right, image_image]
  conv_rhs => rw [← iSup_succ o, iSup]
  simp_rw [Function.comp_apply, ← image_eq_range]
  congr!
  rw [birthday_toIGame]
termination_by o

theorem le_toIGame_birthday (x : IGame) : x ≤ x.birthday.toIGame := by
  rw [le_iff_forall_lf]
  refine ⟨fun y hy ↦ ((le_toIGame_birthday y).trans_lt ?_).not_ge, ?_⟩
  · simpa using birthday_lt_of_mem_leftMoves hy
  · simp
termination_by x
decreasing_by igame_wf

theorem neg_toIGame_birthday_le (x : IGame) : -x.birthday.toIGame ≤ x := by
  simpa [IGame.neg_le] using le_toIGame_birthday (-x)

@[simp]
theorem birthday_add (x y : IGame) : (x + y).birthday = x.birthday + y.birthday := by
  refine eq_of_forall_lt_iff fun o ↦ ?_
  simp_rw [lt_add_iff, lt_birthday_iff, exists_leftMoves_add, exists_rightMoves_add, or_and_right,
    exists_or, or_or_or_comm]
  congr! 2
  all_goals
    constructor
    · rintro ⟨z, hz, hz'⟩
      refine ⟨_, ⟨z, hz, le_rfl⟩, ?_⟩
      rwa [← birthday_add]
    · rintro ⟨a, ⟨⟨z, hz, hz'⟩, ha⟩⟩
      use z, hz
      rw [birthday_add]
      apply ha.trans
      first | exact add_le_add_left hz' _ | exact add_le_add_right hz' _
termination_by (x, y)
decreasing_by igame_wf

@[simp]
theorem birthday_sub (x y : IGame) : (x - y).birthday = x.birthday + y.birthday := by
  simp [sub_eq_add_neg]

@[simp, norm_cast]
theorem birthday_natCast : ∀ n : ℕ, birthday n = n
  | 0 => birthday_zero
  | n + 1 => by simp_rw [Nat.cast_add_one, birthday_add, birthday_natCast, birthday_one]

@[simp]
theorem birthday_ofNat (n : ℕ) [n.AtLeastTwo] : birthday ofNat(n) = n :=
  birthday_natCast n

@[simp]
theorem birthday_tiny (x : IGame) : (⧾x).birthday = x.birthday + 2 := by
  simp [tiny, Order.succ_eq_add_one, birthday_ofSets, ← one_add_one_eq_two, ← add_assoc]

@[simp]
theorem birthday_miny (x : IGame) : (⧿x).birthday = x.birthday + 2 := by
  rw [← neg_tiny, birthday_neg, birthday_tiny]

/-- Games with a bounded birthday form a small set. -/
instance small_setOf_birthday_lt (o : NatOrdinal.{u}) : Small.{u} {x | birthday x < o} := by
  induction o using SuccOrder.prelimitRecOn with
  | succ o _ ih =>
    apply small_subset
      (s := range fun s : Set {x | birthday x < o} × Set {x | birthday x < o} ↦ {s.1 | s.2}ᴵ)
    refine fun x hx ↦ ⟨((↑) ⁻¹' x.leftMoves, (↑) ⁻¹' x.rightMoves), ?_⟩
    simp_rw [lt_succ_iff, birthday_le_iff] at hx
    ext <;> simp_all
  | isSuccPrelimit o ho ih =>
    convert @small_biUnion _ _ (Iio o) _ (fun i _ => {x : IGame.{u} | x.birthday < i}) ih
    ext x
    simpa using ho.lt_iff_exists_lt

/-- Games with a bounded birthday form a small set. -/
instance small_setOf_birthday_le (o : NatOrdinal.{u}) : Small.{u} {x | birthday x ≤ o} := by
  convert small_setOf_birthday_lt (succ o) using 1
  simp

/-- A variant of `small_setOf_birthday_le` in simp-normal form -/
instance small_subtype_birthday_le (o : NatOrdinal.{u}) : Small.{u} {x // birthday x ≤ o} :=
  small_setOf_birthday_le o

/-- A variant of `small_setOf_birthday_lt` in simp-normal form -/
instance small_subtype_birthday_lt (o : NatOrdinal.{u}) : Small.{u} {x // birthday x < o} :=
  small_setOf_birthday_lt o

/-! #### Short games -/

/-- The finset of all games with birthday ≤ n. -/
noncomputable def birthdayFinset : ℕ → Finset IGame.{u}
  | 0 => {0}
  | n + 1 => ((birthdayFinset n).powerset ×ˢ (birthdayFinset n).powerset).map
    ⟨fun ⟨a, b⟩ => {a | b}ᴵ, fun a b hab => by aesop⟩

theorem mem_birthdayFinset_succ {x : IGame} {n : ℕ} : x ∈ birthdayFinset (n + 1) ↔
    ∃ l r, (l ⊆ birthdayFinset n ∧ r ⊆ birthdayFinset n) ∧ {l | r}ᴵ = x := by
  simp [birthdayFinset]

@[simp] theorem birthdayFinset_zero : birthdayFinset 0 = {0} := rfl

theorem birthdayFinset_one :
    birthdayFinset 1 = ⟨[0, 1, -1, ⋆], by aesop (add simp [IGame.ext_iff])⟩ := by
  ext
  rw [mem_birthdayFinset_succ]
  aesop (add simp [IGame.ext_iff])

@[simp]
theorem card_birthdayFinset (n : ℕ) :
    (birthdayFinset.{u} (n + 1)).card = 4 ^ (birthdayFinset.{u} n).card := by
  rw [birthdayFinset, Finset.card_map, Finset.card_product, Finset.card_powerset, ← mul_pow]
  rfl

theorem mem_birthdayFinset_of_isOption {x y : IGame} {n : ℕ} (hnx : x ∈ birthdayFinset (n + 1))
    (hy : IsOption y x) : y ∈ birthdayFinset n := by
  rw [mem_birthdayFinset_succ] at hnx
  aesop

@[simp]
theorem mem_birthdayFinset {x : IGame} {n : ℕ} : x ∈ birthdayFinset n ↔ x.birthday ≤ n := by
  induction n generalizing x with
  | zero => simp
  | succ n IH =>
    simp_rw [mem_birthdayFinset_succ, birthday_le_iff, Finset.subset_iff, Nat.cast_add_one,
      ← succ_eq_add_one, lt_succ_iff, IH]
    constructor
    · aesop
    · rintro ⟨hl, hr⟩
      have hxl : x.leftMoves ⊆ birthdayFinset n := by intro y; simp_all
      have hxr : x.rightMoves ⊆ birthdayFinset n := by intro y; simp_all
      classical
      have := Set.fintypeSubset _ hxl
      have := Set.fintypeSubset _ hxr
      use x.leftMoves.toFinset, x.rightMoves.toFinset
      aesop

theorem strictMono_birthdayFinset : StrictMono birthdayFinset := by
  refine strictMono_nat_of_lt_succ fun n ↦ ⟨fun y hy ↦ ?_, fun h ↦ ?_⟩
  · rw [mem_birthdayFinset] at *
    apply hy.trans
    simp
  · have := Finset.card_le_card h
    rw [card_birthdayFinset] at this
    exact (Nat.lt_pow_self (Nat.one_lt_succ_succ 2)).not_ge this

private theorem finite_setOf_subposition_of_birthday_lt_omega0 {x : IGame}
    (hx : x.birthday < Ordinal.omega0.toNatOrdinal) : {y | Subposition y x}.Finite := by
  simp_rw [NatOrdinal.lt_omega0] at hx
  obtain ⟨n, hn⟩ := hx
  apply (birthdayFinset n).finite_toSet.subset fun y hy ↦ ?_
  simpa using (birthday_lt_of_subposition hy).le.trans_eq hn

theorem short_iff_birthday_finite {x : IGame} :
    x.Short ↔ x.birthday < Ordinal.omega0.toNatOrdinal := by
  constructor
  · intro h
    have (y : {y // IsOption y x}) : ∃ n : ℕ, birthday y = n := by
      rw [← NatOrdinal.lt_omega0, ← short_iff_birthday_finite]
      exact h.isOption y.2
    choose f hf using this
    obtain ⟨n, hn⟩ := (finite_range f).exists_le
    apply lt_of_le_of_lt _ (NatOrdinal.nat_lt_omega0 (n + 1))
    rw [birthday_le_iff', Nat.cast_add_one, ← succ_eq_add_one]
    aesop
  · rw [NatOrdinal.lt_omega0, short_iff_finite_setOf_subposition]
    rintro ⟨n, hn⟩
    apply finite_setOf_subposition_of_birthday_lt_omega0
    rw [hn]
    exact NatOrdinal.nat_lt_omega0 n
termination_by x
decreasing_by igame_wf

end IGame

/-! ### `Game` birthday -/

namespace Game

/-- The birthday of a game is defined as the least birthday among all pre-games that define it. -/
noncomputable def birthday (x : Game.{u}) : NatOrdinal.{u} :=
  sInf (IGame.birthday '' (mk ⁻¹' {x}))

theorem birthday_eq_iGameBirthday (x : Game) :
    ∃ y : IGame, Game.mk y = x ∧ y.birthday = birthday x := by
  refine csInf_mem (image_nonempty.2 ?_)
  exact ⟨_, x.out_eq⟩

theorem birthday_mk_le (x : IGame) : birthday (mk x) ≤ x.birthday :=
  csInf_le' ⟨x, rfl, rfl⟩

@[simp]
theorem birthday_zero : birthday 0 = 0 := by
  simpa using birthday_mk_le 0

@[simp]
theorem birthday_eq_zero {x : Game} : birthday x = 0 ↔ x = 0 := by
  obtain ⟨_, _, _⟩ := birthday_eq_iGameBirthday x
  refine ⟨fun _ ↦ ?_, ?_⟩ <;> simp_all

private theorem birthday_neg_le (x : Game) : (-x).birthday ≤ x.birthday := by
  obtain ⟨y, hy, hy'⟩ := birthday_eq_iGameBirthday x
  rw [← hy', ← hy]
  apply (birthday_mk_le _).trans
  rw [IGame.birthday_neg]

@[simp]
theorem birthday_neg (x : Game) : (-x).birthday = x.birthday := by
  apply (birthday_neg_le x).antisymm
  simpa using birthday_neg_le (-x)

theorem le_toGame_birthday (x : Game) : x ≤ x.birthday.toGame := by
  obtain ⟨y, hy, hy'⟩ := birthday_eq_iGameBirthday x
  rw [← hy', ← hy]
  exact y.le_toIGame_birthday

theorem neg_toGame_birthday_le (x : Game) : -x.birthday.toGame ≤ x := by
  simpa [neg_le] using le_toGame_birthday (-x)

@[simp]
theorem birthday_toGame (o : NatOrdinal) : birthday o.toGame = o := by
  apply le_antisymm
  · simpa using birthday_mk_le o.toIGame
  · simpa using o.toGame.le_toGame_birthday

@[simp, norm_cast]
theorem birthday_natCast (n : ℕ) : birthday n = n := by
  simpa using birthday_toGame n

@[simp]
theorem birthday_ofNat (n : ℕ) [n.AtLeastTwo] : birthday ofNat(n) = n :=
  birthday_natCast n

@[simp]
theorem birthday_one : birthday 1 = 1 := by
  simpa using birthday_natCast 1

@[simp]
theorem birthday_star : birthday (Game.mk ⋆) = 1 := by
  apply le_antisymm
  · simpa using birthday_mk_le ⋆
  · rw [Ordinal.one_le_iff_ne_zero, birthday_eq_zero.ne]
    exact IncompRel.ne (r := (· ≤ ·)) (IGame.star_fuzzy_zero)

theorem birthday_add_le (x y : Game) : (x + y).birthday ≤ x.birthday + y.birthday := by
  obtain ⟨a, ha, ha'⟩ := birthday_eq_iGameBirthday x
  obtain ⟨b, hb, hb'⟩ := birthday_eq_iGameBirthday y
  rw [← ha', ← hb', ← ha, ← hb, ← IGame.birthday_add]
  exact birthday_mk_le _

theorem birthday_sub_le (x y : Game) : (x - y).birthday ≤ x.birthday + y.birthday := by
  simpa using birthday_add_le x (-y)

/- The bound `(x * y).birthday ≤ x.birthday * y.birthday` on surreals is currently an open problem.
See https://mathoverflow.net/a/476829/147705. -/

/-- Games with a bounded birthday form a small set. -/
instance small_setOf_birthday_le (o : NatOrdinal.{u}) : Small.{u} {x | birthday x ≤ o} := by
<<<<<<< HEAD
  have : Small.{u} (mk '' {x | IGame.birthday x ≤ o}) :=
    @small_image _ _ _ _ (IGame.small_setOf_birthday_le o)
  refine @small_subset _ _ _ ?_ this
  change {x | birthday x ≤ o} ⊆ mk '' {x | IGame.birthday x ≤ o}
=======
  refine small_subset (?_ : {x | birthday x ≤ o} ⊆ mk '' {x | IGame.birthday x ≤ o})
>>>>>>> cbb72e21
  intro x hx
  obtain ⟨y, rfl, hy⟩ := birthday_eq_iGameBirthday x
  exact mem_image_of_mem mk (hy.trans_le hx)

/-- Games with a bounded birthday form a small set. -/
instance small_setOf_birthday_lt (o : NatOrdinal.{u}) : Small.{u} {x | birthday x < o} := by
<<<<<<< HEAD
  apply @small_subset _ _ _ _ (small_setOf_birthday_le o)
  exact fun x (hx : x.birthday < _) ↦ le_of_lt hx
=======
  apply small_subset (?_ : {x | birthday x < o} ⊆ {x | birthday x ≤ o})
  exact setOf_subset_setOf.2 fun _ => le_of_lt

/-- A variant of `small_setOf_birthday_le` in simp-normal form -/
instance small_subtype_birthday_le (o : NatOrdinal.{u}) : Small.{u} {x // birthday x ≤ o} :=
  small_setOf_birthday_le o

/-- A variant of `small_setOf_birthday_lt` in simp-normal form -/
instance small_subtype_birthday_lt (o : NatOrdinal.{u}) : Small.{u} {x // birthday x < o} :=
  small_setOf_birthday_lt o
>>>>>>> cbb72e21

end Game<|MERGE_RESOLUTION|>--- conflicted
+++ resolved
@@ -432,24 +432,13 @@
 
 /-- Games with a bounded birthday form a small set. -/
 instance small_setOf_birthday_le (o : NatOrdinal.{u}) : Small.{u} {x | birthday x ≤ o} := by
-<<<<<<< HEAD
-  have : Small.{u} (mk '' {x | IGame.birthday x ≤ o}) :=
-    @small_image _ _ _ _ (IGame.small_setOf_birthday_le o)
-  refine @small_subset _ _ _ ?_ this
-  change {x | birthday x ≤ o} ⊆ mk '' {x | IGame.birthday x ≤ o}
-=======
   refine small_subset (?_ : {x | birthday x ≤ o} ⊆ mk '' {x | IGame.birthday x ≤ o})
->>>>>>> cbb72e21
   intro x hx
   obtain ⟨y, rfl, hy⟩ := birthday_eq_iGameBirthday x
   exact mem_image_of_mem mk (hy.trans_le hx)
 
 /-- Games with a bounded birthday form a small set. -/
 instance small_setOf_birthday_lt (o : NatOrdinal.{u}) : Small.{u} {x | birthday x < o} := by
-<<<<<<< HEAD
-  apply @small_subset _ _ _ _ (small_setOf_birthday_le o)
-  exact fun x (hx : x.birthday < _) ↦ le_of_lt hx
-=======
   apply small_subset (?_ : {x | birthday x < o} ⊆ {x | birthday x ≤ o})
   exact setOf_subset_setOf.2 fun _ => le_of_lt
 
@@ -460,6 +449,5 @@
 /-- A variant of `small_setOf_birthday_lt` in simp-normal form -/
 instance small_subtype_birthday_lt (o : NatOrdinal.{u}) : Small.{u} {x // birthday x < o} :=
   small_setOf_birthday_lt o
->>>>>>> cbb72e21
 
 end Game