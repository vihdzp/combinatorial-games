/-
Copyright (c) 2025 Tristan Figueroa-Reid. All rights reserved.
Released under Apache 2.0 license as described in the file LICENSE.
Authors: Tristan Figueroa-Reid
-/
import CombinatorialGames.Surreal.Basic

/-!
# Small games all around

We define dicotic games, games `x` where both players can move from
every nonempty subposition of `x`. We prove that these games are small, and relate them
to infinitesimals.

## TODO

- Define infinitesimal games as games `x` such that `∀ r : ℝ, 0 < r → -r < x ∧ x < r`
  - (Does this hold for small infinitesimal games?)
- Prove that any short dicotic game is an infinitesimal (but not vice versa, consider `ω⁻¹`)
-/

namespace IGame

/-! ### Dicotic games -/

private def DicoticAux (x : IGame) : Prop :=
  (x.leftMoves = ∅ ↔ x.rightMoves = ∅) ∧ (∀ p, ∀ l ∈ x.moves p, DicoticAux l)
termination_by x
decreasing_by igame_wf

/-- A game `x` is dicotic if both players can move from every nonempty subposition of `x`. -/
@[mk_iff dicotic_iff_aux]
class Dicotic (x : IGame) : Prop where of_DicoticAux ::
  out : DicoticAux x

theorem dicotic_def {x : IGame} : Dicotic x ↔
    (x.leftMoves = ∅ ↔ x.rightMoves = ∅) ∧ (∀ p, ∀ l ∈ x.moves p, Dicotic l) := by
  simp_rw [dicotic_iff_aux]; rw [DicoticAux]

theorem dicotic_def' {x : IGame} : Dicotic x ↔
    (x.leftMoves = ∅ ↔ x.rightMoves = ∅) ∧
      (∀ l ∈ x.leftMoves, Dicotic l) ∧ (∀ r ∈ x.rightMoves, Dicotic r) := by
  rw [dicotic_def, Player.forall]

namespace Dicotic
variable {x y z : IGame}

theorem eq_zero_iff [hx : Dicotic x] : x = 0 ↔ x.leftMoves = ∅ ∨ x.rightMoves = ∅ := by
  rw [dicotic_def] at hx
  simp_all [IGame.ext_iff]

theorem ne_zero_iff [Dicotic x] : x ≠ 0 ↔ x.leftMoves ≠ ∅ ∧ x.rightMoves ≠ ∅ := by
  simpa using eq_zero_iff.not

theorem mk (h : x.leftMoves = ∅ ↔ x.rightMoves = ∅)
    (hl : ∀ y ∈ x.leftMoves, Dicotic y) (hr : ∀ y ∈ x.rightMoves, Dicotic y) : Dicotic x :=
  dicotic_def'.2 ⟨h, hl, hr⟩

theorem moves_eq_empty_iff {p : Player} [hx : Dicotic x] : x.moves p = ∅ ↔ x.moves (-p) = ∅ := by
  induction p with
  | left => exact (dicotic_def.1 hx).1
  | right => exact (dicotic_def.1 hx).1.symm

protected theorem of_mem_moves {p : Player} [hx : Dicotic x] (h : y ∈ x.moves p) : Dicotic y :=
  (dicotic_def.1 hx).2 p y h

@[simp]
protected instance zero : Dicotic 0 := by
  rw [dicotic_def]
  simp

protected instance neg (x) [Dicotic x] : Dicotic (-x) := by
  rw [dicotic_def', forall_moves_neg, forall_moves_neg]
  refine ⟨by simp [moves_eq_empty_iff (p := .left)], fun y hy ↦ ?_, fun y hy ↦ ?_⟩
  all_goals
    have := Dicotic.of_mem_moves hy
    exact .neg y
termination_by x
decreasing_by igame_wf

/--
One half of the **lawnmower theorem**:
any dicotic game is smaller than any positive numeric game.
-/
theorem lt_of_numeric_of_pos (x) [Dicotic x] {y} [Numeric y] (hy : 0 < y) : x < y := by
  rw [lt_iff_le_not_ge, le_iff_forall_lf]
  refine ⟨⟨fun z hz ↦ ?_, fun z hz ↦ ?_⟩, ?_⟩
  · have := Dicotic.of_mem_moves hz
    exact (lt_of_numeric_of_pos z hy).not_ge
  · have := Numeric.of_mem_moves hz
    obtain (h | h) := Numeric.le_or_gt z 0
    · cases ((Numeric.lt_right hz).trans_le h).not_gt hy
    · exact (lt_of_numeric_of_pos x h).not_ge
  · obtain rfl | h := eq_or_ne x 0
    · exact hy.not_ge
    · simp_rw [ne_zero_iff, ← Set.nonempty_iff_ne_empty] at h
      obtain ⟨z, hz⟩ := h.2
<<<<<<< HEAD
      have := Dicotic.of_mem_rightMoves hz
      exact lf_of_right_le (lt_of_numeric_of_pos z hy).le hz
=======
      have := Dicotic.of_mem_moves hz
      exact lf_of_rightMove_le (lt_of_numeric_of_pos z hy).le hz
>>>>>>> 4b48901e
termination_by (x, y)
decreasing_by igame_wf

/--
One half of the **lawnmower theorem**:
any dicotic game is greater than any negative numeric game.
-/
theorem lt_of_numeric_of_neg (x) [Dicotic x] {y} [Numeric y] (hy : y < 0) : y < x := by
  have := lt_of_numeric_of_pos (-x) (y := -y); simp_all

end Dicotic

end IGame<|MERGE_RESOLUTION|>--- conflicted
+++ resolved
@@ -95,13 +95,8 @@
     · exact hy.not_ge
     · simp_rw [ne_zero_iff, ← Set.nonempty_iff_ne_empty] at h
       obtain ⟨z, hz⟩ := h.2
-<<<<<<< HEAD
-      have := Dicotic.of_mem_rightMoves hz
+      have := Dicotic.of_mem_moves hz
       exact lf_of_right_le (lt_of_numeric_of_pos z hy).le hz
-=======
-      have := Dicotic.of_mem_moves hz
-      exact lf_of_rightMove_le (lt_of_numeric_of_pos z hy).le hz
->>>>>>> 4b48901e
 termination_by (x, y)
 decreasing_by igame_wf
 
