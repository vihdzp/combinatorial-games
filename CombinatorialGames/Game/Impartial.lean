/-
Copyright (c) 2020 Fox Thomson. All rights reserved.
Released under Apache 2.0 license as described in the file LICENSE.
Authors: Fox Thomson, Violeta Hernández Palacios
-/
import CombinatorialGames.Game.Basic
<<<<<<< HEAD
=======
import CombinatorialGames.Game.Special
import Mathlib.Tactic.NthRewrite
>>>>>>> fc5a92f2

/-!
# Basic definitions about impartial (pre-)games

We will define an impartial game, one in which left and right can make exactly the same moves.
Our definition differs slightly by saying that the game is always equivalent to its negative,
no matter what moves are played. This allows for games such as poker-nim to be classified as
impartial.
-/

universe u

open scoped PGame

namespace PGame

private def ImpartialAux (G : PGame) : Prop :=
  (G ≈ -G) ∧ (∀ i, ImpartialAux (G.moveLeft i)) ∧ ∀ j, ImpartialAux (G.moveRight j)
termination_by G

/-- An impartial game is one that's equivalent to its negative, such that each left and right move
is also impartial.

Note that this is a slightly more general definition than the one that's usually in the literature,
as we don't require `G ≡ -G`. Despite this, the Sprague-Grundy theorem still holds: see
`PGame.equiv_nim_grundyValue`.

In such a game, both players have the same payoffs at any subposition. -/
class Impartial (G : PGame) : Prop where
  out : ImpartialAux G

private theorem impartial_iff_aux {G : PGame} : G.Impartial ↔ G.ImpartialAux :=
  ⟨fun h => h.1, fun h => ⟨h⟩⟩

theorem impartial_def {G : PGame} :
    G.Impartial ↔ G ≈ -G ∧ (∀ i, Impartial (G.moveLeft i)) ∧ ∀ j, Impartial (G.moveRight j) := by
  simp_rw [impartial_iff_aux]
  rw [ImpartialAux]

namespace Impartial

variable (G : PGame) [h : Impartial G]

instance impartial_zero : Impartial 0 := by
  rw [impartial_def]
  simp

instance impartial_star : Impartial star := by
  rw [impartial_def]
  simpa using Impartial.impartial_zero

theorem neg_equiv_self : G ≈ -G :=
  (impartial_def.1 h).1

@[simp]
<<<<<<< HEAD
theorem mk'_neg_equiv_self : -(⟦G⟧ : Game) = ⟦G⟧ :=
  game_eq (Equiv.symm (neg_equiv_self G))
=======
theorem mk'_neg_equiv_self (G : PGame) [G.Impartial] : -(⟦G⟧ : Game) = ⟦G⟧ :=
  game_eq (neg_equiv_self G).symm
>>>>>>> fc5a92f2

instance moveLeft_impartial {G : PGame} [h : G.Impartial] (i : G.LeftMoves) :
    (G.moveLeft i).Impartial :=
  (impartial_def.1 h).2.1 i

instance moveRight_impartial {G : PGame} [h : G.Impartial] (j : G.RightMoves) :
    (G.moveRight j).Impartial :=
  (impartial_def.1 h).2.2 j

theorem impartial_congr {G H : PGame} (e : G ≡r H) [G.Impartial] : H.Impartial :=
  impartial_def.2
    ⟨e.symm.equiv.trans ((neg_equiv_self G).trans (neg_equiv_neg_iff.2 e.equiv)),
      fun i => impartial_congr (e.moveLeftSymm i), fun j => impartial_congr (e.moveRightSymm j)⟩
termination_by G

instance impartial_add (G H : PGame) [G.Impartial] [H.Impartial] : (G + H).Impartial := by
  rw [impartial_def]
  refine ⟨(add_congr (neg_equiv_self G) (neg_equiv_self _)).trans
      (negAddRelabelling _ _).equiv.symm, fun k => ?_, fun k => ?_⟩
  · apply leftMoves_add_cases k
    all_goals
      intro i; simp only [add_moveLeft_inl, add_moveLeft_inr]
      apply impartial_add
  · apply rightMoves_add_cases k
    all_goals
      intro i; simp only [add_moveRight_inl, add_moveRight_inr]
      apply impartial_add
termination_by (G, H)

instance impartial_neg (G : PGame) [G.Impartial] : (-G).Impartial := by
  rw [impartial_def]
  refine ⟨?_, fun i => ?_, fun i => ?_⟩
  · rw [neg_neg]
    exact (neg_equiv_self G).symm
  · rw [moveLeft_neg]
    exact impartial_neg _
  · rw [moveRight_neg]
    exact impartial_neg _
termination_by G

theorem nonpos : ¬0 < G := by
  apply (lt_asymm · ?_)
  rwa [← neg_lt_neg_iff, neg_zero, ← (neg_equiv_self G).lt_congr_right]

theorem nonneg : ¬G < 0 := by
  simpa using nonpos (-G)

/-- In an impartial game, either the first player always wins, or the second player always wins. -/
theorem equiv_or_fuzzy_zero : G ≈ 0 ∨ G ‖ 0 := by
  rcases lt_or_equiv_or_gt_or_fuzzy G 0 with (h | h | h | h)
  · exact (nonneg G h).elim
  · exact Or.inl h
  · exact (nonpos G h).elim
  · exact Or.inr h

theorem add_self : G + G ≈ 0 :=
  (add_congr_left (neg_equiv_self G)).trans (neg_add_cancel_equiv G)

@[simp]
theorem mk'_add_self : (⟦G⟧ : Game) + ⟦G⟧ = 0 :=
  game_eq (add_self G)

/-- This lemma doesn't require `H` to be impartial. -/
theorem equiv_iff_add_equiv_zero (H : PGame) : H ≈ G ↔ H + G ≈ 0 := by
  rw [equiv_iff_game_eq, ← add_right_cancel_iff (a := ⟦G⟧), mk'_add_self, ← quot_add,
    equiv_iff_game_eq, quot_zero]

/-- This lemma doesn't require `H` to be impartial. -/
theorem equiv_iff_add_equiv_zero' (H : PGame) : G ≈ H ↔ G + H ≈ 0 := by
  rw [equiv_iff_game_eq, ← add_left_cancel_iff, mk'_add_self, ← quot_add, equiv_iff_game_eq,
    Eq.comm, quot_zero]

<<<<<<< HEAD
variable {G}

@[simp]
theorem not_equiv_zero_iff : ¬ G ≈ 0 ↔ G ‖ 0 :=
  ⟨(equiv_or_fuzzy_zero G).resolve_left, Fuzzy.not_equiv⟩

@[simp]
theorem not_fuzzy_zero_iff : ¬ G ‖ 0 ↔ G ≈ 0 :=
  ⟨(equiv_or_fuzzy_zero G).resolve_right, Equiv.not_fuzzy⟩

theorem le_zero_iff : G ≤ 0 ↔ 0 ≤ G := by
  rw [← zero_le_neg_iff, le_congr_right (neg_equiv_self G)]
=======
theorem le_zero_iff {G : PGame} [G.Impartial] : G ≤ 0 ↔ 0 ≤ G := by
  rw [← zero_le_neg_iff, (neg_equiv_self G).le_congr_right]
>>>>>>> fc5a92f2

theorem lf_zero_iff : G ⧏ 0 ↔ 0 ⧏ G := by
  rw [← zero_lf_neg_iff, lf_congr_right (neg_equiv_self G)]

@[simp]
theorem le_zero_iff_equiv : G ≤ 0 ↔ G ≈ 0 :=
  ⟨fun h ↦ ⟨h, le_zero_iff.1 h⟩, And.left⟩

@[simp]
theorem zero_le_iff_equiv : 0 ≤ G ↔ G ≈ 0 :=
  ⟨fun h ↦ ⟨le_zero_iff.2 h, h⟩, And.right⟩

@[simp]
theorem lf_zero_iff_fuzzy : G ⧏ 0 ↔ G ‖ 0 :=
  ⟨fun h ↦ ⟨h, lf_zero_iff.1 h⟩, And.left⟩

@[simp]
theorem zero_lf_iff_fuzzy : 0 ⧏ G ↔ G ‖ 0 :=
  ⟨fun h ↦ ⟨lf_zero_iff.2 h, h⟩, And.right⟩

theorem equiv_zero_iff_forall_leftMoves_fuzzy : G ≈ 0 ↔ ∀ i, G.moveLeft i ‖ 0 := by
  simpa using le_zero_lf (x := G)

theorem equiv_zero_iff_forall_rightMoves_fuzzy : G ≈ 0 ↔ ∀ j, G.moveRight j ‖ 0 := by
  simpa using zero_le_lf (x := G)

theorem fuzzy_zero_iff_exists_leftMoves_equiv : G ‖ 0 ↔ ∃ i, G.moveLeft i ≈ 0 := by
  simpa using zero_lf_le (x := G)

theorem fuzzy_zero_iff_exists_rightMoves_equiv : G ‖ 0 ↔ ∃ j, G.moveRight j ≈ 0 := by
  simpa using lf_zero_le (x := G)

section deprecated

variable (G)

@[deprecated le_zero_iff_equiv (since := "2025-01-26")]
theorem equiv_zero_iff_le : (G ≈ 0) ↔ G ≤ 0 :=
  le_zero_iff_equiv.symm

@[deprecated lf_zero_iff_fuzzy (since := "2025-01-26")]
theorem fuzzy_zero_iff_lf : G ‖ 0 ↔ G ⧏ 0 :=
  ⟨And.left, fun h => ⟨h, lf_zero_iff.1 h⟩⟩

@[deprecated zero_le_iff_equiv (since := "2025-01-26")]
theorem equiv_zero_iff_ge : (G ≈ 0) ↔ 0 ≤ G :=
  ⟨And.right, fun h => ⟨le_zero_iff.2 h, h⟩⟩

@[deprecated zero_lf_iff_fuzzy (since := "2025-01-26")]
theorem fuzzy_zero_iff_gf : G ‖ 0 ↔ 0 ⧏ G :=
  ⟨And.right, fun h => ⟨lf_zero_iff.2 h, h⟩⟩

@[deprecated equiv_zero_iff_forall_leftMoves_fuzzy (since := "2025-01-26")]
theorem forall_leftMoves_fuzzy_iff_equiv_zero : (∀ i, G.moveLeft i ‖ 0) ↔ G ≈ 0 :=
  equiv_zero_iff_forall_leftMoves_fuzzy.symm

@[deprecated equiv_zero_iff_forall_rightMoves_fuzzy (since := "2025-01-26")]
theorem forall_rightMoves_fuzzy_iff_equiv_zero : (∀ j, G.moveRight j ‖ 0) ↔ G ≈ 0 :=
  equiv_zero_iff_forall_rightMoves_fuzzy.symm

@[deprecated fuzzy_zero_iff_exists_leftMoves_equiv (since := "2025-01-26")]
theorem exists_left_move_equiv_iff_fuzzy_zero : (∃ i, G.moveLeft i ≈ 0) ↔ G ‖ 0 :=
  fuzzy_zero_iff_exists_leftMoves_equiv.symm

@[deprecated fuzzy_zero_iff_exists_rightMoves_equiv (since := "2025-01-26")]
theorem exists_right_move_equiv_iff_fuzzy_zero : (∃ j, G.moveRight j ≈ 0) ↔ G ‖ 0 :=
  fuzzy_zero_iff_exists_rightMoves_equiv.symm

end deprecated

/-- A **strategy stealing** argument. If there's a move in `G`, such that any subsequent move could
have also been reached in the first turn, then `G` is won by the first player.

This version of the theorem is stated exclusively in terms of left moves; see
`fuzzy_zero_of_forall_exists_moveRight` for a version stated with right moves. -/
theorem fuzzy_zero_of_forall_exists_moveLeft (i : G.LeftMoves)
    (H : ∀ j, ∃ k, (G.moveLeft i).moveLeft j ≈ G.moveLeft k) : G ‖ 0 := by
  apply (equiv_or_fuzzy_zero _).resolve_left fun hG ↦ ?_
  rw [← forall_leftMoves_fuzzy_iff_equiv_zero] at hG
  obtain ⟨j, hj⟩ := (exists_left_move_equiv_iff_fuzzy_zero _).2 (hG i)
  obtain ⟨k, hk⟩ := H j
  exact (hG k).not_equiv (hk.symm.trans hj)

/-- A **strategy stealing** argument. If there's a move in `G`, such that any subsequent move could
have also been reached in the first turn, then `G` is won by the first player.

This version of the theorem is stated exclusively in terms of right moves; see
`fuzzy_zero_of_forall_exists_moveLeft` for a version stated with left moves. -/
theorem fuzzy_zero_of_forall_exists_moveRight (i : G.RightMoves)
    (H : ∀ j, ∃ k, (G.moveRight i).moveRight j ≈ G.moveRight k) : G ‖ 0 := by
  rw [← neg_fuzzy_zero_iff]
  apply fuzzy_zero_of_forall_exists_moveLeft (-G) (toLeftMovesNeg i)
  rw [moveLeft_neg_toLeftMovesNeg]
  simpa

end Impartial

end PGame<|MERGE_RESOLUTION|>--- conflicted
+++ resolved
@@ -4,11 +4,7 @@
 Authors: Fox Thomson, Violeta Hernández Palacios
 -/
 import CombinatorialGames.Game.Basic
-<<<<<<< HEAD
-=======
 import CombinatorialGames.Game.Special
-import Mathlib.Tactic.NthRewrite
->>>>>>> fc5a92f2
 
 /-!
 # Basic definitions about impartial (pre-)games
@@ -64,13 +60,8 @@
   (impartial_def.1 h).1
 
 @[simp]
-<<<<<<< HEAD
 theorem mk'_neg_equiv_self : -(⟦G⟧ : Game) = ⟦G⟧ :=
-  game_eq (Equiv.symm (neg_equiv_self G))
-=======
-theorem mk'_neg_equiv_self (G : PGame) [G.Impartial] : -(⟦G⟧ : Game) = ⟦G⟧ :=
   game_eq (neg_equiv_self G).symm
->>>>>>> fc5a92f2
 
 instance moveLeft_impartial {G : PGame} [h : G.Impartial] (i : G.LeftMoves) :
     (G.moveLeft i).Impartial :=
@@ -143,7 +134,6 @@
   rw [equiv_iff_game_eq, ← add_left_cancel_iff, mk'_add_self, ← quot_add, equiv_iff_game_eq,
     Eq.comm, quot_zero]
 
-<<<<<<< HEAD
 variable {G}
 
 @[simp]
@@ -155,11 +145,7 @@
   ⟨(equiv_or_fuzzy_zero G).resolve_right, Equiv.not_fuzzy⟩
 
 theorem le_zero_iff : G ≤ 0 ↔ 0 ≤ G := by
-  rw [← zero_le_neg_iff, le_congr_right (neg_equiv_self G)]
-=======
-theorem le_zero_iff {G : PGame} [G.Impartial] : G ≤ 0 ↔ 0 ≤ G := by
   rw [← zero_le_neg_iff, (neg_equiv_self G).le_congr_right]
->>>>>>> fc5a92f2
 
 theorem lf_zero_iff : G ⧏ 0 ↔ 0 ⧏ G := by
   rw [← zero_lf_neg_iff, lf_congr_right (neg_equiv_self G)]
