/-
Copyright (c) 2020 Fox Thomson. All rights reserved.
Released under Apache 2.0 license as described in the file LICENSE.
Authors: Fox Thomson
-/
import CombinatorialGames.Game.Basic
import CombinatorialGames.Game.Special
import Mathlib.Tactic.NthRewrite

/-!
# Basic definitions about impartial (pre-)games

We will define an impartial game, one in which left and right can make exactly the same moves.
Our definition differs slightly by saying that the game is always equivalent to its negative,
no matter what moves are played. This allows for games such as poker-nim to be classified as
impartial.
-/

universe u

open scoped PGame

namespace PGame

private def ImpartialAux (G : PGame) : Prop :=
  (G ≈ -G) ∧ (∀ i, ImpartialAux (G.moveLeft i)) ∧ ∀ j, ImpartialAux (G.moveRight j)
termination_by G

/-- An impartial game is one that's equivalent to its negative, such that each left and right move
is also impartial.

Note that this is a slightly more general definition than the one that's usually in the literature,
as we don't require `G ≡ -G`. Despite this, the Sprague-Grundy theorem still holds: see
`PGame.equiv_nim_grundyValue`.

In such a game, both players have the same payoffs at any subposition. -/
class Impartial (G : PGame) : Prop where
  out : ImpartialAux G

private theorem impartial_iff_aux {G : PGame} : G.Impartial ↔ G.ImpartialAux :=
  ⟨fun h => h.1, fun h => ⟨h⟩⟩

theorem impartial_def {G : PGame} :
    G.Impartial ↔ G ≈ -G ∧ (∀ i, Impartial (G.moveLeft i)) ∧ ∀ j, Impartial (G.moveRight j) := by
  simp_rw [impartial_iff_aux]
  rw [ImpartialAux]

namespace Impartial

instance impartial_zero : Impartial 0 := by
  rw [impartial_def]
  simp

instance impartial_star : Impartial star := by
  rw [impartial_def]
  simpa using Impartial.impartial_zero

theorem neg_equiv_self (G : PGame) [h : G.Impartial] : G ≈ -G :=
  (impartial_def.1 h).1

@[simp]
theorem mk'_neg_equiv_self (G : PGame) [G.Impartial] : -(⟦G⟧ : Game) = ⟦G⟧ :=
  game_eq (neg_equiv_self G).symm

instance moveLeft_impartial {G : PGame} [h : G.Impartial] (i : G.LeftMoves) :
    (G.moveLeft i).Impartial :=
  (impartial_def.1 h).2.1 i

instance moveRight_impartial {G : PGame} [h : G.Impartial] (j : G.RightMoves) :
    (G.moveRight j).Impartial :=
  (impartial_def.1 h).2.2 j

theorem impartial_congr {G H : PGame} (e : G ≡r H) [G.Impartial] : H.Impartial :=
  impartial_def.2
    ⟨e.symm.equiv.trans ((neg_equiv_self G).trans (neg_equiv_neg_iff.2 e.equiv)),
      fun i => impartial_congr (e.moveLeftSymm i), fun j => impartial_congr (e.moveRightSymm j)⟩
termination_by G

instance impartial_add (G H : PGame) [G.Impartial] [H.Impartial] : (G + H).Impartial := by
  rw [impartial_def]
  refine ⟨(add_congr (neg_equiv_self G) (neg_equiv_self _)).trans
      (negAddRelabelling _ _).equiv.symm, fun k => ?_, fun k => ?_⟩
  · apply leftMoves_add_cases k
    all_goals
      intro i; simp only [add_moveLeft_inl, add_moveLeft_inr]
      apply impartial_add
  · apply rightMoves_add_cases k
    all_goals
      intro i; simp only [add_moveRight_inl, add_moveRight_inr]
      apply impartial_add
termination_by (G, H)

instance impartial_neg (G : PGame) [G.Impartial] : (-G).Impartial := by
  rw [impartial_def]
  refine ⟨?_, fun i => ?_, fun i => ?_⟩
  · rw [neg_neg]
    exact (neg_equiv_self G).symm
  · rw [moveLeft_neg]
    exact impartial_neg _
  · rw [moveRight_neg]
    exact impartial_neg _
termination_by G

variable (G : PGame) [Impartial G]

theorem nonpos : ¬0 < G := by
  apply (lt_asymm · ?_)
  rwa [← neg_lt_neg_iff, neg_zero, ← (neg_equiv_self G).lt_congr_right]

theorem nonneg : ¬G < 0 := by
  simpa using nonpos (-G)

/-- In an impartial game, either the first player always wins, or the second player always wins. -/
theorem equiv_or_fuzzy_zero : G ≈ 0 ∨ G ‖ 0 := by
  rcases lt_or_equiv_or_gt_or_fuzzy G 0 with (h | h | h | h)
  · exact ((nonneg G) h).elim
  · exact Or.inl h
  · exact ((nonpos G) h).elim
  · exact Or.inr h

@[simp]
theorem not_equiv_zero_iff : ¬ G ≈ 0 ↔ G ‖ 0 :=
  ⟨(equiv_or_fuzzy_zero G).resolve_left, Fuzzy.not_equiv⟩

@[simp]
theorem not_fuzzy_zero_iff : ¬ G ‖ 0 ↔ G ≈ 0 :=
  ⟨(equiv_or_fuzzy_zero G).resolve_right, Equiv.not_fuzzy⟩

theorem add_self : G + G ≈ 0 :=
  (add_congr_left (neg_equiv_self G)).trans (neg_add_cancel_equiv G)

@[simp]
theorem mk'_add_self : (⟦G⟧ : Game) + ⟦G⟧ = 0 :=
  game_eq (add_self G)

/-- This lemma doesn't require `H` to be impartial. -/
theorem equiv_iff_add_equiv_zero (H : PGame) : H ≈ G ↔ H + G ≈ 0 := by
  rw [equiv_iff_game_eq, ← add_right_cancel_iff (a := ⟦G⟧), mk'_add_self, ← quot_add,
    equiv_iff_game_eq, quot_zero]

/-- This lemma doesn't require `H` to be impartial. -/
theorem equiv_iff_add_equiv_zero' (H : PGame) : G ≈ H ↔ G + H ≈ 0 := by
  rw [equiv_iff_game_eq, ← add_left_cancel_iff, mk'_add_self, ← quot_add, equiv_iff_game_eq,
    Eq.comm, quot_zero]

theorem le_zero_iff {G : PGame} [G.Impartial] : G ≤ 0 ↔ 0 ≤ G := by
  rw [← zero_le_neg_iff, (neg_equiv_self G).le_congr_right]

theorem lf_zero_iff {G : PGame} [G.Impartial] : G ⧏ 0 ↔ 0 ⧏ G := by
  rw [← zero_lf_neg_iff, lf_congr_right (neg_equiv_self G)]

theorem equiv_zero_iff_le : (G ≈ 0) ↔ G ≤ 0 :=
  ⟨And.left, fun h => ⟨h, le_zero_iff.1 h⟩⟩

theorem fuzzy_zero_iff_lf : G ‖ 0 ↔ G ⧏ 0 :=
  ⟨And.left, fun h => ⟨h, lf_zero_iff.1 h⟩⟩

theorem equiv_zero_iff_ge : (G ≈ 0) ↔ 0 ≤ G :=
  ⟨And.right, fun h => ⟨le_zero_iff.2 h, h⟩⟩

theorem fuzzy_zero_iff_gf : G ‖ 0 ↔ 0 ⧏ G :=
  ⟨And.right, fun h => ⟨lf_zero_iff.2 h, h⟩⟩

theorem forall_leftMoves_fuzzy_iff_equiv_zero : (∀ i, G.moveLeft i ‖ 0) ↔ G ≈ 0 := by
  refine ⟨fun hb => ?_, fun hp i => ?_⟩
  · rw [equiv_zero_iff_le G, le_zero_lf]
    exact fun i => (hb i).1
  · rw [fuzzy_zero_iff_lf]
    exact hp.1.moveLeft_lf i

theorem forall_rightMoves_fuzzy_iff_equiv_zero : (∀ j, G.moveRight j ‖ 0) ↔ G ≈ 0 := by
  refine ⟨fun hb => ?_, fun hp i => ?_⟩
  · rw [equiv_zero_iff_ge G, zero_le_lf]
    exact fun i => (hb i).2
  · rw [fuzzy_zero_iff_gf]
    exact hp.2.lf_moveRight i

theorem exists_left_move_equiv_iff_fuzzy_zero : (∃ i, G.moveLeft i ≈ 0) ↔ G ‖ 0 := by
  refine ⟨fun ⟨i, hi⟩ => (fuzzy_zero_iff_gf G).2 (lf_of_le_moveLeft hi.2), fun hn => ?_⟩
  rw [fuzzy_zero_iff_gf G, zero_lf_le] at hn
  obtain ⟨i, hi⟩ := hn
  exact ⟨i, (equiv_zero_iff_ge _).2 hi⟩

theorem exists_right_move_equiv_iff_fuzzy_zero : (∃ j, G.moveRight j ≈ 0) ↔ G ‖ 0 := by
  refine ⟨fun ⟨i, hi⟩ => (fuzzy_zero_iff_lf G).2 (lf_of_moveRight_le hi.1), fun hn => ?_⟩
  rw [fuzzy_zero_iff_lf G, lf_zero_le] at hn
  obtain ⟨i, hi⟩ := hn
  exact ⟨i, (equiv_zero_iff_le _).2 hi⟩

/-- A **strategy stealing** argument. If there's a move in `G`, such that any subsequent move could
have also been reached in the first turn, then `G` is won by the first player.

This version of the theorem is stated exclusively in terms of left moves; see
`fuzzy_zero_of_forall_exists_moveRight` for a version stated with right moves. -/
theorem fuzzy_zero_of_forall_exists_moveLeft (i : G.LeftMoves)
    (H : ∀ j, ∃ k, (G.moveLeft i).moveLeft j ≈ G.moveLeft k) : G ‖ 0 := by
  apply (equiv_or_fuzzy_zero _).resolve_left fun hG ↦ ?_
  rw [← forall_leftMoves_fuzzy_iff_equiv_zero] at hG
  obtain ⟨j, hj⟩ := (exists_left_move_equiv_iff_fuzzy_zero _).2 (hG i)
  obtain ⟨k, hk⟩ := H j
<<<<<<< HEAD
  exact (hG k).not_equiv ((Equiv.trans (Equiv.symm hk)) hj)
=======
  exact (hG k).not_equiv (hk.symm.trans hj)
>>>>>>> c1c4a87c

/-- A **strategy stealing** argument. If there's a move in `G`, such that any subsequent move could
have also been reached in the first turn, then `G` is won by the first player.

This version of the theorem is stated exclusively in terms of right moves; see
`fuzzy_zero_of_forall_exists_moveLeft` for a version stated with left moves. -/
theorem fuzzy_zero_of_forall_exists_moveRight (i : G.RightMoves)
    (H : ∀ j, ∃ k, (G.moveRight i).moveRight j ≈ G.moveRight k) : G ‖ 0 := by
  rw [← neg_fuzzy_zero_iff]
  apply fuzzy_zero_of_forall_exists_moveLeft (-G) (toLeftMovesNeg i)
  rw [moveLeft_neg_toLeftMovesNeg]
  simpa

end Impartial

end PGame<|MERGE_RESOLUTION|>--- conflicted
+++ resolved
@@ -198,11 +198,7 @@
   rw [← forall_leftMoves_fuzzy_iff_equiv_zero] at hG
   obtain ⟨j, hj⟩ := (exists_left_move_equiv_iff_fuzzy_zero _).2 (hG i)
   obtain ⟨k, hk⟩ := H j
-<<<<<<< HEAD
-  exact (hG k).not_equiv ((Equiv.trans (Equiv.symm hk)) hj)
-=======
   exact (hG k).not_equiv (hk.symm.trans hj)
->>>>>>> c1c4a87c
 
 /-- A **strategy stealing** argument. If there's a move in `G`, such that any subsequent move could
 have also been reached in the first turn, then `G` is won by the first player.
