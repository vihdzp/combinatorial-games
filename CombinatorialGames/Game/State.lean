/-
Copyright (c) 2019 Kim Morrison. All rights reserved.
Released under Apache 2.0 license as described in the file LICENSE.
Authors: Kim Morrison
-/
import CombinatorialGames.Game.Short

/-!
# Games described via "the state of the board".

We provide a simple mechanism for constructing combinatorial (pre-)games, by describing
"the state of the board", and providing an upper bound on the number of turns remaining.


## Implementation notes

We're very careful to produce a computable definition, so small games can be evaluated
using `decide`. To achieve this, I've had to rely solely on induction on natural numbers:
relying on general well-foundedness seems to be poisonous to computation?

See `CombinatorialGames.Game.Domineering` for an example using this construction.
-/

universe u
namespace PGame

/-- `PGame.State S` describes how to interpret `s : S` as a state of a combinatorial game.
<<<<<<< HEAD
Use `PGame.ofState s` or `SetTheory.Game.ofState s` to construct the game.
=======
Use `PGame.ofState s` or `Game.ofState s` to construct the game.
>>>>>>> 2f728919

`PGame.State.l : S → Finset S` and `PGame.State.r : S → Finset S` describe
the states reachable by a move by Left or Right. `PGame.State.turnBound : S → ℕ`
gives an upper bound on the number of possible turns remaining from this state.
-/
class State (S : Type u) where
  turnBound : S → ℕ
  l : S → Finset S
  r : S → Finset S
  left_bound : ∀ {s t : S}, t ∈ l s → turnBound t < turnBound s
  right_bound : ∀ {s t : S}, t ∈ r s → turnBound t < turnBound s

open State

variable {S : Type u} [State S]

theorem turnBound_ne_zero_of_left_move {s t : S} (m : t ∈ l s) : turnBound s ≠ 0 := by
  intro h
  have t := left_bound m
  rw [h] at t
  exact Nat.not_succ_le_zero _ t

theorem turnBound_ne_zero_of_right_move {s t : S} (m : t ∈ r s) : turnBound s ≠ 0 := by
  intro h
  have t := right_bound m
  rw [h] at t
  exact Nat.not_succ_le_zero _ t

theorem turnBound_of_left {s t : S} (m : t ∈ l s) (n : ℕ) (h : turnBound s ≤ n + 1) :
    turnBound t ≤ n :=
  Nat.le_of_lt_succ (Nat.lt_of_lt_of_le (left_bound m) h)

theorem turnBound_of_right {s t : S} (m : t ∈ r s) (n : ℕ) (h : turnBound s ≤ n + 1) :
    turnBound t ≤ n :=
  Nat.le_of_lt_succ (Nat.lt_of_lt_of_le (right_bound m) h)

/-- Construct a `PGame` from a state and a (not necessarily optimal) bound on the number of
turns remaining.
-/
def ofStateAux : ∀ (n : ℕ) (s : S), turnBound s ≤ n → PGame
  | 0, s, h =>
    PGame.mk { t // t ∈ l s } { t // t ∈ r s }
      (fun t => by exfalso; exact turnBound_ne_zero_of_left_move t.2 (nonpos_iff_eq_zero.mp h))
      fun t => by exfalso; exact turnBound_ne_zero_of_right_move t.2 (nonpos_iff_eq_zero.mp h)
  | n + 1, s, h =>
    PGame.mk { t // t ∈ l s } { t // t ∈ r s }
      (fun t => ofStateAux n t (turnBound_of_left t.2 n h)) fun t =>
      ofStateAux n t (turnBound_of_right t.2 n h)

/-- Two different (valid) turn bounds give equivalent games. -/
def ofStateAuxRelabelling :
    ∀ (s : S) (n m : ℕ) (hn : turnBound s ≤ n) (hm : turnBound s ≤ m),
      Relabelling (ofStateAux n s hn) (ofStateAux m s hm)
  | s, 0, 0, hn, hm => by
    dsimp [PGame.ofStateAux]
    fconstructor
    · rfl
    · rfl
    · intro i; dsimp at i; exfalso
      exact turnBound_ne_zero_of_left_move i.2 (nonpos_iff_eq_zero.mp hn)
    · intro j; dsimp at j; exfalso
      exact turnBound_ne_zero_of_right_move j.2 (nonpos_iff_eq_zero.mp hm)
  | s, 0, m + 1, hn, hm => by
    dsimp [PGame.ofStateAux]
    fconstructor
    · rfl
    · rfl
    · intro i; dsimp at i; exfalso
      exact turnBound_ne_zero_of_left_move i.2 (nonpos_iff_eq_zero.mp hn)
    · intro j; dsimp at j; exfalso
      exact turnBound_ne_zero_of_right_move j.2 (nonpos_iff_eq_zero.mp hn)
  | s, n + 1, 0, hn, hm => by
    dsimp [PGame.ofStateAux]
    fconstructor
    · rfl
    · rfl
    · intro i; dsimp at i; exfalso
      exact turnBound_ne_zero_of_left_move i.2 (nonpos_iff_eq_zero.mp hm)
    · intro j; dsimp at j; exfalso
      exact turnBound_ne_zero_of_right_move j.2 (nonpos_iff_eq_zero.mp hm)
  | s, n + 1, m + 1, hn, hm => by
    dsimp [PGame.ofStateAux]
    fconstructor
    · rfl
    · rfl
    · intro i
      apply ofStateAuxRelabelling
    · intro j
      apply ofStateAuxRelabelling

/-- Construct a combinatorial `PGame` from a state. -/
def ofState (s : S) : PGame :=
  ofStateAux (turnBound s) s (refl _)

/-- The equivalence between `leftMoves` for a `PGame` constructed using `ofStateAux _ s _`, and
`L s`. -/
def leftMovesOfStateAux (n : ℕ) {s : S} (h : turnBound s ≤ n) :
    LeftMoves (ofStateAux n s h) ≃ { t // t ∈ l s } := by induction n <;> rfl

/-- The equivalence between `leftMoves` for a `PGame` constructed using `ofState s`, and `l s`. -/
def leftMovesOfState (s : S) : LeftMoves (ofState s) ≃ { t // t ∈ l s } :=
  leftMovesOfStateAux _ _

/-- The equivalence between `rightMoves` for a `PGame` constructed using `ofStateAux _ s _`, and
`R s`. -/
def rightMovesOfStateAux (n : ℕ) {s : S} (h : turnBound s ≤ n) :
    RightMoves (ofStateAux n s h) ≃ { t // t ∈ r s } := by induction n <;> rfl

/-- The equivalence between `rightMoves` for a `PGame` constructed using `ofState s`, and
`R s`. -/
def rightMovesOfState (s : S) : RightMoves (ofState s) ≃ { t // t ∈ r s } :=
  rightMovesOfStateAux _ _

/-- The relabelling showing `moveLeft` applied to a game constructed using `ofStateAux`
has itself been constructed using `ofStateAux`.
-/
def relabellingMoveLeftAux (n : ℕ) {s : S} (h : turnBound s ≤ n)
    (t : LeftMoves (ofStateAux n s h)) :
    Relabelling (moveLeft (ofStateAux n s h) t)
      (ofStateAux (n - 1) ((leftMovesOfStateAux n h) t : S)
        (turnBound_of_left ((leftMovesOfStateAux n h) t).2 (n - 1)
          (Nat.le_trans h le_tsub_add))) := by
  induction n
  · have t' := (leftMovesOfStateAux 0 h) t
    exfalso; exact turnBound_ne_zero_of_left_move t'.2 (nonpos_iff_eq_zero.mp h)
  · rfl

/-- The relabelling showing `moveLeft` applied to a game constructed using `of`
has itself been constructed using `of`.
-/
def relabellingMoveLeft (s : S) (t : LeftMoves (ofState s)) :
    Relabelling (moveLeft (ofState s) t) (ofState ((leftMovesOfState s).toFun t : S)) := by
  trans
  · apply relabellingMoveLeftAux
  · apply ofStateAuxRelabelling

/-- The relabelling showing `moveRight` applied to a game constructed using `ofStateAux`
has itself been constructed using `ofStateAux`.
-/
def relabellingMoveRightAux (n : ℕ) {s : S} (h : turnBound s ≤ n)
    (t : RightMoves (ofStateAux n s h)) :
    Relabelling (moveRight (ofStateAux n s h) t)
      (ofStateAux (n - 1) ((rightMovesOfStateAux n h) t : S)
        (turnBound_of_right ((rightMovesOfStateAux n h) t).2 (n - 1)
          (Nat.le_trans h le_tsub_add))) := by
  induction n
  · have t' := (rightMovesOfStateAux 0 h) t
    exfalso; exact turnBound_ne_zero_of_right_move t'.2 (nonpos_iff_eq_zero.mp h)
  · rfl

/-- The relabelling showing `moveRight` applied to a game constructed using `of`
has itself been constructed using `of`.
-/
def relabellingMoveRight (s : S) (t : RightMoves (ofState s)) :
    Relabelling (moveRight (ofState s) t) (ofState ((rightMovesOfState s).toFun t : S)) := by
  trans
  · apply relabellingMoveRightAux
  · apply ofStateAuxRelabelling

instance fintypeLeftMovesOfStateAux (n : ℕ) (s : S) (h : turnBound s ≤ n) :
    Fintype (LeftMoves (ofStateAux n s h)) := by
  apply Fintype.ofEquiv _ (leftMovesOfStateAux _ _).symm

instance fintypeRightMovesOfStateAux (n : ℕ) (s : S) (h : turnBound s ≤ n) :
    Fintype (RightMoves (ofStateAux n s h)) := by
  apply Fintype.ofEquiv _ (rightMovesOfStateAux _ _).symm

instance shortOfStateAux : ∀ (n : ℕ) {s : S} (h : turnBound s ≤ n), Short (ofStateAux n s h)
  | 0, s, h =>
    Short.mk'
      (fun i => by
        have i := (leftMovesOfStateAux _ _).toFun i
        exfalso
        exact turnBound_ne_zero_of_left_move i.2 (nonpos_iff_eq_zero.mp h))
      fun j => by
      have j := (rightMovesOfStateAux _ _).toFun j
      exfalso
      exact turnBound_ne_zero_of_right_move j.2 (nonpos_iff_eq_zero.mp h)
  | n + 1, _, h =>
    Short.mk'
      (fun i =>
        shortOfRelabelling (relabellingMoveLeftAux (n + 1) h i).symm (shortOfStateAux n _))
      fun j =>
      shortOfRelabelling (relabellingMoveRightAux (n + 1) h j).symm (shortOfStateAux n _)

instance shortOfState (s : S) : Short (ofState s) := by
  dsimp [PGame.ofState]
  infer_instance

end PGame

namespace Game

/-- Construct a combinatorial `Game` from a state. -/
def ofState {S : Type u} [PGame.State S] (s : S) : Game :=
  ⟦PGame.ofState s⟧

end Game<|MERGE_RESOLUTION|>--- conflicted
+++ resolved
@@ -25,11 +25,7 @@
 namespace PGame
 
 /-- `PGame.State S` describes how to interpret `s : S` as a state of a combinatorial game.
-<<<<<<< HEAD
-Use `PGame.ofState s` or `SetTheory.Game.ofState s` to construct the game.
-=======
 Use `PGame.ofState s` or `Game.ofState s` to construct the game.
->>>>>>> 2f728919
 
 `PGame.State.l : S → Finset S` and `PGame.State.r : S → Finset S` describe
 the states reachable by a move by Left or Right. `PGame.State.turnBound : S → ℕ`
