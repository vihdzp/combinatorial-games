/-
Copyright (c) 2025 Violeta Hernández Palacios. All rights reserved.
Released under Apache 2.0 license as described in the file LICENSE.
Authors: Violeta Hernández Palacios, Reid Barton, Mario Carneiro, Isabel Longbottom, Kim Morrison, Yuyang Zhao
-/
import CombinatorialGames.Game.Functor
import CombinatorialGames.Mathlib.Order
import CombinatorialGames.Mathlib.Small
import CombinatorialGames.Register
import Mathlib.Algebra.Group.Pointwise.Set.Basic
import Mathlib.Logic.Hydra
import Mathlib.Logic.Small.Set
import Mathlib.Order.Comparable
import Mathlib.Order.GameAdd
import Mathlib.Lean.PrettyPrinter.Delaborator

/-!
# Combinatorial (pre-)games

The basic theory of combinatorial games, following Conway's book `On Numbers and Games`.

In ZFC, games are built inductively out of two other sets of games, representing the options for two
players Left and Right. In Lean, we instead define the type of games `IGame` as arising from two
`Small` sets of games, with notation `{s | t}ᴵ` (see `IGame.ofSets`). A `u`-small type `α : Type v`
is one that is equivalent to some `β : Type u`, and the distinction between small and large types in
a given universe closely mimics the ZFC distinction between sets and proper classes.

This definition requires some amount of setup, since Lean's inductive types aren't powerful enough
to express this on their own. See the docstring on `GameFunctor` for more information.

We are also interested in further quotients of `IGame`. The quotient of games under equivalence
`x ≈ y ↔ x ≤ y ∧ y ≤ x`, which in the literature is often what is meant by a "combinatorial game",
is defined as `Game` in `CombinatorialGames.Game.Basic`. The surreal numbers `Surreal` are defined
as a quotient (of a subtype) of games in `CombinatorialGames.Surreal.Basic`.

## Conway induction

Most constructions within game theory, and as such, many proofs within it, are done by structural
induction. Structural induction on games is sometimes called "Conway induction".

The most straightforward way to employ Conway induction is by using the termination checker, with
the auxiliary `igame_wf` tactic. This uses `solve_by_elim` to search the context for proofs of the
form `y ∈ x.leftMoves` or `y ∈ x.rightMoves`, which prove termination. Alternatively, you can use
the explicit recursion principles `IGame.ofSetsRecOn` or `IGame.moveRecOn`.

## Order properties

Pregames have both a `≤` and a `<` relation, satisfying the properties of a `Preorder`. The relation
`0 < x` means that `x` can always be won by Left, while `0 ≤ x` means that `x` can be won by Left as
the second player. Likewise, `x < 0` means that `x` can always be won by Right, while `x ≤ 0` means
that `x` can be won by Right as the second player.

Note that we don't actually prove these characterizations. Indeed, in Conway's setup, combinatorial
game theory can be done entirely without the concept of a strategy. For instance, `IGame.zero_le`
implies that if `0 ≤ x`, then any move by Right satisfies `¬ x ≤ 0`, and `IGame.zero_lf` implies
that if `¬ x ≤ 0`, then some move by Left satisfies `0 ≤ x`. The strategy is thus already encoded
within these game relations.

For convenience, we define notation `x ⧏ y` (pronounced "less or fuzzy") for `¬ y ≤ x`, notation
`x ‖ y` for `¬ x ≤ y ∧ ¬ y ≤ x`, and notation `x ≈ y` for `x ≤ y ∧ y ≤ x`.

You can prove most (simple) inequalities on concrete games through the `game_cmp` tactic, which
repeatedly unfolds the definition of `≤` and applies `simp` until it solves the goal.

## Algebraic structures

Most of the usual arithmetic operations can be defined for games. Addition is defined for
`x = {s₁ | t₁}ᴵ` and `y = {s₂ | t₂}ᴵ` by `x + y = {s₁ + y, x + s₂ | t₁ + y, x + t₂}ᴵ`. Negation is
defined by `-{s | t}ᴵ = {-t | -s}ᴵ`.

The order structures interact in the expected way with arithmetic. In particular, `Game` is an
`OrderedAddCommGroup`. Meanwhile, `IGame` satisfies the slightly weaker axioms of a
`SubtractionCommMonoid`, since the equation `x - x = 0` is only true up to equivalence.
-/

universe u

open Set Pointwise

-- Computations can be performed through the `game_cmp` tactic.
noncomputable section

/-! ### Game moves -/

/-- Games up to identity.

`IGame` uses the set-theoretic notion of equality on games, meaning that two `IGame`s are equal
exactly when their left and right sets of options are.

This is not the same equivalence as used broadly in combinatorial game theory literature, as a game
like `{0, 1 | 0}` is not *identical* to `{1 | 0}`, despite being equivalent. However, many theorems
can be proven over the 'identical' equivalence relation, and the literature may occasionally
specifically use the 'identical' equivalence relation for this reason.

For the more common game equivalence from the literature, see `Game.Basic`. -/
def IGame : Type (u + 1) :=
  QPF.Fix GameFunctor

namespace IGame

/-- Construct an `IGame` from its left and right sets.

This is given notation `{s | t}ᴵ`, where the superscript `I` is to disambiguate from set builder
notation, and from the analogous constructors on `Game` and `Surreal`.

This function is regrettably noncomputable. Among other issues, sets simply do not carry data in
Lean. To perform computations on `IGame` we can instead make use of the `game_cmp` tactic. -/
def ofSets (s t : Set IGame.{u}) [hs : Small.{u} s] [ht : Small.{u} t] : IGame.{u} :=
  QPF.Fix.mk ⟨⟨s, t⟩, ⟨hs, ht⟩⟩

@[inherit_doc] notation "{" s " | " t "}ᴵ" => ofSets s t

/-- The set of left moves of the game. -/
def leftMoves (x : IGame.{u}) : Set IGame.{u} := x.dest.1.1

/-- The set of right moves of the game. -/
def rightMoves (x : IGame.{u}) : Set IGame.{u} := x.dest.1.2

instance (x : IGame.{u}) : Small.{u} x.leftMoves := x.dest.2.1
instance (x : IGame.{u}) : Small.{u} x.rightMoves := x.dest.2.2

@[simp, game_cmp]
theorem leftMoves_ofSets (s t : Set _) [Small.{u} s] [Small.{u} t] : {s | t}ᴵ.leftMoves = s := by
  rw [leftMoves, ofSets, QPF.Fix.dest_mk]

@[simp, game_cmp]
theorem rightMoves_ofSets (s t : Set _) [Small.{u} s] [Small.{u} t] : {s | t}ᴵ.rightMoves = t := by
  rw [rightMoves, ofSets, QPF.Fix.dest_mk]

@[simp]
theorem ofSets_leftMoves_rightMoves (x : IGame) : {x.leftMoves | x.rightMoves}ᴵ = x :=
  x.mk_dest

@[ext]
theorem ext {x y : IGame.{u}} (hl : x.leftMoves = y.leftMoves) (hr : x.rightMoves = y.rightMoves) :
    x = y := by
  rw [← ofSets_leftMoves_rightMoves x, ← ofSets_leftMoves_rightMoves y]
  simp_rw [hl, hr]

@[simp]
theorem ofSets_inj {s₁ s₂ t₁ t₂ : Set _} [Small s₁] [Small s₂] [Small t₁] [Small t₂] :
    {s₁ | t₁}ᴵ = {s₂ | t₂}ᴵ ↔ s₁ = s₂ ∧ t₁ = t₂ := by
  simp [IGame.ext_iff]

/-- `IsOption x y` means that `x` is either a left or a right move for `y`. -/
@[aesop simp]
def IsOption (x y : IGame) : Prop :=
  x ∈ y.leftMoves ∪ y.rightMoves

theorem IsOption.of_mem_leftMoves {x y : IGame} : x ∈ y.leftMoves → IsOption x y := .inl
theorem IsOption.of_mem_rightMoves {x y : IGame} : x ∈ y.rightMoves → IsOption x y := .inr

instance (x : IGame.{u}) : Small.{u} {y // IsOption y x} :=
  inferInstanceAs (Small (x.leftMoves ∪ x.rightMoves :))

theorem isOption_wf : WellFounded IsOption := by
  refine ⟨fun x ↦ ?_⟩
  apply QPF.Fix.ind
  unfold IsOption leftMoves rightMoves
  rintro _ ⟨⟨⟨s, t⟩, ⟨_, _⟩⟩, rfl⟩
  constructor
  rintro y (hy | hy)
  all_goals
    rw [QPF.Fix.dest_mk] at hy
    obtain ⟨⟨_, h⟩, _, rfl⟩ := hy
    exact h

-- We make no use of `IGame`'s definition from a `QPF` after this point.
attribute [irreducible] IGame

instance : IsWellFounded _ IsOption := ⟨isOption_wf⟩

theorem IsOption.irrefl (x : IGame) : ¬ IsOption x x := _root_.irrefl x

theorem self_notMem_leftMoves (x : IGame) : x ∉ x.leftMoves :=
  fun hx ↦ IsOption.irrefl x (.of_mem_leftMoves hx)

theorem self_notMem_rightMoves (x : IGame) : x ∉ x.rightMoves :=
  fun hx ↦ IsOption.irrefl x (.of_mem_rightMoves hx)

/-- **Conway recursion**: build data for a game by recursively building it on its
left and right sets. You rarely need to use this explicitly, as the termination checker will handle
things for you.

See `ofSetsRecOn` for an alternate form. -/
@[elab_as_elim]
def moveRecOn {motive : IGame → Sort*} (x)
    (mk : Π x, (Π y ∈ x.leftMoves, motive y) → (Π y ∈ x.rightMoves, motive y) → motive x) :
    motive x :=
  isOption_wf.recursion x fun x IH ↦
    mk x (fun _ h ↦ IH _ (.of_mem_leftMoves h)) (fun _ h ↦ IH _ (.of_mem_rightMoves h))

theorem moveRecOn_eq {motive : IGame → Sort*} (x)
    (mk : Π x, (Π y ∈ x.leftMoves, motive y) → (Π y ∈ x.rightMoves, motive y) → motive x) :
    moveRecOn x mk = mk x (fun y _ ↦ moveRecOn y mk) (fun y _ ↦ moveRecOn y mk) :=
  isOption_wf.fix_eq ..

<<<<<<< HEAD
/-- A (proper) subposition is any game in the transitive closure of `IsOption`. -/
def Subposition : IGame → IGame → Prop :=
  Relation.TransGen IsOption

@[aesop unsafe apply 50%]
theorem Subposition.of_mem_leftMoves {x y : IGame} (h : x ∈ y.leftMoves) : Subposition x y :=
  Relation.TransGen.single (.of_mem_leftMoves h)

@[aesop unsafe apply 50%]
theorem Subposition.of_mem_rightMoves {x y : IGame} (h : x ∈ y.rightMoves) : Subposition x y :=
  Relation.TransGen.single (.of_mem_rightMoves h)

theorem Subposition.trans {x y z : IGame} (h₁ : Subposition x y) (h₂ : Subposition y z) :
    Subposition x z :=
  Relation.TransGen.trans h₁ h₂

instance (x : IGame.{u}) : Small.{u} {y // Subposition y x} :=
  small_transGen' _ x

instance : IsTrans _ Subposition := inferInstanceAs (IsTrans _ (Relation.TransGen _))
instance : IsWellFounded _ Subposition := inferInstanceAs (IsWellFounded _ (Relation.TransGen _))
instance : WellFoundedRelation IGame := ⟨Subposition, instIsWellFoundedSubposition.wf⟩

/-- Discharges proof obligations of the form `⊢ Subposition ..` arising in termination proofs
of definitions using well-founded recursion on `IGame`. -/
macro "igame_wf" : tactic =>
  `(tactic| all_goals solve_by_elim (maxDepth := 8)
    [Prod.Lex.left, Prod.Lex.right, PSigma.Lex.left, PSigma.Lex.right,
    Subposition.of_mem_leftMoves, Subposition.of_mem_rightMoves, Subposition.trans, Subtype.prop] )

/-- Construct an `IGame` from its left and right sets.

This is given notation `{s | t}ᴵ`, where the superscript `I` is to disambiguate from set builder
notation, and from the analogous constructors on `Game` and `Surreal`.

This function is regrettably noncomputable. Among other issues, sets simply do not carry data in
Lean. To perform computations on `IGame` we can instead make use of the `game_cmp` tactic. -/
def ofSets (s t : Set IGame.{u}) [Small.{u} s] [Small.{u} t] : IGame.{u} :=
  mk <| .mk (Shrink s) (Shrink t)
    (out ∘ Subtype.val ∘ (equivShrink s).symm) (out ∘ Subtype.val ∘ (equivShrink t).symm)

@[inherit_doc] notation "{" s " | " t "}ᴵ" => ofSets s t

@[simp, game_cmp]
theorem leftMoves_ofSets (s t : Set _) [Small.{u} s] [Small.{u} t] : {s | t}ᴵ.leftMoves = s := by
  ext; simp [ofSets, range_comp]

@[simp, game_cmp]
theorem rightMoves_ofSets (s t : Set _) [Small.{u} s] [Small.{u} t] : {s | t}ᴵ.rightMoves = t := by
  ext; simp [ofSets, range_comp]

@[simp]
theorem ofSets_leftMoves_rightMoves (x : IGame) : {x.leftMoves | x.rightMoves}ᴵ = x := by
  ext <;> simp

@[simp]
theorem ofSets_inj {s₁ s₂ t₁ t₂ : Set _} [Small s₁] [Small s₂] [Small t₁] [Small t₂] :
    {s₁ | t₁}ᴵ = {s₂ | t₂}ᴵ ↔ s₁ = s₂ ∧ t₁ = t₂ := by
  simp [IGame.ext_iff]

=======
>>>>>>> 2a2fc3f5
/-- **Conway recursion**: build data for a game by recursively building it on its
left and right sets. You rarely need to use this explicitly, as the termination checker will handle
things for you.

See `moveRecOn` for an alternate form. -/
@[elab_as_elim]
def ofSetsRecOn {motive : IGame.{u} → Sort*} (x)
    (mk : Π (s t : Set _) [Small s] [Small t],
      (Π x ∈ s, motive x) → (Π x ∈ t, motive x) → motive {s | t}ᴵ) :
    motive x :=
  cast (by simp) <| moveRecOn (motive := fun x ↦ motive {x.leftMoves | x.rightMoves}ᴵ) x
    fun x IHl IHr ↦ mk _ _
      (fun y hy ↦ cast (by simp) (IHl y hy)) (fun y hy ↦ cast (by simp) (IHr y hy))

@[simp]
theorem ofSetsRecOn_ofSets {motive : IGame.{u} → Sort*}
    (s t : Set IGame) [Small.{u} s] [Small.{u} t]
    (mk : Π (s t : Set _) [Small s] [Small t],
      (Π x ∈ s, motive x) → (Π x ∈ t, motive x) → motive {s | t}ᴵ) :
    ofSetsRecOn {s | t}ᴵ mk = mk _ _ (fun y _ ↦ ofSetsRecOn y mk) (fun y _ ↦ ofSetsRecOn y mk) := by
  rw [ofSetsRecOn, cast_eq_iff_heq, moveRecOn_eq]
  congr
  any_goals simp
  all_goals
    refine Function.hfunext rfl fun x _ h ↦ ?_
    cases h
    refine Function.hfunext ?_ fun _ _ _ ↦ ?_
    · simp
    · rw [ofSetsRecOn, cast_heq_iff_heq, heq_cast_iff_heq]

/-- A (proper) subposition is any game in the transitive closure of `IsOption`. -/
def Subposition : IGame → IGame → Prop :=
  Relation.TransGen IsOption

@[aesop unsafe apply 50%]
theorem Subposition.of_mem_leftMoves {x y : IGame} (h : x ∈ y.leftMoves) : Subposition x y :=
  Relation.TransGen.single (.of_mem_leftMoves h)

@[aesop unsafe apply 50%]
theorem Subposition.of_mem_rightMoves {x y : IGame} (h : x ∈ y.rightMoves) : Subposition x y :=
  Relation.TransGen.single (.of_mem_rightMoves h)

theorem Subposition.trans {x y z : IGame} (h₁ : Subposition x y) (h₂ : Subposition y z) :
    Subposition x z :=
  Relation.TransGen.trans h₁ h₂

instance : IsTrans _ Subposition := inferInstanceAs (IsTrans _ (Relation.TransGen _))
instance : IsWellFounded _ Subposition := inferInstanceAs (IsWellFounded _ (Relation.TransGen _))
instance : WellFoundedRelation IGame := ⟨Subposition, instIsWellFoundedSubposition.wf⟩

/-- Discharges proof obligations of the form `⊢ Subposition ..` arising in termination proofs
of definitions using well-founded recursion on `IGame`. -/
macro "igame_wf" : tactic =>
  `(tactic| all_goals solve_by_elim (maxDepth := 8)
    [Prod.Lex.left, Prod.Lex.right, PSigma.Lex.left, PSigma.Lex.right,
    Subposition.of_mem_leftMoves, Subposition.of_mem_rightMoves, Subposition.trans, Subtype.prop] )

/-! ### Basic games -/

/-- The game `0 = {∅ | ∅}ᴵ`. -/
instance : Zero IGame := ⟨{∅ | ∅}ᴵ⟩

theorem zero_def : 0 = {∅ | ∅}ᴵ := rfl

@[simp, game_cmp] theorem leftMoves_zero : leftMoves 0 = ∅ := leftMoves_ofSets ..
@[simp, game_cmp] theorem rightMoves_zero : rightMoves 0 = ∅ := rightMoves_ofSets ..

instance : Inhabited IGame := ⟨0⟩

/-- The game `1 = {{0} | ∅}ᴵ`. -/
instance : One IGame := ⟨{{0} | ∅}ᴵ⟩

theorem one_def : 1 = {{0} | ∅}ᴵ := rfl

@[simp, game_cmp] theorem leftMoves_one : leftMoves 1 = {0} := leftMoves_ofSets ..
@[simp, game_cmp] theorem rightMoves_one : rightMoves 1 = ∅ := rightMoves_ofSets ..

/-! ### Order relations -/

/-- The less or equal relation on games.

If `0 ≤ x`, then Left can win `x` as the second player. `x ≤ y` means that `0 ≤ y - x`. -/
instance : LE IGame where
  le := Sym2.GameAdd.fix isOption_wf fun x y le ↦
    (∀ z (h : z ∈ x.leftMoves),  ¬le y z (Sym2.GameAdd.snd_fst (IsOption.of_mem_leftMoves h))) ∧
    (∀ z (h : z ∈ y.rightMoves), ¬le z x (Sym2.GameAdd.fst_snd (IsOption.of_mem_rightMoves h)))

/-- The less or fuzzy relation on pre-games. `x ⧏ y` is notation for `¬ y ≤ x`.

If `0 ⧏ x`, then Left can win `x` as the first player. `x ⧏ y` means that `0 ⧏ y - x`. -/
notation:50 x:50 " ⧏ " y:50 => ¬ y ≤ x

/-- Definition of `x ≤ y` on pre-games, in terms of `⧏`. -/
theorem le_iff_forall_lf {x y : IGame} :
    x ≤ y ↔ (∀ z ∈ x.leftMoves, z ⧏ y) ∧ (∀ z ∈ y.rightMoves, x ⧏ z) :=
  propext_iff.1 <| Sym2.GameAdd.fix_eq ..

/-- Definition of `x ⧏ y` on pre-games, in terms of `≤`. -/
theorem lf_iff_exists_le {x y : IGame} :
    x ⧏ y ↔ (∃ z ∈ y.leftMoves, x ≤ z) ∨ (∃ z ∈ x.rightMoves, z ≤ y) := by
  simpa [not_and_or, -not_and] using le_iff_forall_lf.not

/-- The definition of `0 ≤ x` on pre-games, in terms of `0 ⧏`. -/
theorem zero_le {x : IGame} : 0 ≤ x ↔ ∀ y ∈ x.rightMoves, 0 ⧏ y := by
  rw [le_iff_forall_lf]; simp

/-- The definition of `x ≤ 0` on pre-games, in terms of `⧏ 0`. -/
theorem le_zero {x : IGame} : x ≤ 0 ↔ ∀ y ∈ x.leftMoves, y ⧏ 0 := by
  rw [le_iff_forall_lf]; simp

/-- The definition of `0 ⧏ x` on pre-games, in terms of `0 ≤`. -/
theorem zero_lf {x : IGame} : 0 ⧏ x ↔ ∃ y ∈ x.leftMoves, 0 ≤ y := by
  rw [lf_iff_exists_le]; simp

/-- The definition of `x ⧏ 0` on pre-games, in terms of `≤ 0`. -/
theorem lf_zero {x : IGame} : x ⧏ 0 ↔ ∃ y ∈ x.rightMoves, y ≤ 0 := by
  rw [lf_iff_exists_le]; simp

/-- The definition of `x ≤ y` on pre-games, in terms of `≤` two moves later.

Note that it's often more convenient to use `le_iff_forall_lf`, which only unfolds the definition by
one step. -/
theorem le_def {x y : IGame} : x ≤ y ↔
    (∀ a ∈ x.leftMoves,  (∃ b ∈ y.leftMoves, a ≤ b) ∨ (∃ b ∈ a.rightMoves, b ≤ y)) ∧
    (∀ a ∈ y.rightMoves, (∃ b ∈ a.leftMoves, x ≤ b) ∨ (∃ b ∈ x.rightMoves, b ≤ a)) := by
  rw [le_iff_forall_lf]
  congr! 2 <;> rw [lf_iff_exists_le]

/-- The definition of `x ⧏ y` on pre-games, in terms of `⧏` two moves later.

Note that it's often more convenient to use `lf_iff_exists_le`, which only unfolds the definition by
one step. -/
theorem lf_def {x y : IGame} : x ⧏ y ↔
    (∃ a ∈ y.leftMoves,  (∀ b ∈ x.leftMoves, b ⧏ a) ∧ (∀ b ∈ a.rightMoves, x ⧏ b)) ∨
    (∃ a ∈ x.rightMoves, (∀ b ∈ a.leftMoves, b ⧏ y) ∧ (∀ b ∈ y.rightMoves, a ⧏ b)) := by
  rw [lf_iff_exists_le]
  congr! <;> rw [le_iff_forall_lf]

theorem leftMove_lf_of_le {x y z : IGame} (h : x ≤ y) (h' : z ∈ x.leftMoves) : z ⧏ y :=
  (le_iff_forall_lf.1 h).1 z h'

theorem lf_rightMove_of_le {x y z : IGame} (h : x ≤ y) (h' : z ∈ y.rightMoves) : x ⧏ z :=
  (le_iff_forall_lf.1 h).2 z h'

theorem lf_of_le_leftMove {x y z : IGame} (h : x ≤ z) (h' : z ∈ y.leftMoves) : x ⧏ y :=
  lf_iff_exists_le.2 <| Or.inl ⟨z, h', h⟩

theorem lf_of_rightMove_le {x y z : IGame} (h : z ≤ y) (h' : z ∈ x.rightMoves) : x ⧏ y :=
  lf_iff_exists_le.2 <| Or.inr ⟨z, h', h⟩

private theorem le_rfl' {x : IGame} : x ≤ x := by
  rw [le_iff_forall_lf]
  constructor <;> intro y hy
  exacts [lf_of_le_leftMove le_rfl' hy, lf_of_rightMove_le le_rfl' hy]
termination_by x
decreasing_by igame_wf

private theorem le_trans' {x y z : IGame} (h₁ : x ≤ y) (h₂ : y ≤ z) : x ≤ z := by
  rw [le_iff_forall_lf]
  constructor <;> intro a ha h₃
  exacts [leftMove_lf_of_le h₁ ha (le_trans' h₂ h₃), lf_rightMove_of_le h₂ ha (le_trans' h₃ h₁)]
termination_by isOption_wf.cutExpand.wrap {x, y, z}
decreasing_by
  on_goal 1 => convert (Relation.cutExpand_add_single {y, z} (IsOption.of_mem_leftMoves ha))
  on_goal 2 => convert (Relation.cutExpand_single_add (IsOption.of_mem_rightMoves ha) {x, y})
  all_goals simp [← Multiset.singleton_add, add_comm, add_assoc, WellFounded.wrap]

instance : Preorder IGame where
  le_refl _ := le_rfl'
  le_trans x y z := le_trans'

theorem leftMove_lf {x y : IGame} (h : y ∈ x.leftMoves) : y ⧏ x :=
  lf_of_le_leftMove le_rfl h

theorem lf_rightMove {x y : IGame} (h : y ∈ x.rightMoves) : x ⧏ y :=
  lf_of_rightMove_le le_rfl h

/-- The equivalence relation `x ≈ y` means that `x ≤ y` and `y ≤ x`. This is notation for
`AntisymmRel (⬝ ≤ ⬝) x y`. -/
infix:50 " ≈ " => AntisymmRel (· ≤ ·)

/-- The "fuzzy" relation `x ‖ y` means that `x ⧏ y` and `y ⧏ x`. This is notation for
`IncompRel (⬝ ≤ ⬝) x y`. -/
notation:50 x:50 " ‖ " y:50 => IncompRel (· ≤ ·) x y

open Lean PrettyPrinter Delaborator SubExpr Qq in
@[delab app.AntisymmRel]
def delabEquiv : Delab := do
  try
    let_expr f@AntisymmRel α r _ _ := ← getExpr | failure
    have u := f.constLevels![0]!
    have α : Q(Type u) := α
    have r : Q($α → $α → Prop) := r
    let le ← synthInstanceQ q(LE $α)
    _ ← assertDefEqQ q(($le).le) q($r)
    let x ← withNaryArg 2 delab
    let y ← withNaryArg 3 delab
    let stx : Term ← do
      let info ← Lean.MonadRef.mkInfoFromRefPos
      pure {
        raw := Lean.Syntax.node3 info ``IGame.«term_≈_» x.raw (Lean.Syntax.atom info "≈") y.raw
      }
    annotateGoToSyntaxDef stx
  catch _ => failure -- fail over to the default delaborator

open Lean PrettyPrinter Delaborator SubExpr Qq in
@[delab app.IncompRel]
def delabFuzzy : Delab := do
  try
    let_expr f@IncompRel α r _ _ := ← getExpr | failure
    have u := f.constLevels![0]!
    have α : Q(Type u) := α
    have r : Q($α → $α → Prop) := r
    let le ← synthInstanceQ q(LE $α)
    _ ← assertDefEqQ q(($le).le) q($r)
    let x ← withNaryArg 2 delab
    let y ← withNaryArg 3 delab
    let stx : Term ← do
      let info ← Lean.MonadRef.mkInfoFromRefPos
      pure {
        raw := Lean.Syntax.node3 info ``IGame.«term_‖_» x.raw (Lean.Syntax.atom info "‖") y.raw
      }
    annotateGoToSyntaxDef stx
  catch _ => failure -- fail over to the default delaborator

theorem equiv_of_forall_lf {x y : IGame}
    (hl₁ : ∀ a ∈ x.leftMoves,  ¬y ≤ a)
    (hr₁ : ∀ a ∈ x.rightMoves, ¬a ≤ y)
    (hl₂ : ∀ b ∈ y.leftMoves,  ¬x ≤ b)
    (hr₂ : ∀ b ∈ y.rightMoves, ¬b ≤ x) : x ≈ y := by
  constructor <;> refine le_iff_forall_lf.2 ⟨?_, ?_⟩ <;> assumption

theorem equiv_of_exists_le {x y : IGame}
    (hl₁ : ∀ a ∈ x.leftMoves,  ∃ b ∈ y.leftMoves,  a ≤ b)
    (hr₁ : ∀ a ∈ x.rightMoves, ∃ b ∈ y.rightMoves, b ≤ a)
    (hl₂ : ∀ b ∈ y.leftMoves,  ∃ a ∈ x.leftMoves,  b ≤ a)
    (hr₂ : ∀ b ∈ y.rightMoves, ∃ a ∈ x.rightMoves, a ≤ b) : x ≈ y := by
  apply equiv_of_forall_lf <;> simp +contextual [hl₁, hl₂, hr₁, hr₂, lf_iff_exists_le]

theorem equiv_of_exists {x y : IGame}
    (hl₁ : ∀ a ∈ x.leftMoves,  ∃ b ∈ y.leftMoves,  a ≈ b)
    (hr₁ : ∀ a ∈ x.rightMoves, ∃ b ∈ y.rightMoves, a ≈ b)
    (hl₂ : ∀ b ∈ y.leftMoves,  ∃ a ∈ x.leftMoves,  a ≈ b)
    (hr₂ : ∀ b ∈ y.rightMoves, ∃ a ∈ x.rightMoves, a ≈ b) : x ≈ y := by
  apply equiv_of_exists_le <;> grind [AntisymmRel]

@[simp]
theorem zero_lt_one : (0 : IGame) < 1 := by
  rw [lt_iff_le_not_ge, le_iff_forall_lf, le_iff_forall_lf]
  simp

instance : ZeroLEOneClass IGame where
  zero_le_one := zero_lt_one.le

/-! ### Negation -/

instance {α : Type*} [InvolutiveNeg α] (s : Set α) [Small.{u} s] : Small.{u} (-s :) := by
  rw [← Set.image_neg_eq_neg]
  infer_instance

private def neg' (x : IGame) : IGame :=
  {range fun y : x.rightMoves ↦ neg' y.1 | range fun y : x.leftMoves ↦ neg' y.1}ᴵ
termination_by x
decreasing_by igame_wf

/-- The negative of a game is defined by `-{s | t}ᴵ = {-t | -s}ᴵ`. -/
instance : Neg IGame where
  neg := neg'

private theorem neg_ofSets' (s t : Set _) [Small s] [Small t] :
    -{s | t}ᴵ = {Neg.neg '' t | Neg.neg '' s}ᴵ := by
  change neg' _ = _
  rw [neg']
  simp [Neg.neg, Set.ext_iff]

instance : InvolutiveNeg IGame where
  neg_neg x := by
    refine ofSetsRecOn x ?_
    aesop (add simp [neg_ofSets'])

@[simp]
theorem neg_ofSets (s t : Set _) [Small s] [Small t] : -{s | t}ᴵ = {-t | -s}ᴵ := by
  simp_rw [neg_ofSets', Set.image_neg_eq_neg]

instance : NegZeroClass IGame where
  neg_zero := by simp [zero_def]

theorem neg_eq (x : IGame) : -x = {-x.rightMoves | -x.leftMoves}ᴵ := by
  rw [← neg_ofSets, ofSets_leftMoves_rightMoves]

@[simp]
theorem leftMoves_neg (x : IGame) : (-x).leftMoves = -x.rightMoves := by
  refine ofSetsRecOn x ?_; simp

@[simp]
theorem rightMoves_neg (x : IGame) : (-x).rightMoves = -x.leftMoves := by
  refine ofSetsRecOn x ?_; simp

theorem isOption_neg {x y : IGame} : IsOption x (-y) ↔ IsOption (-x) y := by
  simp [IsOption, union_comm]

@[simp]
theorem isOption_neg_neg {x y : IGame} : IsOption (-x) (-y) ↔ IsOption x y := by
  rw [isOption_neg, neg_neg]

@[game_cmp]
theorem forall_leftMoves_neg {P : IGame → Prop} {x : IGame} :
    (∀ y ∈ (-x).leftMoves, P y) ↔ (∀ y ∈ x.rightMoves, P (-y)) := by
  rw [← (Equiv.neg _).forall_congr_right]; simp

@[game_cmp]
theorem forall_rightMoves_neg {P : IGame → Prop} {x : IGame} :
    (∀ y ∈ (-x).rightMoves, P y) ↔ (∀ y ∈ x.leftMoves, P (-y)) := by
  rw [← (Equiv.neg _).forall_congr_right]; simp

@[game_cmp]
theorem exists_leftMoves_neg {P : IGame → Prop} {x : IGame} :
    (∃ y ∈ (-x).leftMoves, P y) ↔ (∃ y ∈ x.rightMoves, P (-y)) := by
  rw [← (Equiv.neg _).exists_congr_right]; simp

@[game_cmp]
theorem exists_rightMoves_neg {P : IGame → Prop} {x : IGame} :
    (∃ y ∈ (-x).rightMoves, P y) ↔ (∃ y ∈ x.leftMoves, P (-y)) := by
  rw [← (Equiv.neg _).exists_congr_right]; simp

@[simp]
protected theorem neg_le_neg_iff {x y : IGame} : -x ≤ -y ↔ y ≤ x := by
  -- TODO: may have to add an `elab_as_elim` attr. in Mathlib
  refine Sym2.GameAdd.induction (C := fun x y ↦ -x ≤ -y ↔ y ≤ x) isOption_wf (fun x y IH ↦ ?_) x y
  dsimp at *
  rw [le_iff_forall_lf, le_iff_forall_lf, and_comm, forall_leftMoves_neg, forall_rightMoves_neg]
  congr! 3 with z hz z hz
  · rw [IH _ _ (Sym2.GameAdd.fst_snd (.of_mem_leftMoves hz))]
  · rw [IH _ _ (Sym2.GameAdd.snd_fst (.of_mem_rightMoves hz))]

protected theorem neg_le {x y : IGame} : -x ≤ y ↔ -y ≤ x := by
  simpa using @IGame.neg_le_neg_iff x (-y)
protected theorem le_neg {x y : IGame} : x ≤ -y ↔ y ≤ -x := by
  simpa using @IGame.neg_le_neg_iff (-x) y

@[simp]
protected theorem neg_lt_neg_iff {x y : IGame} : -x < -y ↔ y < x := by
  simp [lt_iff_le_not_ge]

protected theorem neg_lt {x y : IGame} : -x < y ↔ -y < x := by
  simpa using @IGame.neg_lt_neg_iff x (-y)
protected theorem lt_neg {x y : IGame} : x < -y ↔ y < -x := by
  simpa using @IGame.neg_lt_neg_iff (-x) y

@[simp]
theorem neg_equiv_neg_iff {x y : IGame} : -x ≈ -y ↔ x ≈ y := by
  simp [AntisymmRel, and_comm]

alias ⟨_, neg_congr⟩ := neg_equiv_neg_iff

@[simp]
theorem neg_fuzzy_neg_iff {x y : IGame} : -x ‖ -y ↔ x ‖ y := by
  simp [IncompRel, and_comm]

@[simp] theorem neg_le_zero {x : IGame} : -x ≤ 0 ↔ 0 ≤ x := by simpa using @IGame.neg_le x 0
@[simp] theorem zero_le_neg {x : IGame} : 0 ≤ -x ↔ x ≤ 0 := by simpa using @IGame.le_neg 0 x
@[simp] theorem neg_lt_zero {x : IGame} : -x < 0 ↔ 0 < x := by simpa using @IGame.neg_lt x 0
@[simp] theorem zero_lt_neg {x : IGame} : 0 < -x ↔ x < 0 := by simpa using @IGame.lt_neg 0 x

@[simp] theorem neg_equiv_zero {x : IGame} : -x ≈ 0 ↔ x ≈ 0 := by
  simpa using @IGame.neg_equiv_neg_iff x 0
@[simp] theorem zero_equiv_neg {x : IGame} : 0 ≈ -x ↔ 0 ≈ x := by
  simpa using @IGame.neg_equiv_neg_iff 0 x

@[simp] theorem neg_fuzzy_zero {x : IGame} : -x ‖ 0 ↔ x ‖ 0 := by
  simpa using @IGame.neg_fuzzy_neg_iff x 0
@[simp] theorem zero_fuzzy_neg {x : IGame} : 0 ‖ -x ↔ 0 ‖ x := by
  simpa using @IGame.neg_fuzzy_neg_iff 0 x

/-! ### Addition and subtraction -/

private def add' (x y : IGame) : IGame :=
  {(range fun z : x.leftMoves ↦ add' z y) ∪ (range fun z : y.leftMoves ↦ add' x z) |
    (range fun z : x.rightMoves ↦ add' z y) ∪ (range fun z : y.rightMoves ↦ add' x z)}ᴵ
termination_by (x, y)
decreasing_by igame_wf

/-- The sum of `x = {s₁ | t₁}ᴵ` and `y = {s₂ | t₂}ᴵ` is `{s₁ + y, x + s₂ | t₁ + y, x + t₂}ᴵ`. -/
instance : Add IGame where
  add := add'

theorem add_eq (x y : IGame) : x + y =
    {(· + y) '' x.leftMoves ∪ (x + ·) '' y.leftMoves |
      (· + y) '' x.rightMoves ∪ (x + ·) '' y.rightMoves}ᴵ := by
  change add' _ _ = _
  rw [add']
  simp [HAdd.hAdd, Add.add, Set.ext_iff]

theorem ofSets_add_ofSets (s₁ t₁ s₂ t₂ : Set IGame) [Small s₁] [Small t₁] [Small s₂] [Small t₂] :
    {s₁ | t₁}ᴵ + {s₂ | t₂}ᴵ =
      {(· + {s₂ | t₂}ᴵ) '' s₁ ∪ ({s₁ | t₁}ᴵ + ·) '' s₂ |
        (· + {s₂ | t₂}ᴵ) '' t₁ ∪ ({s₁ | t₁}ᴵ + ·) '' t₂}ᴵ := by
  rw [add_eq]
  simp

@[simp]
theorem leftMoves_add (x y : IGame) :
    (x + y).leftMoves = (· + y) '' x.leftMoves ∪ (x + ·) '' y.leftMoves := by
  rw [add_eq, leftMoves_ofSets]

@[simp]
theorem rightMoves_add (x y : IGame) :
    (x + y).rightMoves = (· + y) '' x.rightMoves ∪ (x + ·) '' y.rightMoves := by
  rw [add_eq, rightMoves_ofSets]

theorem add_left_mem_leftMoves_add {x y : IGame} (h : x ∈ y.leftMoves) (z : IGame) :
    z + x ∈ (z + y).leftMoves := by
  rw [leftMoves_add]; right; use x

theorem add_right_mem_leftMoves_add {x y : IGame} (h : x ∈ y.leftMoves) (z : IGame) :
    x + z ∈ (y + z).leftMoves := by
  rw [leftMoves_add]; left; use x

theorem add_left_mem_rightMoves_add {x y : IGame} (h : x ∈ y.rightMoves) (z : IGame) :
    z + x ∈ (z + y).rightMoves := by
  rw [rightMoves_add]; right; use x

theorem add_right_mem_rightMoves_add {x y : IGame} (h : x ∈ y.rightMoves) (z : IGame) :
    x + z ∈ (y + z).rightMoves := by
  rw [rightMoves_add]; left; use x

theorem IsOption.add_left {x y z : IGame} (h : IsOption x y) : IsOption (z + x) (z + y) := by
  aesop

theorem IsOption.add_right {x y z : IGame} (h : IsOption x y) : IsOption (x + z) (y + z) := by
  aesop

@[game_cmp]
theorem forall_leftMoves_add {P : IGame → Prop} {x y : IGame} :
    (∀ a ∈ (x + y).leftMoves, P a) ↔
      (∀ a ∈ x.leftMoves, P (a + y)) ∧ (∀ b ∈ y.leftMoves, P (x + b)) := by
  aesop

@[game_cmp]
theorem forall_rightMoves_add {P : IGame → Prop} {x y : IGame} :
    (∀ a ∈ (x + y).rightMoves, P a) ↔
      (∀ a ∈ x.rightMoves, P (a + y)) ∧ (∀ b ∈ y.rightMoves, P (x + b)) := by
  aesop

@[game_cmp]
theorem exists_leftMoves_add {P : IGame → Prop} {x y : IGame} :
    (∃ a ∈ (x + y).leftMoves, P a) ↔
      (∃ a ∈ x.leftMoves, P (a + y)) ∨ (∃ b ∈ y.leftMoves, P (x + b)) := by
  aesop

@[game_cmp]
theorem exists_rightMoves_add {P : IGame → Prop} {x y : IGame} :
    (∃ a ∈ (x + y).rightMoves, P a) ↔
      (∃ a ∈ x.rightMoves, P (a + y)) ∨ (∃ b ∈ y.rightMoves, P (x + b)) := by
  aesop

instance : AddZeroClass IGame := by
  constructor <;>
  · refine (moveRecOn · fun _ _ _ ↦ ?_)
    aesop

@[simp]
theorem add_eq_zero_iff {x y : IGame} : x + y = 0 ↔ x = 0 ∧ y = 0 := by
  constructor <;> simp_all [IGame.ext_iff]

private theorem add_comm' (x y : IGame) : x + y = y + x := by
  ext <;>
  · simp only [leftMoves_add, rightMoves_add, mem_union, mem_image, or_comm]
    congr! 3 <;>
    · refine and_congr_right_iff.2 fun h ↦ ?_
      rw [add_comm']
termination_by (x, y)
decreasing_by igame_wf

private theorem add_assoc' (x y z : IGame) : x + y + z = x + (y + z) := by
  apply ext <;>
  · simp only [leftMoves_add, rightMoves_add, image_union, image_image, union_assoc]
    refine congrArg₂ _ ?_ (congrArg₂ _ ?_ ?_) <;>
    · ext
      congr! 2
      rw [add_assoc']
termination_by (x, y, z)
decreasing_by igame_wf

instance : AddCommMonoid IGame where
  add_comm := add_comm'
  add_assoc := add_assoc'
  nsmul := nsmulRec
  __ : AddZeroClass IGame := inferInstance

/-- The subtraction of `x` and `y` is defined as `x + (-y)`. -/
instance : SubNegMonoid IGame where
  zsmul := zsmulRec

@[simp]
theorem leftMoves_sub (x y : IGame) :
    (x - y).leftMoves = (· - y) '' x.leftMoves ∪ (x + ·) '' (-y.rightMoves) := by
  simp [sub_eq_add_neg]

@[simp]
theorem rightMoves_sub (x y : IGame) :
    (x - y).rightMoves = (· - y) '' x.rightMoves ∪ (x + ·) '' (-y.leftMoves) := by
  simp [sub_eq_add_neg]

theorem sub_left_mem_leftMoves_sub {x y : IGame} (h : x ∈ y.rightMoves) (z : IGame) :
    z - x ∈ (z - y).leftMoves := by
  apply add_left_mem_leftMoves_add; simpa

theorem sub_right_mem_leftMoves_sub {x y : IGame} (h : x ∈ y.leftMoves) (z : IGame) :
    x - z ∈ (y - z).leftMoves :=
  add_right_mem_leftMoves_add h _

theorem sub_left_mem_rightMoves_sub {x y : IGame} (h : x ∈ y.leftMoves) (z : IGame) :
    z - x ∈ (z - y).rightMoves := by
  apply add_left_mem_rightMoves_add; simpa

theorem sub_right_mem_rightMoves_sub {x y : IGame} (h : x ∈ y.rightMoves) (z : IGame) :
    x - z ∈ (y - z).rightMoves :=
  add_right_mem_rightMoves_add h _

private theorem neg_add' (x y : IGame) : -(x + y) = -x + -y := by
  ext <;>
  · simp
    rw [← (Equiv.neg IGame).exists_congr_right]
    nth_rewrite 2 [← (Equiv.neg IGame).exists_congr_right]
    congr! 3 <;>
    · refine and_congr_right_iff.2 fun _ ↦ ?_
      rw [Equiv.neg_apply, ← neg_inj, neg_add', neg_neg, neg_neg]
termination_by (x, y)
decreasing_by igame_wf

instance : SubtractionCommMonoid IGame where
  neg_neg := neg_neg
  neg_add_rev x y := by rw [neg_add', add_comm]
  neg_eq_of_add := by simp
  add_comm := add_comm

private theorem sub_self_le (x : IGame) : x - x ≤ 0 := by
  rw [le_zero, leftMoves_sub]
  rintro _ (⟨y, hy, rfl⟩ | ⟨y, hy, rfl⟩)
  · exact lf_of_rightMove_le (sub_self_le y) (sub_left_mem_rightMoves_sub hy y)
  · apply lf_of_rightMove_le (sub_self_le (-y))
    rw [mem_neg] at hy
    rw [sub_neg_eq_add]
    exact add_right_mem_rightMoves_add hy _
termination_by x
decreasing_by igame_wf

/-- The sum of a game and its negative is equivalent, though not necessarily identical to zero. -/
theorem sub_self_equiv (x : IGame) : x - x ≈ 0 := by
  rw [AntisymmRel, ← neg_le_zero, neg_sub, and_self]
  exact sub_self_le x

/-- The sum of a game and its negative is equivalent, though not necessarily identical to zero. -/
theorem neg_add_equiv (x : IGame) : -x + x ≈ 0 := by
  simpa [add_comm] using sub_self_equiv x

private theorem add_le_add_left' {x y : IGame} (h : x ≤ y) (z : IGame) : z + x ≤ z + y := by
  rw [le_iff_forall_lf, leftMoves_add, rightMoves_add]
  refine ⟨?_, ?_⟩ <;> rintro a (⟨a, ha, rfl⟩ | ⟨a, ha, rfl⟩)
  · exact lf_of_le_leftMove (add_le_add_left' h a) (add_right_mem_leftMoves_add ha y)
  · obtain (⟨b, hb, hb'⟩ | ⟨b, hb, hb'⟩) := lf_iff_exists_le.1 (leftMove_lf_of_le h ha)
    · exact lf_of_le_leftMove (add_le_add_left' hb' z) (add_left_mem_leftMoves_add hb z)
    · exact lf_of_rightMove_le (add_le_add_left' hb' z) (add_left_mem_rightMoves_add hb z)
  · exact lf_of_rightMove_le (add_le_add_left' h a) (add_right_mem_rightMoves_add ha x)
  · obtain (⟨b, hb, hb'⟩ | ⟨b, hb, hb'⟩) := lf_iff_exists_le.1 (lf_rightMove_of_le h ha)
    · exact lf_of_le_leftMove (add_le_add_left' hb' z) (add_left_mem_leftMoves_add hb z)
    · exact lf_of_rightMove_le (add_le_add_left' hb' z) (add_left_mem_rightMoves_add hb z)
termination_by (x, y, z)
decreasing_by igame_wf

private theorem add_le_add_right' {x y : IGame} (h : x ≤ y) (z : IGame) : x + z ≤ y + z := by
  simpa [add_comm] using add_le_add_left' h z

instance : AddLeftMono IGame := ⟨fun x _ _ h ↦ add_le_add_left' h x⟩
instance : AddRightMono IGame := ⟨fun x _ _ h ↦ add_le_add_right' h x⟩

instance : AddLeftReflectLE IGame where
  elim x y z h := by
    rw [← zero_add y, ← zero_add z]
    apply (add_le_add_right (neg_add_equiv x).ge y).trans
    rw [add_assoc]
    apply (add_le_add_left h (-x)).trans
    rw [← add_assoc]
    exact add_le_add_right (neg_add_equiv x).le z

instance : AddRightReflectLE IGame :=
  addRightReflectLE_of_addLeftReflectLE _

instance : AddLeftStrictMono IGame where
  elim x y z h := by
    apply lt_of_le_not_ge (add_le_add_left h.le x)
    contrapose! h
    exact (le_of_add_le_add_left h).not_gt

instance : AddRightStrictMono IGame :=
  addRightStrictMono_of_addLeftStrictMono _

-- TODO: [AddLeftMono α] [AddLeftReflectLE α] → AddLeftReflectLT α
instance : AddLeftReflectLT IGame where
  elim _ := by simp [lt_iff_le_not_ge]

instance : AddRightReflectLT IGame :=
  addRightReflectLT_of_addLeftReflectLT _

-- TODO: add the general versions of this to Mathlib

theorem add_congr {a b : IGame} (h₁ : a ≈ b) {c d : IGame} (h₂ : c ≈ d) : a + c ≈ b + d :=
  ⟨add_le_add h₁.1 h₂.1, add_le_add h₁.2 h₂.2⟩

theorem add_congr_left {a b c : IGame} (h : a ≈ b) : a + c ≈ b + c :=
  add_congr h .rfl

theorem add_congr_right {a b c : IGame} (h : a ≈ b) : c + a ≈ c + b :=
  add_congr .rfl h

@[simp]
theorem add_fuzzy_add_iff_left {a b c : IGame} : a + b ‖ a + c ↔ b ‖ c := by
  simp [IncompRel]

@[simp]
theorem add_fuzzy_add_iff_right {a b c : IGame} : b + a ‖ c + a ↔ b ‖ c := by
  simp [IncompRel]

theorem sub_congr {a b : IGame} (h₁ : a ≈ b) {c d : IGame} (h₂ : c ≈ d) : a - c ≈ b - d :=
  add_congr h₁ (neg_congr h₂)

theorem sub_congr_left {a b c : IGame} (h : a ≈ b) : a - c ≈ b - c :=
  sub_congr h .rfl

theorem sub_congr_right {a b c : IGame} (h : a ≈ b) : c - a ≈ c - b :=
  sub_congr .rfl h

/-- We define the `NatCast` instance as `↑0 = 0` and `↑(n + 1) = {{↑n} | ∅}ᴵ`.

Note that this is equivalent, but not identical, to the more common definition `↑n = {Iio n | ∅}ᴵ`.
For that, use `NatOrdinal.toIGame`. -/
instance : AddMonoidWithOne IGame where

/-- This version of the theorem is more convenient for the `game_cmp` tactic. -/
@[game_cmp]
theorem leftMoves_natCast_succ' : ∀ n : ℕ, leftMoves n.succ = {(n : IGame)}
  | 0 => by simp
  | n + 1 => by
    rw [Nat.cast_succ, leftMoves_add, leftMoves_natCast_succ']
    simp

@[simp 1100] -- This should trigger before `leftMoves_add`.
theorem leftMoves_natCast_succ (n : ℕ) : leftMoves (n + 1) = {(n : IGame)} :=
  leftMoves_natCast_succ' n

@[simp 1100, game_cmp] -- This should trigger before `rightMoves_add`.
theorem rightMoves_natCast : ∀ n : ℕ, rightMoves n = ∅
  | 0 => by simp
  | n + 1 => by
    rw [Nat.cast_succ, rightMoves_add, rightMoves_natCast]
    simp

@[simp 1100, game_cmp]
theorem leftMoves_ofNat (n : ℕ) [n.AtLeastTwo] : leftMoves ofNat(n) = {((n - 1 : ℕ) : IGame)} := by
  change leftMoves n = _
  rw [← Nat.succ_pred (NeZero.out (n := n)), leftMoves_natCast_succ']
  simp

@[simp 1100, game_cmp]
theorem rightMoves_ofNat (n : ℕ) [n.AtLeastTwo] : rightMoves ofNat(n) = ∅ :=
  rightMoves_natCast n

theorem natCast_succ_eq (n : ℕ) : (n + 1 : IGame) = {{(n : IGame)} | ∅}ᴵ := by
  ext <;> simp

/-- Every left option of a natural number is equal to a smaller natural number. -/
theorem eq_natCast_of_mem_leftMoves_natCast {n : ℕ} {x : IGame} (hx : x ∈ leftMoves n) :
    ∃ m : ℕ, m < n ∧ m = x := by
  cases n with
  | zero => simp at hx
  | succ n =>
    use n
    simp_all

instance : IntCast IGame where
  intCast
  | .ofNat n => n
  | .negSucc n => -(n + 1)

@[simp, game_cmp] theorem intCast_nat (n : ℕ) : ((n : ℤ) : IGame) = n := rfl
@[simp, game_cmp] theorem intCast_ofNat (n : ℕ) : ((ofNat(n) : ℤ) : IGame) = n := rfl
@[simp] theorem intCast_negSucc (n : ℕ) : (Int.negSucc n : IGame) = -(n + 1) := rfl

@[game_cmp] theorem intCast_zero : ((0 : ℤ) : IGame) = 0 := rfl
@[game_cmp] theorem intCast_one : ((1 : ℤ) : IGame) = 1 := by simp

@[simp, game_cmp]
theorem intCast_neg (n : ℤ) : ((-n : ℤ) : IGame) = -(n : IGame) := by
  cases n with
  | ofNat n =>
    cases n with
    | zero => simp
    | succ n => rfl
  | negSucc n => exact (neg_neg _).symm

theorem eq_sub_one_of_mem_leftMoves_intCast {n : ℤ} {x : IGame} (hx : x ∈ leftMoves n) :
    x = (n - 1 : ℤ) := by
  obtain ⟨n, rfl | rfl⟩ := n.eq_nat_or_neg
  · cases n
    · simp at hx
    · rw [intCast_nat] at hx
      simp_all
  · simp at hx

theorem eq_add_one_of_mem_rightMoves_intCast {n : ℤ} {x : IGame} (hx : x ∈ rightMoves n) :
    x = (n + 1 : ℤ) := by
  have : -x ∈ leftMoves (-n : ℤ) := by simpa
  rw [← neg_inj]
  simpa [← IGame.intCast_neg, add_comm] using eq_sub_one_of_mem_leftMoves_intCast this

/-- Every left option of an integer is equal to a smaller integer. -/
theorem eq_intCast_of_mem_leftMoves_intCast {n : ℤ} {x : IGame} (hx : x ∈ leftMoves n) :
    ∃ m : ℤ, m < n ∧ m = x := by
  use n - 1
  simp [eq_sub_one_of_mem_leftMoves_intCast hx]

/-- Every right option of an integer is equal to a larger integer. -/
theorem eq_intCast_of_mem_rightMoves_intCast {n : ℤ} {x : IGame} (hx : x ∈ rightMoves n) :
    ∃ m : ℤ, n < m ∧ m = x := by
  use n + 1
  simp [eq_add_one_of_mem_rightMoves_intCast hx]

/-! ### Multiplication -/

-- TODO: upstream
attribute [aesop apply unsafe 50%] Prod.Lex.left Prod.Lex.right

def mul' (x y : IGame) : IGame :=
  {(range fun a : (x.leftMoves ×ˢ y.leftMoves ∪ x.rightMoves ×ˢ y.rightMoves :) ↦
    mul' a.1.1 y + mul' x a.1.2 - mul' a.1.1 a.1.2) |
  (range fun a : (x.leftMoves ×ˢ y.rightMoves ∪ x.rightMoves ×ˢ y.leftMoves :) ↦
    mul' a.1.1 y + mul' x a.1.2 - mul' a.1.1 a.1.2)}ᴵ
termination_by (x, y)
decreasing_by all_goals aesop

/-- The product of `x = {s₁ | t₁}ᴵ` and `y = {s₂ | t₂}ᴵ` is
`{a₁ * y + x * b₁ - a₁ * b₁ | a₂ * y + x * b₂ - a₂ * b₂}ᴵ`, where `(a₁, b₁) ∈ s₁ ×ˢ s₂ ∪ t₁ ×ˢ t₂`
and `(a₂, b₂) ∈ s₁ ×ˢ t₂ ∪ t₁ ×ˢ s₂`.

Using `IGame.mulOption`, this can alternatively be written as
`x * y = {mulOption x y a₁ b₁ | mulOption x y a₂ b₂}ᴵ`. -/
instance : Mul IGame where
  mul := mul'

/-- The general option of `x * y` looks like `a * y + x * b - a * b`, for `a` and `b` options of
`x` and `y`, respectively. -/
@[pp_nodot, game_cmp]
def mulOption (x y a b : IGame) : IGame :=
  a * y + x * b - a * b

theorem mul_eq (x y : IGame) : x * y =
    {(fun a ↦ mulOption x y a.1 a.2) ''
      (x.leftMoves ×ˢ y.leftMoves ∪ x.rightMoves ×ˢ y.rightMoves) |
    (fun a ↦ mulOption x y a.1 a.2) ''
      (x.leftMoves ×ˢ y.rightMoves ∪ x.rightMoves ×ˢ y.leftMoves)}ᴵ := by
  change mul' _ _ = _
  rw [mul']
  simp [mulOption, HMul.hMul, Mul.mul, Set.ext_iff]

theorem ofSets_mul_ofSets (s₁ t₁ s₂ t₂ : Set IGame) [Small s₁] [Small t₁] [Small s₂] [Small t₂] :
    {s₁ | t₁}ᴵ * {s₂ | t₂}ᴵ =
      {(fun a ↦ mulOption {s₁ | t₁}ᴵ {s₂ | t₂}ᴵ a.1 a.2) '' (s₁ ×ˢ s₂ ∪ t₁ ×ˢ t₂) |
      (fun a ↦ mulOption {s₁ | t₁}ᴵ {s₂ | t₂}ᴵ a.1 a.2) '' (s₁ ×ˢ t₂ ∪ t₁ ×ˢ s₂)}ᴵ := by
  rw [mul_eq]
  simp

@[simp]
theorem leftMoves_mul (x y : IGame) :
    (x * y).leftMoves = (fun a ↦ mulOption x y a.1 a.2) ''
      (x.leftMoves ×ˢ y.leftMoves ∪ x.rightMoves ×ˢ y.rightMoves) := by
  rw [mul_eq, leftMoves_ofSets]

@[simp]
theorem rightMoves_mul (x y : IGame) :
    (x * y).rightMoves = (fun a ↦ mulOption x y a.1 a.2) ''
      (x.leftMoves ×ˢ y.rightMoves ∪ x.rightMoves ×ˢ y.leftMoves) := by
  rw [mul_eq, rightMoves_ofSets]

@[simp]
theorem leftMoves_mulOption (x y a b : IGame) :
    (mulOption x y a b).leftMoves = leftMoves (a * y + x * b - a * b) :=
  rfl

@[simp]
theorem rightMoves_mulOption (x y a b : IGame) :
    (mulOption x y a b).rightMoves = rightMoves (a * y + x * b - a * b) :=
  rfl

theorem mulOption_left_left_mem_leftMoves_mul {x y a b : IGame}
    (h₁ : a ∈ x.leftMoves) (h₂ : b ∈ y.leftMoves) : mulOption x y a b ∈ (x * y).leftMoves := by
  rw [leftMoves_mul]; use (a, b); simp_all

theorem mulOption_right_right_mem_leftMoves_mul {x y a b : IGame}
    (h₁ : a ∈ x.rightMoves) (h₂ : b ∈ y.rightMoves) : mulOption x y a b ∈ (x * y).leftMoves := by
  rw [leftMoves_mul]; use (a, b); simp_all

theorem mulOption_left_right_mem_rightMoves_mul {x y a b : IGame}
    (h₁ : a ∈ x.leftMoves) (h₂ : b ∈ y.rightMoves) : mulOption x y a b ∈ (x * y).rightMoves := by
  rw [rightMoves_mul]; use (a, b); simp_all

theorem mulOption_right_left_mem_rightMoves_mul {x y a b : IGame}
    (h₁ : a ∈ x.rightMoves) (h₂ : b ∈ y.leftMoves) : mulOption x y a b ∈ (x * y).rightMoves := by
  rw [rightMoves_mul]; use (a, b); simp_all

theorem IsOption.mul {x y a b : IGame} (h₁ : IsOption a x) (h₂ : IsOption b y) :
    IsOption (mulOption x y a b) (x * y) := by
  aesop

@[game_cmp]
theorem forall_leftMoves_mul {P : IGame → Prop} {x y : IGame} :
    (∀ a ∈ (x * y).leftMoves, P a) ↔
      (∀ a ∈ x.leftMoves, ∀ b ∈ y.leftMoves, P (mulOption x y a b)) ∧
      (∀ a ∈ x.rightMoves, ∀ b ∈ y.rightMoves, P (mulOption x y a b)) := by
  aesop

@[game_cmp]
theorem forall_rightMoves_mul {P : IGame → Prop} {x y : IGame} :
    (∀ a ∈ (x * y).rightMoves, P a) ↔
      (∀ a ∈ x.leftMoves, ∀ b ∈ y.rightMoves, P (mulOption x y a b)) ∧
      (∀ a ∈ x.rightMoves, ∀ b ∈ y.leftMoves, P (mulOption x y a b)) := by
  aesop

@[game_cmp]
theorem exists_leftMoves_mul {P : IGame → Prop} {x y : IGame} :
    (∃ a ∈ (x * y).leftMoves, P a) ↔
      (∃ a ∈ x.leftMoves, ∃ b ∈ y.leftMoves, P (mulOption x y a b)) ∨
      (∃ a ∈ x.rightMoves, ∃ b ∈ y.rightMoves, P (mulOption x y a b)) := by
  aesop

@[game_cmp]
theorem exists_rightMoves_mul {P : IGame → Prop} {x y : IGame} :
    (∃ a ∈ (x * y).rightMoves, P a) ↔
      (∃ a ∈ x.leftMoves, ∃ b ∈ y.rightMoves, P (mulOption x y a b)) ∨
      (∃ a ∈ x.rightMoves, ∃ b ∈ y.leftMoves, P (mulOption x y a b)) := by
  aesop

instance : MulZeroClass IGame := by
  constructor <;>
  · refine (moveRecOn · fun _ _ _ ↦ ?_)
    aesop

instance : MulOneClass IGame := by
  constructor <;>
  · refine (moveRecOn · fun _ _ _ ↦ ?_)
    aesop (add simp [mulOption, and_assoc])

private theorem mul_comm' (x y : IGame) : x * y = y * x := by
  ext
  all_goals
    simp only [leftMoves_mul, rightMoves_mul, mem_image, mem_prod, mem_union, Prod.exists,
      and_comm, or_comm]
    rw [exists_comm]
    congr! 4 with b a
    rw [and_congr_left_iff]
    rintro (⟨_, _⟩ | ⟨_, _⟩) <;>
      rw [mulOption, mulOption, mul_comm' x, mul_comm' _ y, add_comm, mul_comm' a b]
termination_by (x, y)
decreasing_by igame_wf

instance : CommMagma IGame where
  mul_comm := mul_comm'

theorem mulOption_comm (x y a b : IGame) : mulOption x y a b = mulOption y x b a := by
  simp [mulOption, add_comm, mul_comm]

private theorem neg_mul' (x y : IGame) : -x * y = -(x * y) := by
  ext
  all_goals
    simp only [leftMoves_mul, leftMoves_neg, rightMoves_mul, rightMoves_neg,
      mem_image, mem_union, mem_prod, mem_neg, Prod.exists]
    rw [← (Equiv.neg _).exists_congr_right]
    simp only [Equiv.neg_apply, neg_neg, and_comm, mulOption, or_comm]
    congr! 4
    rw [and_congr_right_iff]
    rintro (⟨_, _⟩ | ⟨_, _⟩)
    all_goals
      rw [← neg_inj, neg_mul', neg_mul', neg_mul']
      simp [sub_eq_add_neg, add_comm]
termination_by (x, y)
decreasing_by igame_wf

private theorem mul_neg' (x y : IGame) : x * -y = -(x * y) := by
  rw [mul_comm, neg_mul', mul_comm]

instance : HasDistribNeg IGame where
  neg_mul := neg_mul'
  mul_neg := mul_neg'

theorem mulOption_neg_left (x y a b : IGame) : mulOption (-x) y a b = -mulOption x y (-a) b := by
  simp [mulOption, sub_eq_neg_add, add_comm]

theorem mulOption_neg_right (x y a b : IGame) : mulOption x (-y) a b = -mulOption x y a (-b) := by
  simp [mulOption, sub_eq_neg_add, add_comm]

theorem mulOption_neg (x y a b : IGame) : mulOption (-x) (-y) a b = mulOption x y (-a) (-b) := by
  simp [mulOption, sub_eq_neg_add, add_comm]

/-! Distributivity and associativity only hold up to equivalence; we prove this in
`CombinatorialGames.Game.Basic`. -/

/-! ### Division -/

/-- An auxiliary inductive type to enumerate the options of `IGame.inv`. -/
private inductive InvTy (l r : Type u) : Bool → Type u
  | zero : InvTy l r false
  | left₁ : r → InvTy l r false → InvTy l r false
  | left₂ : l → InvTy l r true → InvTy l r false
  | right₁ : l → InvTy l r false → InvTy l r true
  | right₂ : r → InvTy l r true → InvTy l r true

private def InvTy.val' {x : IGame}
    (IHl : Shrink {y ∈ x.leftMoves | 0 < y} → IGame)
    (IHr : Shrink {y ∈ x.rightMoves | 0 < y} → IGame) (b : Bool) :
    InvTy (Shrink {y ∈ x.leftMoves | 0 < y}) (Shrink {y ∈ x.rightMoves | 0 < y}) b → IGame
  | InvTy.zero => 0
  | InvTy.left₁ i j => (1 + ((equivShrink _).symm i - x) * val' IHl IHr _ j) * IHr i
  | InvTy.left₂ i j => (1 + ((equivShrink _).symm i - x) * val' IHl IHr _ j) * IHl i
  | InvTy.right₁ i j => (1 + ((equivShrink _).symm i - x) * val' IHl IHr _ j) * IHl i
  | InvTy.right₂ i j => (1 + ((equivShrink _).symm i - x) * val' IHl IHr _ j) * IHr i

private def inv' (x : IGame.{u}) : IGame.{u} :=
  let IHl : Shrink {y ∈ x.leftMoves | 0 < y} → IGame :=
    fun x ↦ inv' (Subtype.val <| (equivShrink _).symm x)
  let IHr : Shrink {y ∈ x.rightMoves | 0 < y} → IGame :=
    fun x ↦ inv' (Subtype.val <| (equivShrink _).symm x)
  {.range (InvTy.val' IHl IHr false) | .range (InvTy.val' IHl IHr true)}ᴵ
termination_by x
decreasing_by
· exact .of_mem_leftMoves ((equivShrink _).symm x).2.1
· exact .of_mem_rightMoves ((equivShrink _).symm x).2.1

private abbrev InvTy.val (x : IGame) (b : Bool)
    (i : InvTy (Shrink {y ∈ x.leftMoves | 0 < y}) (Shrink {y ∈ x.rightMoves | 0 < y}) b) : IGame :=
  i.val' (inv' ∘ Subtype.val ∘ (equivShrink _).symm) (inv' ∘ Subtype.val ∘ (equivShrink _).symm) b

/-- The inverse of a positive game `x = {s | t}ᴵ` is `{s' | t'}ᴵ`, where `s'` and `t'` are the
smallest sets such that `0 ∈ s'`, and such that `(1 + (z - x) * a) / z, (1 + (y - x) * b) / y ∈ s'`
and `(1 + (y - x) * a) / y, (1 + (z - x) * b) / z ∈ t'` for `y ∈ s` positive, `z ∈ t`, `a ∈ s'`, and
`b ∈ t'`.

If `x` is negative, we define `x⁻¹ = -(-x)⁻¹`. For any other game, we set `x⁻¹ = 0`.

If `x` is a non-zero numeric game, then `x * x⁻¹ ≈ 1`. The value of this function on any non-numeric
game should be treated as a junk value. -/
instance : Inv IGame where
  inv x := by classical exact if 0 < x then inv' x else if x < 0 then -inv' (-x) else 0

instance : Div IGame where
  div x y := x * y⁻¹

open Classical in
private theorem inv_eq' {x : IGame} :
    x⁻¹ = if 0 < x then inv' x else if x < 0 then -inv' (-x) else 0 :=
  rfl

private theorem inv_eq {x : IGame.{u}} (hx : 0 < x) :
    x⁻¹ = {.range (InvTy.val x false) | .range (InvTy.val x true)}ᴵ := by
  rw [inv_eq', if_pos hx, inv']
  rfl

protected theorem div_eq_mul_inv (x y : IGame) : x / y = x * y⁻¹ := rfl

theorem inv_of_equiv_zero {x : IGame} (h : x ≈ 0) : x⁻¹ = 0 := by simp [inv_eq', h.not_lt, h.not_gt]

@[simp] protected theorem inv_zero : (0 : IGame)⁻¹ = 0 := inv_of_equiv_zero .rfl
@[simp] protected theorem zero_div (x : IGame) : 0 / x = 0 := zero_mul _
@[simp] protected theorem neg_div (x y : IGame) : -x / y = -(x / y) := neg_mul ..

@[simp]
protected theorem inv_neg (x : IGame) : (-x)⁻¹ = -x⁻¹ := by
  rw [inv_eq', inv_eq']
  obtain h | h | h | h := lt_or_antisymmRel_or_gt_or_incompRel x 0
  repeat
    simp [h, h.asymm]
    simp [h.not_lt, h.not_gt]

/-- The general option of `x⁻¹` looks like `(1 + (y - x) * a) / y`, for `y` an option of `x`, and
`a` some other "earlier" option of `x⁻¹`. -/
@[pp_nodot]
def invOption (x y a : IGame) : IGame :=
  (1 + (y - x) * a) / y

private theorem invOption_eq {x y a : IGame} (hy : 0 < y) :
    invOption x y a = (1 + (y - x) * a) * inv' y := by
  rw [invOption, IGame.div_eq_mul_inv, inv_eq', if_pos hy]

theorem zero_mem_leftMoves_inv {x : IGame} (hx : 0 < x) : 0 ∈ x⁻¹.leftMoves := by
  rw [inv_eq hx, leftMoves_ofSets]
  exact ⟨InvTy.zero, rfl⟩

theorem inv_nonneg {x : IGame} (hx : 0 < x) : 0 ⧏ x⁻¹ :=
  leftMove_lf (zero_mem_leftMoves_inv hx)

theorem invOption_right_left_mem_leftMoves_inv {x y a : IGame} (hx : 0 < x) (hy : 0 < y)
    (hyx : y ∈ x.rightMoves) (ha : a ∈ x⁻¹.leftMoves) :
    invOption x y a ∈ x⁻¹.leftMoves := by
  rw [inv_eq hx, leftMoves_ofSets] at *
  obtain ⟨i, rfl⟩ := ha
  use InvTy.left₁ (equivShrink _ ⟨_, hyx, hy⟩) i
  simp [InvTy.val, InvTy.val', invOption_eq hy]

theorem invOption_left_right_mem_leftMoves_inv {x y a : IGame} (hx : 0 < x) (hy : 0 < y)
    (hyx : y ∈ x.leftMoves) (ha : a ∈ x⁻¹.rightMoves) :
    invOption x y a ∈ x⁻¹.leftMoves := by
  rw [inv_eq hx, leftMoves_ofSets, rightMoves_ofSets] at *
  obtain ⟨i, rfl⟩ := ha
  use InvTy.left₂ (equivShrink _ ⟨_, hyx, hy⟩) i
  simp [InvTy.val, InvTy.val', invOption_eq hy]

theorem invOption_left_left_mem_rightMoves_inv {x y a : IGame} (hx : 0 < x) (hy : 0 < y)
    (hyx : y ∈ x.leftMoves) (ha : a ∈ x⁻¹.leftMoves) :
    invOption x y a ∈ x⁻¹.rightMoves := by
  rw [inv_eq hx, leftMoves_ofSets, rightMoves_ofSets] at *
  obtain ⟨i, rfl⟩ := ha
  use InvTy.right₁ (equivShrink _ ⟨_, hyx, hy⟩) i
  simp [InvTy.val, InvTy.val', invOption_eq hy]

theorem invOption_right_right_mem_rightMoves_inv {x y a : IGame} (hx : 0 < x) (hy : 0 < y)
    (hyx : y ∈ x.rightMoves) (ha : a ∈ x⁻¹.rightMoves) :
    invOption x y a ∈ x⁻¹.rightMoves := by
  rw [inv_eq hx, rightMoves_ofSets] at *
  obtain ⟨i, rfl⟩ := ha
  use InvTy.right₂ (equivShrink _ ⟨_, hyx, hy⟩) i
  simp [InvTy.val, InvTy.val', invOption_eq hy]

private theorem invRec' {x : IGame} (hx : 0 < x)
    {P : ∀ y ∈ x⁻¹.leftMoves, Prop} {Q : ∀ y ∈ x⁻¹.rightMoves, Prop}
    (zero : P 0 (zero_mem_leftMoves_inv hx))
    (left₁ : ∀ y (hy : 0 < y) (hyx : y ∈ x.rightMoves), ∀ a (ha : a ∈ x⁻¹.leftMoves), P a ha →
      P _ (invOption_eq hy ▸ invOption_right_left_mem_leftMoves_inv hx hy hyx ha))
    (left₂ : ∀ y (hy : 0 < y) (hyx : y ∈ x.leftMoves), ∀ a (ha : a ∈ x⁻¹.rightMoves), Q a ha →
      P _ (invOption_eq hy ▸ invOption_left_right_mem_leftMoves_inv hx hy hyx ha))
    (right₁ : ∀ y (hy : 0 < y) (hyx : y ∈ x.leftMoves), ∀ a (ha : a ∈ x⁻¹.leftMoves), P a ha →
      Q _ (invOption_eq hy ▸ invOption_left_left_mem_rightMoves_inv hx hy hyx ha))
    (right₂ : ∀ y (hy : 0 < y) (hyx : y ∈ x.rightMoves), ∀ a (ha : a ∈ x⁻¹.rightMoves), Q a ha →
      Q _ (invOption_eq hy ▸ invOption_right_right_mem_rightMoves_inv hx hy hyx ha)) :
    (∀ y (hy : y ∈ x⁻¹.leftMoves), P y hy) ∧ (∀ y (hy : y ∈ x⁻¹.rightMoves), Q y hy) := by
  suffices ∀ b : Bool, ∀ i, if hb : b then
      Q (InvTy.val x b i) (by subst hb; simp [inv_eq hx]) else
      P (InvTy.val x b i) (by rw [Bool.not_eq_true] at hb; subst hb; simp [inv_eq hx]) by
    constructor <;> intro y hy
    · rw [inv_eq hx, leftMoves_ofSets] at hy
      obtain ⟨i, rfl⟩ := hy
      simpa using this false i
    · rw [inv_eq hx, rightMoves_ofSets] at hy
      obtain ⟨i, rfl⟩ := hy
      simpa using this true i
  intro b i
  induction i
  · simpa
  all_goals simp only [Bool.false_eq_true]
  on_goal 1 => apply left₁
  on_goal 5 => apply left₂
  on_goal 9 => apply right₁
  on_goal 13 => apply right₂
  any_goals simp [inv_eq hx, InvTy.val]
  all_goals first |
    exact by assumption |
    exact ((equivShrink {y ∈ _ | 0 < y}).symm _).2.1 |
    exact ((equivShrink {y ∈ _ | 0 < y}).symm _).2.2

/-- An induction principle on left and right moves of `x⁻¹`. -/
theorem invRec {x : IGame} (hx : 0 < x)
    {P : ∀ y ∈ x⁻¹.leftMoves, Prop} {Q : ∀ y ∈ x⁻¹.rightMoves, Prop}
    (zero : P 0 (zero_mem_leftMoves_inv hx))
    (left₁ : ∀ y (hy : 0 < y) (hyx : y ∈ x.rightMoves), ∀ a (ha : a ∈ x⁻¹.leftMoves), P a ha →
      P _ (invOption_right_left_mem_leftMoves_inv hx hy hyx ha))
    (left₂ : ∀ y (hy : 0 < y) (hyx : y ∈ x.leftMoves), ∀ a (ha : a ∈ x⁻¹.rightMoves), Q a ha →
      P _ (invOption_left_right_mem_leftMoves_inv hx hy hyx ha))
    (right₁ : ∀ y (hy : 0 < y) (hyx : y ∈ x.leftMoves), ∀ a (ha : a ∈ x⁻¹.leftMoves), P a ha →
      Q _ (invOption_left_left_mem_rightMoves_inv hx hy hyx ha))
    (right₂ : ∀ y (hy : 0 < y) (hyx : y ∈ x.rightMoves), ∀ a (ha : a ∈ x⁻¹.rightMoves), Q a ha →
      Q _ (invOption_right_right_mem_rightMoves_inv hx hy hyx ha)) :
    (∀ y (hy : y ∈ x⁻¹.leftMoves), P y hy) ∧ (∀ y (hy : y ∈ x⁻¹.rightMoves), Q y hy) := by
  apply invRec' hx zero
  on_goal 1 => convert left₁ using 6 with _ ha
  on_goal 2 => convert left₂ using 6 with _ ha
  on_goal 3 => convert right₁ using 6 with _ ha
  on_goal 4 => convert right₂ using 6 with _ ha
  all_goals simp_rw [invOption_eq ha]

instance : RatCast IGame where
  ratCast q := q.num / q.den

theorem ratCast_def (q : ℚ) : (q : IGame) = q.num / q.den := rfl

@[simp] theorem ratCast_zero : ((0 : ℚ) : IGame) = 0 := by simp [ratCast_def]
@[simp] theorem ratCast_neg (q : ℚ) : ((-q : ℚ) : IGame) = -(q : IGame) := by simp [ratCast_def]

end IGame
end<|MERGE_RESOLUTION|>--- conflicted
+++ resolved
@@ -195,69 +195,6 @@
     moveRecOn x mk = mk x (fun y _ ↦ moveRecOn y mk) (fun y _ ↦ moveRecOn y mk) :=
   isOption_wf.fix_eq ..
 
-<<<<<<< HEAD
-/-- A (proper) subposition is any game in the transitive closure of `IsOption`. -/
-def Subposition : IGame → IGame → Prop :=
-  Relation.TransGen IsOption
-
-@[aesop unsafe apply 50%]
-theorem Subposition.of_mem_leftMoves {x y : IGame} (h : x ∈ y.leftMoves) : Subposition x y :=
-  Relation.TransGen.single (.of_mem_leftMoves h)
-
-@[aesop unsafe apply 50%]
-theorem Subposition.of_mem_rightMoves {x y : IGame} (h : x ∈ y.rightMoves) : Subposition x y :=
-  Relation.TransGen.single (.of_mem_rightMoves h)
-
-theorem Subposition.trans {x y z : IGame} (h₁ : Subposition x y) (h₂ : Subposition y z) :
-    Subposition x z :=
-  Relation.TransGen.trans h₁ h₂
-
-instance (x : IGame.{u}) : Small.{u} {y // Subposition y x} :=
-  small_transGen' _ x
-
-instance : IsTrans _ Subposition := inferInstanceAs (IsTrans _ (Relation.TransGen _))
-instance : IsWellFounded _ Subposition := inferInstanceAs (IsWellFounded _ (Relation.TransGen _))
-instance : WellFoundedRelation IGame := ⟨Subposition, instIsWellFoundedSubposition.wf⟩
-
-/-- Discharges proof obligations of the form `⊢ Subposition ..` arising in termination proofs
-of definitions using well-founded recursion on `IGame`. -/
-macro "igame_wf" : tactic =>
-  `(tactic| all_goals solve_by_elim (maxDepth := 8)
-    [Prod.Lex.left, Prod.Lex.right, PSigma.Lex.left, PSigma.Lex.right,
-    Subposition.of_mem_leftMoves, Subposition.of_mem_rightMoves, Subposition.trans, Subtype.prop] )
-
-/-- Construct an `IGame` from its left and right sets.
-
-This is given notation `{s | t}ᴵ`, where the superscript `I` is to disambiguate from set builder
-notation, and from the analogous constructors on `Game` and `Surreal`.
-
-This function is regrettably noncomputable. Among other issues, sets simply do not carry data in
-Lean. To perform computations on `IGame` we can instead make use of the `game_cmp` tactic. -/
-def ofSets (s t : Set IGame.{u}) [Small.{u} s] [Small.{u} t] : IGame.{u} :=
-  mk <| .mk (Shrink s) (Shrink t)
-    (out ∘ Subtype.val ∘ (equivShrink s).symm) (out ∘ Subtype.val ∘ (equivShrink t).symm)
-
-@[inherit_doc] notation "{" s " | " t "}ᴵ" => ofSets s t
-
-@[simp, game_cmp]
-theorem leftMoves_ofSets (s t : Set _) [Small.{u} s] [Small.{u} t] : {s | t}ᴵ.leftMoves = s := by
-  ext; simp [ofSets, range_comp]
-
-@[simp, game_cmp]
-theorem rightMoves_ofSets (s t : Set _) [Small.{u} s] [Small.{u} t] : {s | t}ᴵ.rightMoves = t := by
-  ext; simp [ofSets, range_comp]
-
-@[simp]
-theorem ofSets_leftMoves_rightMoves (x : IGame) : {x.leftMoves | x.rightMoves}ᴵ = x := by
-  ext <;> simp
-
-@[simp]
-theorem ofSets_inj {s₁ s₂ t₁ t₂ : Set _} [Small s₁] [Small s₂] [Small t₁] [Small t₂] :
-    {s₁ | t₁}ᴵ = {s₂ | t₂}ᴵ ↔ s₁ = s₂ ∧ t₁ = t₂ := by
-  simp [IGame.ext_iff]
-
-=======
->>>>>>> 2a2fc3f5
 /-- **Conway recursion**: build data for a game by recursively building it on its
 left and right sets. You rarely need to use this explicitly, as the termination checker will handle
 things for you.
@@ -303,6 +240,9 @@
 theorem Subposition.trans {x y z : IGame} (h₁ : Subposition x y) (h₂ : Subposition y z) :
     Subposition x z :=
   Relation.TransGen.trans h₁ h₂
+
+instance (x : IGame.{u}) : Small.{u} {y // Subposition y x} :=
+  small_transGen' _ x
 
 instance : IsTrans _ Subposition := inferInstanceAs (IsTrans _ (Relation.TransGen _))
 instance : IsWellFounded _ Subposition := inferInstanceAs (IsWellFounded _ (Relation.TransGen _))
