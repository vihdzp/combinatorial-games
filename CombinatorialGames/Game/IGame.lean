/-
Copyright (c) 2025 Violeta Hernández Palacios. All rights reserved.
Released under Apache 2.0 license as described in the file LICENSE.
Authors: Violeta Hernández Palacios, Reid Barton, Mario Carneiro, Isabel Longbottom, Kim Morrison, Yuyang Zhao
-/
import CombinatorialGames.Game.Functor
import CombinatorialGames.Mathlib.Order
import CombinatorialGames.Mathlib.Neg
import CombinatorialGames.Mathlib.Small
import CombinatorialGames.Tactic.Register
import Mathlib.Lean.PrettyPrinter.Delaborator
import Mathlib.Logic.Hydra
import Mathlib.Order.Comparable
import Mathlib.Order.GameAdd

/-!
# Combinatorial (pre-)games

The basic theory of combinatorial games, following Conway's book `On Numbers and Games`.

In ZFC, games are built inductively out of two other sets of games, representing the options for two
players Left and Right. In Lean, we instead define the type of games `IGame` as arising from two
`Small` sets of games, with notation `!{s | t}`. A `u`-small type `α : Type v`
is one that is equivalent to some `β : Type u`, and the distinction between small and large types in
a given universe closely mimics the ZFC distinction between sets and proper classes.

This definition requires some amount of setup, since Lean's inductive types aren't powerful enough
to express this on their own. See the docstring on `GameFunctor` for more information.

We are also interested in further quotients of `IGame`. The quotient of games under equivalence
`x ≈ y ↔ x ≤ y ∧ y ≤ x`, which in the literature is often what is meant by a "combinatorial game",
is defined as `Game` in `CombinatorialGames.Game.Basic`. The surreal numbers `Surreal` are defined
as a quotient (of a subtype) of games in `CombinatorialGames.Surreal.Basic`.

## Conway induction

Most constructions within game theory, and as such, many proofs within it, are done by structural
induction. Structural induction on games is sometimes called "Conway induction".

The most straightforward way to employ Conway induction is by using the termination checker, with
the auxiliary `igame_wf` tactic. This uses `solve_by_elim` to search the context for proofs of the
form `y ∈ xᴸ` or `y ∈ xᴿ`, which prove termination. Alternatively, you can use
the explicit recursion principles `IGame.ofSetsRecOn` or `IGame.moveRecOn`.

## Order properties

Pregames have both a `≤` and a `<` relation, satisfying the properties of a `Preorder`. The relation
`0 < x` means that `x` can always be won by Left, while `0 ≤ x` means that `x` can be won by Left as
the second player. Likewise, `x < 0` means that `x` can always be won by Right, while `x ≤ 0` means
that `x` can be won by Right as the second player.

Note that we don't actually prove these characterizations. Indeed, in Conway's setup, combinatorial
game theory can be done entirely without the concept of a strategy. For instance, `IGame.zero_le`
implies that if `0 ≤ x`, then any move by Right satisfies `¬ x ≤ 0`, and `IGame.zero_lf` implies
that if `¬ x ≤ 0`, then some move by Left satisfies `0 ≤ x`. The strategy is thus already encoded
within these game relations.

For convenience, we define notation `x ⧏ y` (pronounced "less or fuzzy") for `¬ y ≤ x`, notation
`x ‖ y` for `¬ x ≤ y ∧ ¬ y ≤ x`, and notation `x ≈ y` for `x ≤ y ∧ y ≤ x`.

You can prove most (simple) inequalities on concrete games through the `game_cmp` tactic, which
repeatedly unfolds the definition of `≤` and applies `simp` until it solves the goal.

## Algebraic structures

Most of the usual arithmetic operations can be defined for games. Addition is defined for
`x = !{s₁ | t₁}` and `y = !{s₂ | t₂}` by `x + y = !{s₁ + y, x + s₂ | t₁ + y, x + t₂}`. Negation is
defined by `-!{s | t} = !{-t | -s}`.

The order structures interact in the expected way with arithmetic. In particular, `Game` is an
`OrderedAddCommGroup`. Meanwhile, `IGame` satisfies the slightly weaker axioms of a
`SubtractionCommMonoid`, since the equation `x - x = 0` is only true up to equivalence.
-/

universe u

open Set Pointwise

-- Computations can be performed through the `game_cmp` tactic.
noncomputable section

/-! ### Game moves -/

/-- Well-founded games up to identity.

`IGame` uses the set-theoretic notion of equality on games, meaning that two `IGame`s are equal
exactly when their left and right sets of options are.

This is not the same equivalence as used broadly in combinatorial game theory literature, as a game
like `{0, 1 | 0}` is not *identical* to `{1 | 0}`, despite being equivalent. However, many theorems
can be proven over the 'identical' equivalence relation, and the literature may occasionally
specifically use the 'identical' equivalence relation for this reason. The quotient `Game` of games
up to equality is defined in `CombinatorialGames.Game.Basic`.

More precisely, `IGame` is the inductive type for the single constructor

```
  | ofSets (s t : Set IGame.{u}) [Small.{u} s] [Small.{u} t] : IGame.{u}
```

(though for technical reasons it's not literally defined as such). A consequence of this is that
there is no infinite line of play. See `LGame` for a definition of loopy games. -/
def IGame : Type (u + 1) :=
  QPF.Fix GameFunctor

namespace IGame
export Player (left right)

/-- Construct an `IGame` from its left and right sets.

This function is regrettably noncomputable. Among other issues, sets simply do not carry data in
Lean. To perform computations on `IGame` we can instead make use of the `game_cmp` tactic. -/
instance : OfSets IGame fun _ ↦ True where
  ofSets st _ := QPF.Fix.mk ⟨st, fun | left => inferInstance | right => inferInstance⟩

/-- The set of moves of the game. -/
def moves (p : Player) (x : IGame.{u}) : Set IGame.{u} := x.dest.1 p

/-- The set of left moves of the game. -/
scoped notation:max x:max "ᴸ" => moves left x

/-- The set of right moves of the game. -/
scoped notation:max x:max "ᴿ" => moves right x

instance (p : Player) (x : IGame.{u}) : Small.{u} (x.moves p) := x.dest.2 p

@[simp, game_cmp]
theorem moves_ofSets (p) (st : Player → Set IGame) [Small.{u} (st left)] [Small.{u} (st right)] :
    !{st}.moves p = st p := by
  dsimp [ofSets]; ext; rw [moves, QPF.Fix.dest_mk]

@[simp]
theorem ofSets_moves (x : IGame) : !{x.moves} = x := x.mk_dest

@[simp, game_cmp]
theorem leftMoves_ofSets (s t : Set IGame) [Small.{u} s] [Small.{u} t] : !{s | t}ᴸ = s :=
  moves_ofSets ..

@[simp, game_cmp]
theorem rightMoves_ofSets (s t : Set IGame) [Small.{u} s] [Small.{u} t] : !{s | t}ᴿ = t :=
  moves_ofSets ..

@[simp]
theorem ofSets_leftMoves_rightMoves (x : IGame) : !{xᴸ | xᴿ} = x := by
  convert x.ofSets_moves with p
  cases p <;> rfl

/-- Two `IGame`s are equal when their move sets are.

For the weaker but more common notion of equivalence where `x = y` if `x ≤ y` and `y ≤ x`,
use `Game`. -/
@[ext]
theorem ext {x y : IGame.{u}} (h : ∀ p, x.moves p = y.moves p) :
    x = y := by
  rw [← ofSets_moves x, ← ofSets_moves y]
  simp_rw [funext h]

@[simp]
theorem ofSets_inj' {st₁ st₂ : Player → Set IGame}
    [Small (st₁ left)] [Small (st₁ right)] [Small (st₂ left)] [Small (st₂ right)] :
    !{st₁} = !{st₂} ↔ st₁ = st₂ := by
  simp_rw [IGame.ext_iff, moves_ofSets, funext_iff]

theorem ofSets_inj {s₁ s₂ t₁ t₂ : Set IGame} [Small s₁] [Small s₂] [Small t₁] [Small t₂] :
    !{s₁ | t₁} = !{s₂ | t₂} ↔ s₁ = s₂ ∧ t₁ = t₂ := by
  simp

/-- `IsOption x y` means that `x` is either a left or a right move for `y`. -/
def IsOption (x y : IGame) : Prop :=
  x ∈ ⋃ p, y.moves p

@[aesop simp]
lemma isOption_iff_mem_union {x y : IGame} : IsOption x y ↔ x ∈ yᴸ ∪ yᴿ := by
  simp [IsOption, Player.exists]

theorem IsOption.of_mem_moves {p} {x y : IGame} (h : x ∈ y.moves p) : IsOption x y :=
  ⟨_, ⟨p, rfl⟩, h⟩

instance (x : IGame.{u}) : Small.{u} {y // IsOption y x} :=
  inferInstanceAs (Small (⋃ p, x.moves p))

theorem isOption_wf : WellFounded IsOption := by
  refine ⟨fun x ↦ ?_⟩
  apply QPF.Fix.ind
  unfold IsOption moves
  rintro _ ⟨⟨st, hst⟩, rfl⟩
  constructor
  rintro y hy
  rw [QPF.Fix.dest_mk, mem_iUnion] at hy
  obtain ⟨_, ⟨_, h⟩, _, rfl⟩ := hy
  exact h

-- We make no use of `IGame`'s definition from a `QPF` after this point.
attribute [irreducible] IGame

instance : IsWellFounded _ IsOption := ⟨isOption_wf⟩

theorem IsOption.irrefl (x : IGame) : ¬ IsOption x x := _root_.irrefl x

theorem self_notMem_moves (p : Player) (x : IGame) : x ∉ x.moves p :=
  fun hx ↦ IsOption.irrefl x (.of_mem_moves hx)

/-- **Conway recursion**: build data for a game by recursively building it on its
left and right sets. You rarely need to use this explicitly, as the termination checker will handle
things for you.

See `ofSetsRecOn` for an alternate form. -/
@[elab_as_elim]
def moveRecOn {motive : IGame → Sort*} (x)
    (mk : Π x, (Π p, Π y ∈ x.moves p, motive y) → motive x) :
    motive x :=
  isOption_wf.recursion x fun x IH ↦ mk x (fun _ _ h ↦ IH _ (.of_mem_moves h))

theorem moveRecOn_eq {motive : IGame → Sort*} (x)
    (mk : Π x, (Π p, Π y ∈ x.moves p, motive y) → motive x) :
    moveRecOn x mk = mk x (fun _ y _ ↦ moveRecOn y mk) :=
  isOption_wf.fix_eq ..

/-- **Conway recursion**: build data for a game by recursively building it on its
left and right sets. You rarely need to use this explicitly, as the termination checker will handle
things for you.

See `moveRecOn` for an alternate form. -/
@[elab_as_elim]
def ofSetsRecOn {motive : IGame.{u} → Sort*} (x)
    (mk : Π (s t : Set IGame) [Small s] [Small t],
      (Π x ∈ s, motive x) → (Π x ∈ t, motive x) → motive !{s | t}) :
    motive x :=
  cast (by simp) <| moveRecOn (motive := fun x ↦ motive !{xᴸ | xᴿ}) x
    fun x IH ↦ mk _ _
      (fun y hy ↦ cast (by simp) (IH left y hy)) (fun y hy ↦ cast (by simp) (IH right y hy))

@[simp]
theorem ofSetsRecOn_ofSets {motive : IGame.{u} → Sort*}
    (s t : Set IGame) [Small.{u} s] [Small.{u} t]
    (mk : Π (s t : Set IGame) [Small s] [Small t],
      (Π x ∈ s, motive x) → (Π x ∈ t, motive x) → motive !{s | t}) :
    ofSetsRecOn !{s | t} mk = mk _ _ (fun y _ ↦ ofSetsRecOn y mk) (fun y _ ↦ ofSetsRecOn y mk) := by
  rw [ofSetsRecOn, cast_eq_iff_heq, moveRecOn_eq]
  congr
  any_goals simp
  all_goals
    refine Function.hfunext rfl fun x _ h ↦ ?_
    cases h
    refine Function.hfunext ?_ fun _ _ _ ↦ ?_
    · simp
    · rw [ofSetsRecOn, cast_heq_iff_heq, heq_cast_iff_heq]

/-- A (proper) subposition is any game in the transitive closure of `IsOption`. -/
def Subposition : IGame → IGame → Prop :=
  Relation.TransGen IsOption

@[aesop unsafe apply 50%]
theorem Subposition.of_mem_moves {p} {x y : IGame} (h : x ∈ y.moves p) : Subposition x y :=
  Relation.TransGen.single (.of_mem_moves h)

theorem Subposition.trans {x y z : IGame} (h₁ : Subposition x y) (h₂ : Subposition y z) :
    Subposition x z :=
  Relation.TransGen.trans h₁ h₂

instance (x : IGame.{u}) : Small.{u} {y // Subposition y x} :=
  small_transGen' _ x

instance : IsTrans _ Subposition := inferInstanceAs (IsTrans _ (Relation.TransGen _))
instance : IsWellFounded _ Subposition := inferInstanceAs (IsWellFounded _ (Relation.TransGen _))
instance : WellFoundedRelation IGame := ⟨Subposition, instIsWellFoundedSubposition.wf⟩

/-- Discharges proof obligations of the form `⊢ Subposition ..` arising in termination proofs
of definitions using well-founded recursion on `IGame`. -/
macro "igame_wf" : tactic =>
  `(tactic| all_goals solve_by_elim (maxDepth := 8)
    [Prod.Lex.left, Prod.Lex.right, PSigma.Lex.left, PSigma.Lex.right,
    Subposition.of_mem_moves, Subposition.trans, Subtype.prop] )

/-! ### Basic games -/

/-- The game `0 = !{∅ | ∅}`. -/
instance : Zero IGame := ⟨!{fun _ ↦ ∅}⟩

theorem zero_def : (0 : IGame) = !{fun _ ↦ ∅} := rfl

@[simp, game_cmp] theorem leftMoves_zero : 0ᴸ = ∅ := moves_ofSets ..
@[simp, game_cmp] theorem rightMoves_zero : 0ᴿ = ∅ := moves_ofSets ..

-- TODO: remove the former?
@[simp, game_cmp] theorem moves_zero (p : Player) : moves p 0 = ∅ := moves_ofSets ..

instance : Inhabited IGame := ⟨0⟩

/-- The game `1 = !{{0} | ∅}`. -/
instance : One IGame := ⟨!{{0} | ∅}⟩

theorem one_def : (1 : IGame) = !{{0} | ∅} := rfl

@[simp, game_cmp] theorem leftMoves_one : 1ᴸ = {0} := leftMoves_ofSets ..
@[simp, game_cmp] theorem rightMoves_one : 1ᴿ = ∅ := rightMoves_ofSets ..

/-! ### Order relations -/

/-- The less or equal relation on games.

If `0 ≤ x`, then Left can win `x` as the second player. `x ≤ y` means that `0 ≤ y - x`. -/
instance : LE IGame where
  le := Sym2.GameAdd.fix isOption_wf fun x y le ↦
    (∀ z (h : z ∈ xᴸ),  ¬le y z (Sym2.GameAdd.snd_fst (IsOption.of_mem_moves h))) ∧
    (∀ z (h : z ∈ yᴿ), ¬le z x (Sym2.GameAdd.fst_snd (IsOption.of_mem_moves h)))

/-- The less or fuzzy relation on games. `x ⧏ y` is notation for `¬ y ≤ x`.

If `0 ⧏ x`, then Left can win `x` as the first player. `x ⧏ y` means that `0 ⧏ y - x`. -/
notation:50 x:50 " ⧏ " y:50 => ¬ y ≤ x
recommended_spelling "lf" for "⧏" in [«term_⧏_»]

/-- Definition of `x ≤ y` on games, in terms of `⧏`. -/
theorem le_iff_forall_lf {x y : IGame} :
    x ≤ y ↔ (∀ z ∈ xᴸ, z ⧏ y) ∧ (∀ z ∈ yᴿ, x ⧏ z) :=
  propext_iff.1 <| Sym2.GameAdd.fix_eq ..

/-- Definition of `x ⧏ y` on games, in terms of `≤`. -/
theorem lf_iff_exists_le {x y : IGame} :
    x ⧏ y ↔ (∃ z ∈ yᴸ, x ≤ z) ∨ (∃ z ∈ xᴿ, z ≤ y) := by
  simpa [not_and_or, -not_and] using le_iff_forall_lf.not

/-- The definition of `0 ≤ x` on games, in terms of `0 ⧏`. -/
theorem zero_le {x : IGame} : 0 ≤ x ↔ ∀ y ∈ xᴿ, 0 ⧏ y := by
  rw [le_iff_forall_lf]; simp

/-- The definition of `x ≤ 0` on games, in terms of `⧏ 0`. -/
theorem le_zero {x : IGame} : x ≤ 0 ↔ ∀ y ∈ xᴸ, y ⧏ 0 := by
  rw [le_iff_forall_lf]; simp

/-- The definition of `0 ⧏ x` on games, in terms of `0 ≤`. -/
theorem zero_lf {x : IGame} : 0 ⧏ x ↔ ∃ y ∈ xᴸ, 0 ≤ y := by
  rw [lf_iff_exists_le]; simp

/-- The definition of `x ⧏ 0` on games, in terms of `≤ 0`. -/
theorem lf_zero {x : IGame} : x ⧏ 0 ↔ ∃ y ∈ xᴿ, y ≤ 0 := by
  rw [lf_iff_exists_le]; simp

/-- The definition of `x ≤ y` on games, in terms of `≤` two moves later.

Note that it's often more convenient to use `le_iff_forall_lf`, which only unfolds the definition by
one step. -/
theorem le_def {x y : IGame} : x ≤ y ↔
    (∀ a ∈ xᴸ,  (∃ b ∈ yᴸ, a ≤ b) ∨ (∃ b ∈ aᴿ, b ≤ y)) ∧
    (∀ a ∈ yᴿ, (∃ b ∈ aᴸ, x ≤ b) ∨ (∃ b ∈ xᴿ, b ≤ a)) := by
  rw [le_iff_forall_lf]
  congr! 2 <;> rw [lf_iff_exists_le]

/-- The definition of `x ⧏ y` on games, in terms of `⧏` two moves later.

Note that it's often more convenient to use `lf_iff_exists_le`, which only unfolds the definition by
one step. -/
theorem lf_def {x y : IGame} : x ⧏ y ↔
    (∃ a ∈ yᴸ,  (∀ b ∈ xᴸ, b ⧏ a) ∧ (∀ b ∈ aᴿ, x ⧏ b)) ∨
    (∃ a ∈ xᴿ, (∀ b ∈ aᴸ, b ⧏ y) ∧ (∀ b ∈ yᴿ, a ⧏ b)) := by
  rw [lf_iff_exists_le]
  congr! <;> rw [le_iff_forall_lf]

<<<<<<< HEAD
theorem left_lf_of_le {x y z : IGame} (h : x ≤ y) (h' : z ∈ x.leftMoves) : z ⧏ y :=
  (le_iff_forall_lf.1 h).1 z h'

theorem lf_right_of_le {x y z : IGame} (h : x ≤ y) (h' : z ∈ y.rightMoves) : x ⧏ z :=
  (le_iff_forall_lf.1 h).2 z h'

theorem lf_of_le_left {x y z : IGame} (h : x ≤ z) (h' : z ∈ y.leftMoves) : x ⧏ y :=
  lf_iff_exists_le.2 <| Or.inl ⟨z, h', h⟩

theorem lf_of_right_le {x y z : IGame} (h : z ≤ y) (h' : z ∈ x.rightMoves) : x ⧏ y :=
=======
theorem leftMove_lf_of_le {x y z : IGame} (h : x ≤ y) (h' : z ∈ xᴸ) : z ⧏ y :=
  (le_iff_forall_lf.1 h).1 z h'

theorem lf_rightMove_of_le {x y z : IGame} (h : x ≤ y) (h' : z ∈ yᴿ) : x ⧏ z :=
  (le_iff_forall_lf.1 h).2 z h'

theorem lf_of_le_leftMove {x y z : IGame} (h : x ≤ z) (h' : z ∈ yᴸ) : x ⧏ y :=
  lf_iff_exists_le.2 <| Or.inl ⟨z, h', h⟩

theorem lf_of_rightMove_le {x y z : IGame} (h : z ≤ y) (h' : z ∈ xᴿ) : x ⧏ y :=
>>>>>>> 48e58496
  lf_iff_exists_le.2 <| Or.inr ⟨z, h', h⟩

private theorem le_rfl' {x : IGame} : x ≤ x := by
  rw [le_iff_forall_lf]
  constructor <;> intro y hy
  exacts [lf_of_le_left le_rfl' hy, lf_of_right_le le_rfl' hy]
termination_by x
decreasing_by igame_wf

private theorem le_trans' {x y z : IGame} (h₁ : x ≤ y) (h₂ : y ≤ z) : x ≤ z := by
  rw [le_iff_forall_lf]
  constructor <;> intro a ha h₃
  exacts [left_lf_of_le h₁ ha (le_trans' h₂ h₃), lf_right_of_le h₂ ha (le_trans' h₃ h₁)]
termination_by isOption_wf.cutExpand.wrap {x, y, z}
decreasing_by
  on_goal 1 => convert (Relation.cutExpand_add_single {y, z} (IsOption.of_mem_moves ha))
  on_goal 2 => convert (Relation.cutExpand_single_add (IsOption.of_mem_moves ha) {x, y})
  all_goals simp [← Multiset.singleton_add, add_comm, add_assoc, WellFounded.wrap]

instance : Preorder IGame where
  le_refl _ := le_rfl'
  le_trans x y z := le_trans'

<<<<<<< HEAD
theorem left_lf {x y : IGame} (h : y ∈ x.leftMoves) : y ⧏ x :=
  lf_of_le_left le_rfl h

theorem lf_right {x y : IGame} (h : y ∈ x.rightMoves) : x ⧏ y :=
  lf_of_right_le le_rfl h
=======
theorem leftMove_lf {x y : IGame} (h : y ∈ xᴸ) : y ⧏ x :=
  lf_of_le_leftMove le_rfl h

theorem lf_rightMove {x y : IGame} (h : y ∈ xᴿ) : x ⧏ y :=
  lf_of_rightMove_le le_rfl h
>>>>>>> 48e58496

/-- The equivalence relation `x ≈ y` means that `x ≤ y` and `y ≤ x`. This is notation for
`AntisymmRel (⬝ ≤ ⬝) x y`. -/
infix:50 " ≈ " => AntisymmRel (· ≤ ·)
recommended_spelling "equiv" for "≈" in [«term_≈_»]

/-- The "fuzzy" relation `x ‖ y` means that `x ⧏ y` and `y ⧏ x`. This is notation for
`IncompRel (⬝ ≤ ⬝) x y`. -/
notation:50 x:50 " ‖ " y:50 => IncompRel (· ≤ ·) x y
recommended_spelling "fuzzy" for "‖" in [«term_‖_»]

open Lean PrettyPrinter Delaborator SubExpr Qq in
@[delab app.AntisymmRel]
def delabEquiv : Delab := do
  try
    let_expr f@AntisymmRel α r _ _ := ← getExpr | failure
    have u := f.constLevels![0]!
    have α : Q(Type u) := α
    have r : Q($α → $α → Prop) := r
    let le ← synthInstanceQ q(LE $α)
    _ ← assertDefEqQ q(($le).le) q($r)
    let x ← withNaryArg 2 delab
    let y ← withNaryArg 3 delab
    let stx : Term ← do
      let info ← Lean.MonadRef.mkInfoFromRefPos
      pure {
        raw := Lean.Syntax.node3 info ``IGame.«term_≈_» x.raw (Lean.Syntax.atom info "≈") y.raw
      }
    annotateGoToSyntaxDef stx
  catch _ => failure -- fail over to the default delaborator

open Lean PrettyPrinter Delaborator SubExpr Qq in
@[delab app.IncompRel]
def delabFuzzy : Delab := do
  try
    let_expr f@IncompRel α r _ _ := ← getExpr | failure
    have u := f.constLevels![0]!
    have α : Q(Type u) := α
    have r : Q($α → $α → Prop) := r
    let le ← synthInstanceQ q(LE $α)
    _ ← assertDefEqQ q(($le).le) q($r)
    let x ← withNaryArg 2 delab
    let y ← withNaryArg 3 delab
    let stx : Term ← do
      let info ← Lean.MonadRef.mkInfoFromRefPos
      pure {
        raw := Lean.Syntax.node3 info ``IGame.«term_‖_» x.raw (Lean.Syntax.atom info "‖") y.raw
      }
    annotateGoToSyntaxDef stx
  catch _ => failure -- fail over to the default delaborator

theorem equiv_of_forall_lf {x y : IGame}
    (hl₁ : ∀ a ∈ xᴸ, a ⧏ y) (hr₁ : ∀ a ∈ xᴿ, y ⧏ a)
    (hl₂ : ∀ b ∈ yᴸ, b ⧏ x) (hr₂ : ∀ b ∈ yᴿ, x ⧏ b) : x ≈ y := by
  constructor <;> refine le_iff_forall_lf.2 ⟨?_, ?_⟩ <;> assumption

theorem equiv_of_exists_le {x y : IGame}
    (hl₁ : ∀ a ∈ xᴸ, ∃ b ∈ yᴸ, a ≤ b) (hr₁ : ∀ a ∈ xᴿ, ∃ b ∈ yᴿ, b ≤ a)
    (hl₂ : ∀ b ∈ yᴸ, ∃ a ∈ xᴸ, b ≤ a) (hr₂ : ∀ b ∈ yᴿ, ∃ a ∈ xᴿ, a ≤ b) : x ≈ y := by
  apply equiv_of_forall_lf <;> simp +contextual [hl₁, hl₂, hr₁, hr₂, lf_iff_exists_le]

theorem equiv_of_exists {x y : IGame}
    (hl₁ : ∀ a ∈ xᴸ, ∃ b ∈ yᴸ, a ≈ b) (hr₁ : ∀ a ∈ xᴿ, ∃ b ∈ yᴿ, a ≈ b)
    (hl₂ : ∀ b ∈ yᴸ, ∃ a ∈ xᴸ, a ≈ b) (hr₂ : ∀ b ∈ yᴿ, ∃ a ∈ xᴿ, a ≈ b) : x ≈ y := by
  apply equiv_of_exists_le <;> grind [AntisymmRel]

@[simp]
protected theorem zero_lt_one : (0 : IGame) < 1 := by
  rw [lt_iff_le_not_ge, le_iff_forall_lf, le_iff_forall_lf]
  simp

instance : ZeroLEOneClass IGame where
  zero_le_one := IGame.zero_lt_one.le

/-! ### Negation -/

private def neg' (x : IGame) : IGame :=
  !{range fun y : xᴿ ↦ neg' y.1 | range fun y : xᴸ ↦ neg' y.1}
termination_by x
decreasing_by igame_wf

/-- The negative of a game is defined by `-!{s | t} = !{-t | -s}`. -/
instance : Neg IGame where
  neg := neg'

private theorem neg_ofSets'' (s t : Set IGame) [Small s] [Small t] :
    -!{s | t} = !{Neg.neg '' t | Neg.neg '' s} := by
  change neg' _ = _
  rw [neg']
  simp [Neg.neg, Set.ext_iff]

instance : InvolutiveNeg IGame where
  neg_neg x := by
    refine ofSetsRecOn x ?_
    aesop (add simp [neg_ofSets''])

@[simp]
theorem neg_ofSets (s t : Set IGame) [Small s] [Small t] : -!{s | t} = !{-t | -s} := by
  simp_rw [neg_ofSets'', Set.image_neg_eq_neg]

theorem neg_ofSets' (st : Player → Set IGame) [Small (st left)] [Small (st right)] :
    -!{st} = !{fun p ↦ -st (-p)} := by
  rw [ofSets_eq_ofSets_cases, ofSets_eq_ofSets_cases fun _ ↦ -_, neg_ofSets]
  rfl

@[simp]
theorem neg_ofSets_const (s : Set IGame) [Small s] :
    -!{fun _ ↦ s} = !{fun _ ↦ -s} := by
  simp [neg_ofSets']

instance : NegZeroClass IGame where
  neg_zero := by simp [zero_def]

theorem neg_eq (x : IGame) : -x = !{-xᴿ | -xᴸ} := by
  rw [← neg_ofSets, ofSets_leftMoves_rightMoves]

theorem neg_eq' (x : IGame) : -x = !{fun p ↦ -x.moves (-p)} := by
  rw [neg_eq, ofSets_eq_ofSets_cases (fun _ ↦ -_)]; rfl

@[simp]
theorem moves_neg (p : Player) (x : IGame) :
    (-x).moves p = -x.moves (-p) := by
  rw [neg_eq', moves_ofSets]

theorem isOption_neg {x y : IGame} : IsOption x (-y) ↔ IsOption (-x) y := by
  simp [isOption_iff_mem_union, union_comm]

@[simp]
theorem isOption_neg_neg {x y : IGame} : IsOption (-x) (-y) ↔ IsOption x y := by
  rw [isOption_neg, neg_neg]

@[game_cmp]
theorem forall_moves_neg {P : IGame → Prop} {p : Player} {x : IGame} :
    (∀ y ∈ (-x).moves p, P y) ↔ (∀ y ∈ x.moves (-p), P (-y)) := by
  simp

@[game_cmp]
theorem exists_moves_neg {P : IGame → Prop} {p : Player} {x : IGame} :
    (∃ y ∈ (-x).moves p, P y) ↔ (∃ y ∈ x.moves (-p), P (-y)) := by
  simp

@[simp]
protected theorem neg_le_neg_iff {x y : IGame} : -x ≤ -y ↔ y ≤ x := by
  -- TODO: may have to add an `elab_as_elim` attr. in Mathlib
  refine Sym2.GameAdd.induction (C := fun x y ↦ -x ≤ -y ↔ y ≤ x) isOption_wf (fun x y IH ↦ ?_) x y
  dsimp at *
  rw [le_iff_forall_lf, le_iff_forall_lf, and_comm, forall_moves_neg, forall_moves_neg]
  congr! 3 with z hz z hz
  · rw [IH _ _ (Sym2.GameAdd.fst_snd (.of_mem_moves hz))]
  · rw [IH _ _ (Sym2.GameAdd.snd_fst (.of_mem_moves hz))]

protected theorem neg_le {x y : IGame} : -x ≤ y ↔ -y ≤ x := by
  simpa using @IGame.neg_le_neg_iff x (-y)
protected theorem le_neg {x y : IGame} : x ≤ -y ↔ y ≤ -x := by
  simpa using @IGame.neg_le_neg_iff (-x) y

@[simp]
protected theorem neg_lt_neg_iff {x y : IGame} : -x < -y ↔ y < x := by
  simp [lt_iff_le_not_ge]

protected theorem neg_lt {x y : IGame} : -x < y ↔ -y < x := by
  simpa using @IGame.neg_lt_neg_iff x (-y)
protected theorem lt_neg {x y : IGame} : x < -y ↔ y < -x := by
  simpa using @IGame.neg_lt_neg_iff (-x) y

@[simp]
theorem neg_equiv_neg_iff {x y : IGame} : -x ≈ -y ↔ x ≈ y := by
  simp [AntisymmRel, and_comm]

alias ⟨_, neg_congr⟩ := neg_equiv_neg_iff

@[simp]
theorem neg_fuzzy_neg_iff {x y : IGame} : -x ‖ -y ↔ x ‖ y := by
  simp [IncompRel, and_comm]

@[simp] theorem neg_le_zero {x : IGame} : -x ≤ 0 ↔ 0 ≤ x := by simpa using @IGame.neg_le x 0
@[simp] theorem zero_le_neg {x : IGame} : 0 ≤ -x ↔ x ≤ 0 := by simpa using @IGame.le_neg 0 x
@[simp] theorem neg_lt_zero {x : IGame} : -x < 0 ↔ 0 < x := by simpa using @IGame.neg_lt x 0
@[simp] theorem zero_lt_neg {x : IGame} : 0 < -x ↔ x < 0 := by simpa using @IGame.lt_neg 0 x

@[simp] theorem neg_equiv_zero {x : IGame} : -x ≈ 0 ↔ x ≈ 0 := by
  simpa using @IGame.neg_equiv_neg_iff x 0
@[simp] theorem zero_equiv_neg {x : IGame} : 0 ≈ -x ↔ 0 ≈ x := by
  simpa using @IGame.neg_equiv_neg_iff 0 x

@[simp] theorem neg_fuzzy_zero {x : IGame} : -x ‖ 0 ↔ x ‖ 0 := by
  simpa using @IGame.neg_fuzzy_neg_iff x 0
@[simp] theorem zero_fuzzy_neg {x : IGame} : 0 ‖ -x ↔ 0 ‖ x := by
  simpa using @IGame.neg_fuzzy_neg_iff 0 x

/-! ### Addition and subtraction -/

private def add' (x y : IGame) : IGame :=
  !{(range fun z : xᴸ ↦ add' z y) ∪ (range fun z : yᴸ ↦ add' x z) |
    (range fun z : xᴿ ↦ add' z y) ∪ (range fun z : yᴿ ↦ add' x z)}
termination_by (x, y)
decreasing_by igame_wf

/-- The sum of `x = !{s₁ | t₁}` and `y = !{s₂ | t₂}` is `!{s₁ + y, x + s₂ | t₁ + y, x + t₂}`. -/
instance : Add IGame where
  add := add'

theorem add_eq (x y : IGame) : x + y =
    !{(· + y) '' xᴸ ∪ (x + ·) '' yᴸ | (· + y) '' xᴿ ∪ (x + ·) '' yᴿ} := by
  change add' _ _ = _
  rw [add']
  simp [HAdd.hAdd, Add.add, Set.ext_iff]

theorem add_eq' (x y : IGame) : x + y =
    !{fun p ↦ (· + y) '' x.moves p ∪ (x + ·) '' y.moves p} := by
  rw [add_eq, ofSets_eq_ofSets_cases (fun _ ↦ _ ∪ _)]

theorem ofSets_add_ofSets
    (s₁ t₁ s₂ t₂ : Set IGame) [Small s₁] [Small t₁] [Small s₂] [Small t₂] :
    !{s₁ | t₁} + !{s₂ | t₂} =
      !{(· + !{s₂ | t₂}) '' s₁ ∪ (!{s₁ | t₁} + ·) '' s₂ |
        (· + !{s₂ | t₂}) '' t₁ ∪ (!{s₁ | t₁} + ·) '' t₂} := by
  rw [add_eq]
  simp

theorem ofSets_add_ofSets' (st₁ st₂ : Player → Set IGame)
    [Small (st₁ left)] [Small (st₂ left)] [Small (st₁ right)] [Small (st₂ right)] :
    !{st₁} + !{st₂} =
      !{fun p ↦ (· + !{st₂}) '' st₁ p ∪ (!{st₁} + ·) '' st₂ p} := by
  rw [ofSets_eq_ofSets_cases, ofSets_eq_ofSets_cases st₂, ofSets_eq_ofSets_cases (fun _ ↦ _ ∪ _),
    ofSets_add_ofSets]

@[simp]
theorem moves_add (p : Player) (x y : IGame) :
    (x + y).moves p = (· + y) '' x.moves p ∪ (x + ·) '' y.moves p := by
  rw [add_eq', moves_ofSets]

theorem add_left_mem_moves_add {p : Player} {x y : IGame} (h : x ∈ y.moves p) (z : IGame) :
    z + x ∈ (z + y).moves p := by
  rw [moves_add]; right; use x

theorem add_right_mem_moves_add {p : Player} {x y : IGame} (h : x ∈ y.moves p) (z : IGame) :
    x + z ∈ (y + z).moves p := by
  rw [moves_add]; left; use x

theorem IsOption.add_left {x y z : IGame} (h : IsOption x y) : IsOption (z + x) (z + y) := by
  aesop

theorem IsOption.add_right {x y z : IGame} (h : IsOption x y) : IsOption (x + z) (y + z) := by
  aesop

@[game_cmp]
theorem forall_moves_add {p : Player} {P : IGame → Prop} {x y : IGame} :
    (∀ a ∈ (x + y).moves p, P a) ↔
      (∀ a ∈ x.moves p, P (a + y)) ∧ (∀ b ∈ y.moves p, P (x + b)) := by
  aesop

@[game_cmp]
theorem exists_moves_add {p : Player} {P : IGame → Prop} {x y : IGame} :
    (∃ a ∈ (x + y).moves p, P a) ↔
      (∃ a ∈ x.moves p, P (a + y)) ∨ (∃ b ∈ y.moves p, P (x + b)) := by
  aesop

@[simp]
theorem add_eq_zero_iff {x y : IGame} : x + y = 0 ↔ x = 0 ∧ y = 0 := by
  constructor <;> simp_all [IGame.ext_iff]

private theorem add_zero' (x : IGame) : x + 0 = x := by
  refine moveRecOn x ?_
  aesop

private theorem add_comm' (x y : IGame) : x + y = y + x := by
  ext
  simp only [moves_add, mem_union, mem_image, or_comm]
  congr! 3 <;>
  · refine and_congr_right_iff.2 fun h ↦ ?_
    rw [add_comm']
termination_by (x, y)
decreasing_by igame_wf

private theorem add_assoc' (x y z : IGame) : x + y + z = x + (y + z) := by
  ext1
  simp only [moves_add, image_union, image_image, union_assoc]
  refine congrArg₂ _ ?_ (congrArg₂ _ ?_ ?_) <;>
  · ext
    congr! 2
    rw [add_assoc']
termination_by (x, y, z)
decreasing_by igame_wf

instance : AddCommMonoid IGame where
  add_zero := add_zero'
  zero_add _ := add_comm' .. ▸ add_zero' _
  add_comm := add_comm'
  add_assoc := add_assoc'
  nsmul := nsmulRec

/-- The subtraction of `x` and `y` is defined as `x + (-y)`. -/
instance : SubNegMonoid IGame where
  zsmul := zsmulRec

@[simp]
theorem moves_sub (p : Player) (x y : IGame) :
    (x - y).moves p = (· - y) '' x.moves p ∪ (x + ·) '' (-y.moves (-p)) := by
  simp [sub_eq_add_neg]

theorem sub_left_mem_moves_sub {p : Player} {x y : IGame} (h : x ∈ y.moves p) (z : IGame) :
    z - x ∈ (z - y).moves (-p) := by
  apply add_left_mem_moves_add; simpa

theorem sub_left_mem_moves_sub_neg {p : Player} {x y : IGame} (h : x ∈ y.moves (-p)) (z : IGame) :
    z - x ∈ (z - y).moves p := by
  apply add_left_mem_moves_add; simpa

theorem sub_right_mem_moves_sub {p : Player} {x y : IGame} (h : x ∈ y.moves p) (z : IGame) :
    x - z ∈ (y - z).moves p :=
  add_right_mem_moves_add h _

private theorem neg_add' (x y : IGame) : -(x + y) = -x + -y := by
  ext
  simp only [moves_neg, moves_add, union_neg, mem_union, mem_neg, mem_image, exists_mem_neg]
  congr! 3 <;>
  · refine and_congr_right_iff.2 fun _ ↦ ?_
    rw [← neg_inj, neg_add', neg_neg]
termination_by (x, y)
decreasing_by igame_wf

instance : SubtractionCommMonoid IGame where
  neg_neg := neg_neg
  neg_add_rev x y := by rw [neg_add', add_comm]
  neg_eq_of_add := by simp
  add_comm := add_comm

private theorem sub_self_le (x : IGame) : x - x ≤ 0 := by
  rw [le_zero, moves_sub]
  rintro _ (⟨y, hy, rfl⟩ | ⟨y, hy, rfl⟩)
  · exact lf_of_right_le (sub_self_le y) (sub_left_mem_moves_sub hy y)
  · apply lf_of_right_le (sub_self_le (-y))
    rw [mem_neg] at hy
    rw [sub_neg_eq_add]
    exact add_right_mem_moves_add hy _
termination_by x
decreasing_by igame_wf

/-- The sum of a game and its negative is equivalent, though not necessarily identical to zero. -/
theorem sub_self_equiv (x : IGame) : x - x ≈ 0 := by
  rw [AntisymmRel, ← neg_le_zero, neg_sub, and_self]
  exact sub_self_le x

/-- The sum of a game and its negative is equivalent, though not necessarily identical to zero. -/
theorem neg_add_equiv (x : IGame) : -x + x ≈ 0 := by
  simpa [add_comm] using sub_self_equiv x

private theorem add_le_add_left' {x y : IGame} (h : x ≤ y) (z : IGame) : z + x ≤ z + y := by
  rw [le_iff_forall_lf, moves_add, moves_add]
  refine ⟨?_, ?_⟩ <;> rintro a (⟨a, ha, rfl⟩ | ⟨a, ha, rfl⟩)
  · exact lf_of_le_left (add_le_add_left' h a) (add_right_mem_moves_add ha y)
  · obtain (⟨b, hb, hb'⟩ | ⟨b, hb, hb'⟩) := lf_iff_exists_le.1 (left_lf_of_le h ha)
    · exact lf_of_le_left (add_le_add_left' hb' z) (add_left_mem_moves_add hb z)
    · exact lf_of_right_le (add_le_add_left' hb' z) (add_left_mem_moves_add hb z)
  · exact lf_of_right_le (add_le_add_left' h a) (add_right_mem_moves_add ha x)
  · obtain (⟨b, hb, hb'⟩ | ⟨b, hb, hb'⟩) := lf_iff_exists_le.1 (lf_right_of_le h ha)
    · exact lf_of_le_left (add_le_add_left' hb' z) (add_left_mem_moves_add hb z)
    · exact lf_of_right_le (add_le_add_left' hb' z) (add_left_mem_moves_add hb z)
termination_by (x, y, z)
decreasing_by igame_wf

private theorem add_le_add_right' {x y : IGame} (h : x ≤ y) (z : IGame) : x + z ≤ y + z := by
  simpa [add_comm] using add_le_add_left' h z

instance : AddLeftMono IGame := ⟨fun x _ _ h ↦ add_le_add_left' h x⟩
instance : AddRightMono IGame := ⟨fun x _ _ h ↦ add_le_add_right' h x⟩

instance : AddLeftReflectLE IGame where
  elim x y z h := by
    rw [← zero_add y, ← zero_add z]
    apply (add_le_add_right (neg_add_equiv x).ge y).trans
    rw [add_assoc]
    apply (add_le_add_left h (-x)).trans
    rw [← add_assoc]
    exact add_le_add_right (neg_add_equiv x).le z

instance : AddRightReflectLE IGame :=
  addRightReflectLE_of_addLeftReflectLE _

instance : AddLeftStrictMono IGame where
  elim x y z h := by
    apply lt_of_le_not_ge (add_le_add_left h.le x)
    contrapose! h
    exact (le_of_add_le_add_left h).not_gt

instance : AddRightStrictMono IGame :=
  addRightStrictMono_of_addLeftStrictMono _

-- TODO: [AddLeftMono α] [AddLeftReflectLE α] → AddLeftReflectLT α
instance : AddLeftReflectLT IGame where
  elim _ := by simp [lt_iff_le_not_ge]

instance : AddRightReflectLT IGame :=
  addRightReflectLT_of_addLeftReflectLT _

-- TODO: add the general versions of this to Mathlib

theorem add_congr {a b : IGame} (h₁ : a ≈ b) {c d : IGame} (h₂ : c ≈ d) : a + c ≈ b + d :=
  ⟨add_le_add h₁.1 h₂.1, add_le_add h₁.2 h₂.2⟩

theorem add_congr_left {a b c : IGame} (h : a ≈ b) : a + c ≈ b + c :=
  add_congr h .rfl

theorem add_congr_right {a b c : IGame} (h : a ≈ b) : c + a ≈ c + b :=
  add_congr .rfl h

@[simp]
theorem add_fuzzy_add_iff_left {a b c : IGame} : a + b ‖ a + c ↔ b ‖ c := by
  simp [IncompRel]

@[simp]
theorem add_fuzzy_add_iff_right {a b c : IGame} : b + a ‖ c + a ↔ b ‖ c := by
  simp [IncompRel]

theorem sub_congr {a b : IGame} (h₁ : a ≈ b) {c d : IGame} (h₂ : c ≈ d) : a - c ≈ b - d :=
  add_congr h₁ (neg_congr h₂)

theorem sub_congr_left {a b c : IGame} (h : a ≈ b) : a - c ≈ b - c :=
  sub_congr h .rfl

theorem sub_congr_right {a b c : IGame} (h : a ≈ b) : c - a ≈ c - b :=
  sub_congr .rfl h

/-- We define the `NatCast` instance as `↑0 = 0` and `↑(n + 1) = !{{↑n} | ∅}`.

Note that this is equivalent, but not identical, to the more common definition `↑n = !{Iio n | ∅}`.
For that, use `NatOrdinal.toIGame`. -/
instance : AddCommMonoidWithOne IGame where

/-- This version of the theorem is more convenient for the `game_cmp` tactic. -/
@[game_cmp]
theorem leftMoves_natCast_succ' : ∀ n : ℕ, n.succᴸ = {(n : IGame)}
  | 0 => by simp
  | n + 1 => by
    rw [Nat.cast_succ, moves_add, leftMoves_natCast_succ']
    simp

@[simp 1100] -- This should trigger before `leftMoves_add`.
theorem leftMoves_natCast_succ (n : ℕ) : (n + 1)ᴸ = {(n : IGame)} :=
  leftMoves_natCast_succ' n

@[simp 1100, game_cmp] -- This should trigger before `rightMoves_add`.
theorem rightMoves_natCast : ∀ n : ℕ, nᴿ = ∅
  | 0 => by simp
  | n + 1 => by
    rw [Nat.cast_succ, moves_add, rightMoves_natCast]
    simp

@[simp 1100, game_cmp]
theorem leftMoves_ofNat (n : ℕ) [n.AtLeastTwo] : ofNat(n)ᴸ = {((n - 1 : ℕ) : IGame)} := by
  change nᴸ = _
  rw [← Nat.succ_pred (NeZero.out (n := n)), leftMoves_natCast_succ']
  simp

@[simp 1100, game_cmp]
theorem rightMoves_ofNat (n : ℕ) [n.AtLeastTwo] : ofNat(n)ᴿ = ∅ :=
  rightMoves_natCast n

theorem natCast_succ_eq (n : ℕ) : (n + 1 : IGame) = !{{(n : IGame)} | ∅} := by
  ext p; cases p <;> simp

/-- Every left option of a natural number is equal to a smaller natural number. -/
theorem eq_natCast_of_mem_leftMoves_natCast {n : ℕ} {x : IGame} (hx : x ∈ nᴸ) :
    ∃ m : ℕ, m < n ∧ m = x := by
  cases n with
  | zero => simp at hx
  | succ n =>
    use n
    simp_all

instance : IntCast IGame where
  intCast
  | .ofNat n => n
  | .negSucc n => -(n + 1)

@[simp, game_cmp, norm_cast] theorem intCast_nat (n : ℕ) : ((n : ℤ) : IGame) = n := rfl
@[simp, game_cmp] theorem intCast_ofNat (n : ℕ) : ((ofNat(n) : ℤ) : IGame) = n := rfl
@[simp] theorem intCast_negSucc (n : ℕ) : (Int.negSucc n : IGame) = -(n + 1) := rfl

@[game_cmp, norm_cast] theorem intCast_zero : ((0 : ℤ) : IGame) = 0 := rfl
@[game_cmp, norm_cast] theorem intCast_one : ((1 : ℤ) : IGame) = 1 := by simp

@[simp, game_cmp, norm_cast]
theorem intCast_neg (n : ℤ) : ((-n : ℤ) : IGame) = -(n : IGame) := by
  cases n with
  | ofNat n =>
    cases n with
    | zero => simp
    | succ n => rfl
  | negSucc n => exact (neg_neg _).symm

theorem eq_sub_one_of_mem_leftMoves_intCast {n : ℤ} {x : IGame} (hx : x ∈ nᴸ) :
    x = (n - 1 : ℤ) := by
  obtain ⟨n, rfl | rfl⟩ := n.eq_nat_or_neg
  · cases n
    · simp at hx
    · rw [intCast_nat] at hx
      simp_all
  · simp at hx

theorem eq_add_one_of_mem_rightMoves_intCast {n : ℤ} {x : IGame} (hx : x ∈ nᴿ) :
    x = (n + 1 : ℤ) := by
  have : -x ∈ (-n : ℤ)ᴸ := by simpa
  rw [← neg_inj]
  simpa [← IGame.intCast_neg, add_comm] using eq_sub_one_of_mem_leftMoves_intCast this

/-- Every left option of an integer is equal to a smaller integer. -/
theorem eq_intCast_of_mem_leftMoves_intCast {n : ℤ} {x : IGame} (hx : x ∈ nᴸ) :
    ∃ m : ℤ, m < n ∧ m = x := by
  use n - 1
  simp [eq_sub_one_of_mem_leftMoves_intCast hx]

/-- Every right option of an integer is equal to a larger integer. -/
theorem eq_intCast_of_mem_rightMoves_intCast {n : ℤ} {x : IGame} (hx : x ∈ nᴿ) :
    ∃ m : ℤ, n < m ∧ m = x := by
  use n + 1
  simp [eq_add_one_of_mem_rightMoves_intCast hx]

/-! ### Multiplication -/

-- TODO: upstream
attribute [aesop apply unsafe 50%] Prod.Lex.left Prod.Lex.right

def mul' (x y : IGame) : IGame :=
  !{(range fun a : (xᴸ ×ˢ yᴸ ∪ xᴿ ×ˢ yᴿ :) ↦
    mul' a.1.1 y + mul' x a.1.2 - mul' a.1.1 a.1.2) |
  (range fun a : (xᴸ ×ˢ yᴿ ∪ xᴿ ×ˢ yᴸ :) ↦
    mul' a.1.1 y + mul' x a.1.2 - mul' a.1.1 a.1.2)}
termination_by (x, y)
decreasing_by all_goals aesop

/-- The product of `x = !{s₁ | t₁}` and `y = !{s₂ | t₂}` is
`!{a₁ * y + x * b₁ - a₁ * b₁ | a₂ * y + x * b₂ - a₂ * b₂}`, where `(a₁, b₁) ∈ s₁ ×ˢ s₂ ∪ t₁ ×ˢ t₂`
and `(a₂, b₂) ∈ s₁ ×ˢ t₂ ∪ t₁ ×ˢ s₂`.

Using `IGame.mulOption`, this can alternatively be written as
`x * y = !{mulOption x y a₁ b₁ | mulOption x y a₂ b₂}`. -/
instance : Mul IGame where
  mul := mul'

/-- The general option of `x * y` looks like `a * y + x * b - a * b`, for `a` and `b` options of
`x` and `y`, respectively. -/
@[pp_nodot, game_cmp]
def mulOption (x y a b : IGame) : IGame :=
  a * y + x * b - a * b

theorem mul_eq (x y : IGame) : x * y =
    !{(fun a ↦ mulOption x y a.1 a.2) '' (xᴸ ×ˢ yᴸ ∪ xᴿ ×ˢ yᴿ) |
    (fun a ↦ mulOption x y a.1 a.2) '' (xᴸ ×ˢ yᴿ ∪ xᴿ ×ˢ yᴸ)} := by
  change mul' _ _ = _
  rw [mul']
  simp [mulOption, HMul.hMul, Mul.mul, Set.ext_iff]

theorem mul_eq' (x y : IGame) : x * y =
    !{fun p ↦ (fun a ↦ mulOption x y a.1 a.2) ''
      (xᴸ ×ˢ y.moves p ∪ xᴿ ×ˢ y.moves (-p))} := by
  rw [mul_eq, ofSets_eq_ofSets_cases (fun _ ↦ _ '' _)]; rfl

theorem ofSets_mul_ofSets (s₁ t₁ s₂ t₂ : Set IGame) [Small s₁] [Small t₁] [Small s₂] [Small t₂] :
    !{s₁ | t₁} * !{s₂ | t₂} =
      !{(fun a ↦ mulOption !{s₁ | t₁} !{s₂ | t₂} a.1 a.2) '' (s₁ ×ˢ s₂ ∪ t₁ ×ˢ t₂) |
      (fun a ↦ mulOption !{s₁ | t₁} !{s₂ | t₂} a.1 a.2) '' (s₁ ×ˢ t₂ ∪ t₁ ×ˢ s₂)} := by
  rw [mul_eq]
  simp

@[simp]
theorem moves_mul (p : Player) (x y : IGame) :
    (x * y).moves p = (fun a ↦ mulOption x y a.1 a.2) ''
      (xᴸ ×ˢ y.moves p ∪ xᴿ ×ˢ y.moves (-p)) := by
  rw [mul_eq', moves_ofSets]

@[simp]
theorem moves_mulOption (p : Player) (x y a b : IGame) :
    (mulOption x y a b).moves p = (a * y + x * b - a * b).moves p :=
  rfl

theorem mulOption_mem_moves_mul {px py : Player} {x y a b : IGame}
    (h₁ : a ∈ x.moves px) (h₂ : b ∈ y.moves py) : mulOption x y a b ∈ (x * y).moves (px * py) := by
  rw [moves_mul]; use (a, b); cases px <;> cases py <;> simp_all

theorem IsOption.mul {x y a b : IGame} (h₁ : IsOption a x) (h₂ : IsOption b y) :
    IsOption (mulOption x y a b) (x * y) := by
  aesop

@[game_cmp]
theorem forall_moves_mul {p : Player} {P : IGame → Prop} {x y : IGame} :
    (∀ a ∈ (x * y).moves p, P a) ↔
      (∀ p', ∀ a ∈ x.moves p', ∀ b ∈ y.moves (p' * p), P (mulOption x y a b)) := by
  aesop

@[game_cmp]
theorem exists_moves_mul {p : Player} {P : IGame → Prop} {x y : IGame} :
    (∃ a ∈ (x * y).moves p, P a) ↔
      (∃ p', ∃ a ∈ x.moves p', ∃ b ∈ y.moves (p' * p), P (mulOption x y a b)) := by
  aesop

private theorem zero_mul' (x : IGame) : 0 * x = 0 := by
  ext p; cases p <;> simp

private theorem one_mul' (x : IGame) : 1 * x = x := by
  refine moveRecOn x ?_
  aesop (add simp [mulOption, and_assoc, zero_mul'])

private theorem mul_comm' (x y : IGame) : x * y = y * x := by
  ext p
  simp only [moves_mul, mem_image, mem_prod, mem_union, Prod.exists]
  cases p; all_goals
    dsimp
    simp only [and_comm, or_comm]
    rw [exists_comm]
    congr! 4 with b a
    rw [and_congr_left_iff]
    rintro (⟨_, _⟩ | ⟨_, _⟩) <;>
      rw [mulOption, mulOption, mul_comm' x, mul_comm' _ y, add_comm, mul_comm' a b]
termination_by (x, y)
decreasing_by igame_wf

instance : CommMagma IGame where
  mul_comm := mul_comm'

instance : MulZeroClass IGame where
  zero_mul := zero_mul'
  mul_zero x := mul_comm' .. ▸ zero_mul' x

instance : MulZeroOneClass IGame where
  one_mul := one_mul'
  mul_one x := mul_comm' .. ▸ one_mul' x

theorem mulOption_comm (x y a b : IGame) : mulOption x y a b = mulOption y x b a := by
  simp [mulOption, add_comm, mul_comm]

private theorem neg_mul' (x y : IGame) : -x * y = -(x * y) := by
  ext
  simp only [moves_mul, moves_neg, mem_image, mem_union, mem_prod, mem_neg, Prod.exists]
  rw [← (Equiv.neg _).exists_congr_right]
  dsimp only [Player.neg_left, Player.neg_right]
  simp only [Equiv.neg_apply, neg_neg, mulOption, or_comm]
  congr! 4
  rw [and_congr_right_iff]
  rintro (⟨_, _⟩ | ⟨_, _⟩)
  all_goals
    rw [← neg_inj, neg_mul', neg_mul', neg_mul']
    simp [sub_eq_add_neg, add_comm]
termination_by (x, y)
decreasing_by igame_wf

instance : HasDistribNeg IGame where
  neg_mul := neg_mul'
  mul_neg _ _ := by rw [mul_comm, neg_mul', mul_comm]

theorem mulOption_neg_left (x y a b : IGame) : mulOption (-x) y a b = -mulOption x y (-a) b := by
  simp [mulOption, sub_eq_neg_add, add_comm]

theorem mulOption_neg_right (x y a b : IGame) : mulOption x (-y) a b = -mulOption x y a (-b) := by
  simp [mulOption, sub_eq_neg_add, add_comm]

theorem mulOption_neg (x y a b : IGame) : mulOption (-x) (-y) a b = mulOption x y (-a) (-b) := by
  simp [mulOption, sub_eq_neg_add, add_comm]

@[simp]
theorem mulOption_zero_left (x y a : IGame) : mulOption x y 0 a = x * a := by
  simp [mulOption]

@[simp]
theorem mulOption_zero_right (x y a : IGame) : mulOption x y a 0 = a * y := by
  simp [mulOption]

/-! Distributivity and associativity only hold up to equivalence; we prove this in
`CombinatorialGames.Game.Basic`. -/

/-! ### Division -/

/-- An auxiliary inductive type to enumerate the options of `IGame.inv`. -/
private inductive InvTy (lr : Player → Type u) : Player → Type u
  | zero : InvTy lr left
  | mk (p₁ p₂) : (lr (-(p₁ * p₂))) → InvTy lr p₁ → InvTy lr p₂

private def InvTy.val' {x : IGame}
    (IH : ∀ p, Shrink {y ∈ x.moves p | 0 < y} → IGame) (b : Player) :
    InvTy (fun p ↦ Shrink {y ∈ x.moves p | 0 < y}) b → IGame
  | zero => 0
  | mk _ _ i j => (1 + ((equivShrink _).symm i - x) * val' IH _ j) * IH _ i

private def inv' (x : IGame.{u}) : IGame.{u} :=
  let IH (p) : Shrink {y ∈ x.moves p | 0 < y} → IGame :=
    fun x ↦ inv' (Subtype.val <| (equivShrink _).symm x)
  !{.range (InvTy.val' IH left) | .range (InvTy.val' IH right)}
termination_by x
decreasing_by exact .of_mem_moves ((equivShrink _).symm x).2.1

private abbrev InvTy.val (x : IGame) (b : Player)
    (i : InvTy (fun p ↦ Shrink {y ∈ x.moves p | 0 < y}) b) : IGame :=
  i.val' (fun _ ↦ inv' ∘ Subtype.val ∘ (equivShrink _).symm) b

/-- The inverse of a positive game `x = !{s | t}` is `!{s' | t'}`, where `s'` and `t'` are the
smallest sets such that `0 ∈ s'`, and such that `(1 + (z - x) * a) / z, (1 + (y - x) * b) / y ∈ s'`
and `(1 + (y - x) * a) / y, (1 + (z - x) * b) / z ∈ t'` for `y ∈ s` positive, `z ∈ t`, `a ∈ s'`, and
`b ∈ t'`.

If `x` is negative, we define `x⁻¹ = -(-x)⁻¹`. For any other game, we set `x⁻¹ = 0`.

If `x` is a non-zero numeric game, then `x * x⁻¹ ≈ 1`. The value of this function on any non-numeric
game should be treated as a junk value. -/
instance : Inv IGame where
  inv x := by classical exact if 0 < x then inv' x else if x < 0 then -inv' (-x) else 0

instance : Div IGame where
  div x y := x * y⁻¹

open Classical in
private theorem inv_eq'' {x : IGame} :
    x⁻¹ = if 0 < x then inv' x else if x < 0 then -inv' (-x) else 0 :=
  rfl

private theorem inv_eq {x : IGame.{u}} (hx : 0 < x) :
    x⁻¹ = !{.range (InvTy.val x left) | .range (InvTy.val x right)} := by
  rw [inv_eq'', if_pos hx, inv']
  rfl

private theorem inv_eq' {x : IGame.{u}} (hx : 0 < x) :
    x⁻¹ = !{fun p ↦ .range (InvTy.val x p)} := by
  rw [inv_eq hx, ofSets_eq_ofSets_cases fun _ ↦ range _]

protected theorem div_eq_mul_inv (x y : IGame) : x / y = x * y⁻¹ := rfl

theorem inv_of_equiv_zero {x : IGame} (h : x ≈ 0) : x⁻¹ = 0 := by
  simp [inv_eq'', h.not_lt, h.not_gt]

@[simp] protected theorem inv_zero : (0 : IGame)⁻¹ = 0 := inv_of_equiv_zero .rfl
@[simp] protected theorem zero_div (x : IGame) : 0 / x = 0 := zero_mul _
@[simp] protected theorem neg_div (x y : IGame) : -x / y = -(x / y) := neg_mul ..

@[simp]
protected theorem inv_neg (x : IGame) : (-x)⁻¹ = -x⁻¹ := by
  rw [inv_eq'', inv_eq'']
  obtain h | h | h | h := lt_or_antisymmRel_or_gt_or_incompRel x 0
  repeat
    simp [h, h.asymm]
    simp [h.not_lt, h.not_gt]

/-- The general option of `x⁻¹` looks like `(1 + (y - x) * a) / y`, for `y` an option of `x`, and
`a` some other "earlier" option of `x⁻¹`. -/
@[pp_nodot]
def invOption (x y a : IGame) : IGame :=
  (1 + (y - x) * a) / y

private theorem invOption_eq {x y a : IGame} (hy : 0 < y) :
    invOption x y a = (1 + (y - x) * a) * inv' y := by
  rw [invOption, IGame.div_eq_mul_inv, inv_eq'', if_pos hy]

theorem zero_mem_leftMoves_inv {x : IGame} (hx : 0 < x) : 0 ∈ x⁻¹ᴸ := by
  rw [inv_eq hx, leftMoves_ofSets]
  exact ⟨InvTy.zero, rfl⟩

theorem inv_nonneg {x : IGame} (hx : 0 < x) : 0 ⧏ x⁻¹ :=
  left_lf (zero_mem_leftMoves_inv hx)

theorem invOption_mem_moves_inv {x y a : IGame} {p₁ p₂} (hx : 0 < x) (hy : 0 < y)
    (hyx : y ∈ x.moves (-(p₁ * p₂))) (ha : a ∈ x⁻¹.moves p₁) :
    invOption x y a ∈ x⁻¹.moves p₂ := by
  rw [inv_eq' hx, moves_ofSets] at *
  obtain ⟨i, rfl⟩ := ha
  use InvTy.mk _ _ (equivShrink _ ⟨_, (by simpa [mul_left_comm p₂]), hy⟩) i
  simp [InvTy.val, InvTy.val', invOption_eq hy]

private theorem invRec' {x : IGame.{u}} (hx : 0 < x)
    {P : ∀ p, ∀ y ∈ x⁻¹.moves p, Prop}
    (zero : P left 0 (zero_mem_leftMoves_inv hx))
    (mk : ∀ p₁ p₂, ∀ y (hy : 0 < y) (hyx : y ∈ x.moves (-(p₁ * p₂))), ∀ a (ha : a ∈ x⁻¹.moves p₁),
      P p₁ a ha → P p₂ _ (invOption_eq hy ▸ invOption_mem_moves_inv hx hy hyx ha)) :
    (∀ p y (hy : y ∈ x⁻¹.moves p), P p y hy) := by
  suffices ∀ p : Player, ∀ i, P p (InvTy.val x p i) (by cases p <;> simp [inv_eq hx]) by
    intro p y hy
    rw [inv_eq' hx, moves_ofSets] at hy
    obtain ⟨i, rfl⟩ := hy
    simpa using this p i
  intro b i
  induction i
  · simpa
  · apply mk
    · exact ((equivShrink {y ∈ _ | 0 < y}).symm _).2.2
    · exact ((equivShrink {y ∈ _ | 0 < y}).symm _).2.1
    · assumption

/-- An induction principle on left and right moves of `x⁻¹`. -/
theorem invRec {x : IGame} (hx : 0 < x)
    {P : ∀ p, ∀ y ∈ x⁻¹.moves p, Prop}
    (zero : P left 0 (zero_mem_leftMoves_inv hx))
    (mk : ∀ p₁ p₂, ∀ y (hy : 0 < y) (hyx : y ∈ x.moves (-(p₁ * p₂))), ∀ a (ha : a ∈ x⁻¹.moves p₁),
      P p₁ a ha → P p₂ _ (invOption_mem_moves_inv hx hy hyx ha)) :
    (∀ p y (hy : y ∈ x⁻¹.moves p), P p y hy) := by
  apply invRec' hx zero
  convert mk using 8 with _ _ _ ha
  simp_rw [invOption_eq ha]

instance : RatCast IGame where
  ratCast q := q.num / q.den

theorem ratCast_def (q : ℚ) : (q : IGame) = q.num / q.den := rfl

@[simp] theorem ratCast_zero : ((0 : ℚ) : IGame) = 0 := by simp [ratCast_def]
@[simp] theorem ratCast_neg (q : ℚ) : ((-q : ℚ) : IGame) = -(q : IGame) := by simp [ratCast_def]

end IGame
end<|MERGE_RESOLUTION|>--- conflicted
+++ resolved
@@ -357,29 +357,16 @@
   rw [lf_iff_exists_le]
   congr! <;> rw [le_iff_forall_lf]
 
-<<<<<<< HEAD
-theorem left_lf_of_le {x y z : IGame} (h : x ≤ y) (h' : z ∈ x.leftMoves) : z ⧏ y :=
+theorem left_lf_of_le {x y z : IGame} (h : x ≤ y) (h' : z ∈ xᴸ) : z ⧏ y :=
   (le_iff_forall_lf.1 h).1 z h'
 
-theorem lf_right_of_le {x y z : IGame} (h : x ≤ y) (h' : z ∈ y.rightMoves) : x ⧏ z :=
+theorem lf_right_of_le {x y z : IGame} (h : x ≤ y) (h' : z ∈ yᴿ) : x ⧏ z :=
   (le_iff_forall_lf.1 h).2 z h'
 
-theorem lf_of_le_left {x y z : IGame} (h : x ≤ z) (h' : z ∈ y.leftMoves) : x ⧏ y :=
+theorem lf_of_le_left {x y z : IGame} (h : x ≤ z) (h' : z ∈ yᴸ) : x ⧏ y :=
   lf_iff_exists_le.2 <| Or.inl ⟨z, h', h⟩
 
-theorem lf_of_right_le {x y z : IGame} (h : z ≤ y) (h' : z ∈ x.rightMoves) : x ⧏ y :=
-=======
-theorem leftMove_lf_of_le {x y z : IGame} (h : x ≤ y) (h' : z ∈ xᴸ) : z ⧏ y :=
-  (le_iff_forall_lf.1 h).1 z h'
-
-theorem lf_rightMove_of_le {x y z : IGame} (h : x ≤ y) (h' : z ∈ yᴿ) : x ⧏ z :=
-  (le_iff_forall_lf.1 h).2 z h'
-
-theorem lf_of_le_leftMove {x y z : IGame} (h : x ≤ z) (h' : z ∈ yᴸ) : x ⧏ y :=
-  lf_iff_exists_le.2 <| Or.inl ⟨z, h', h⟩
-
-theorem lf_of_rightMove_le {x y z : IGame} (h : z ≤ y) (h' : z ∈ xᴿ) : x ⧏ y :=
->>>>>>> 48e58496
+theorem lf_of_right_le {x y z : IGame} (h : z ≤ y) (h' : z ∈ xᴿ) : x ⧏ y :=
   lf_iff_exists_le.2 <| Or.inr ⟨z, h', h⟩
 
 private theorem le_rfl' {x : IGame} : x ≤ x := by
@@ -403,19 +390,11 @@
   le_refl _ := le_rfl'
   le_trans x y z := le_trans'
 
-<<<<<<< HEAD
-theorem left_lf {x y : IGame} (h : y ∈ x.leftMoves) : y ⧏ x :=
+theorem left_lf {x y : IGame} (h : y ∈ xᴸ) : y ⧏ x :=
   lf_of_le_left le_rfl h
 
-theorem lf_right {x y : IGame} (h : y ∈ x.rightMoves) : x ⧏ y :=
+theorem lf_right {x y : IGame} (h : y ∈ xᴿ) : x ⧏ y :=
   lf_of_right_le le_rfl h
-=======
-theorem leftMove_lf {x y : IGame} (h : y ∈ xᴸ) : y ⧏ x :=
-  lf_of_le_leftMove le_rfl h
-
-theorem lf_rightMove {x y : IGame} (h : y ∈ xᴿ) : x ⧏ y :=
-  lf_of_rightMove_le le_rfl h
->>>>>>> 48e58496
 
 /-- The equivalence relation `x ≈ y` means that `x ≤ y` and `y ≤ x`. This is notation for
 `AntisymmRel (⬝ ≤ ⬝) x y`. -/
