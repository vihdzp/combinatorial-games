/-
Copyright (c) 2025 Violeta Hernández Palacios. All rights reserved.
Released under Apache 2.0 license as described in the file LICENSE.
Authors: Violeta Hernández Palacios, Reid Barton, Mario Carneiro, Isabel Longbottom, Kim Morrison, Yuyang Zhao
-/
import CombinatorialGames.Game.Functor
import CombinatorialGames.Mathlib.Order
import CombinatorialGames.Mathlib.Neg
import CombinatorialGames.Mathlib.Small
import CombinatorialGames.Tactic.Register
import Mathlib.Lean.PrettyPrinter.Delaborator
import Mathlib.Logic.Hydra
import Mathlib.Order.Comparable
import Mathlib.Order.GameAdd

/-!
# Combinatorial (pre-)games

The basic theory of combinatorial games, following Conway's book `On Numbers and Games`.

In ZFC, games are built inductively out of two other sets of games, representing the options for two
players Left and Right. In Lean, we instead define the type of games `IGame` as arising from two
`Small` sets of games, with notation `!{s | t}`. A `u`-small type `α : Type v`
is one that is equivalent to some `β : Type u`, and the distinction between small and large types in
a given universe closely mimics the ZFC distinction between sets and proper classes.

This definition requires some amount of setup, since Lean's inductive types aren't powerful enough
to express this on their own. See the docstring on `GameFunctor` for more information.

We are also interested in further quotients of `IGame`. The quotient of games under equivalence
`x ≈ y ↔ x ≤ y ∧ y ≤ x`, which in the literature is often what is meant by a "combinatorial game",
is defined as `Game` in `CombinatorialGames.Game.Basic`. The surreal numbers `Surreal` are defined
as a quotient (of a subtype) of games in `CombinatorialGames.Surreal.Basic`.

## Conway induction

Most constructions within game theory, and as such, many proofs within it, are done by structural
induction. Structural induction on games is sometimes called "Conway induction".

The most straightforward way to employ Conway induction is by using the termination checker, with
the auxiliary `igame_wf` tactic. This uses `solve_by_elim` to search the context for proofs of the
form `y ∈ xᴸ` or `y ∈ xᴿ`, which prove termination. Alternatively, you can use
the explicit recursion principles `IGame.ofSetsRecOn` or `IGame.moveRecOn`.

## Order properties

Pregames have both a `≤` and a `<` relation, satisfying the properties of a `Preorder`. The relation
`0 < x` means that `x` can always be won by Left, while `0 ≤ x` means that `x` can be won by Left as
the second player. Likewise, `x < 0` means that `x` can always be won by Right, while `x ≤ 0` means
that `x` can be won by Right as the second player.

Note that we don't actually prove these characterizations. Indeed, in Conway's setup, combinatorial
game theory can be done entirely without the concept of a strategy. For instance, `IGame.zero_le`
implies that if `0 ≤ x`, then any move by Right satisfies `¬ x ≤ 0`, and `IGame.zero_lf` implies
that if `¬ x ≤ 0`, then some move by Left satisfies `0 ≤ x`. The strategy is thus already encoded
within these game relations.

For convenience, we define notation `x ⧏ y` (pronounced "less or fuzzy") for `¬ y ≤ x`, notation
`x ‖ y` for `¬ x ≤ y ∧ ¬ y ≤ x`, and notation `x ≈ y` for `x ≤ y ∧ y ≤ x`.

You can prove most (simple) inequalities on concrete games through the `game_cmp` tactic, which
repeatedly unfolds the definition of `≤` and applies `simp` until it solves the goal.

## Algebraic structures

Most of the usual arithmetic operations can be defined for games. Addition is defined for
`x = !{s₁ | t₁}` and `y = !{s₂ | t₂}` by `x + y = !{s₁ + y, x + s₂ | t₁ + y, x + t₂}`. Negation is
defined by `-!{s | t} = !{-t | -s}`.

The order structures interact in the expected way with arithmetic. In particular, `Game` is an
`OrderedAddCommGroup`. Meanwhile, `IGame` satisfies the slightly weaker axioms of a
`SubtractionCommMonoid`, since the equation `x - x = 0` is only true up to equivalence.
-/

universe u

open Set Pointwise

-- Computations can be performed through the `game_cmp` tactic.
noncomputable section

/-! ### Game moves -/

/-- Well-founded games up to identity.

`IGame` uses the set-theoretic notion of equality on games, meaning that two `IGame`s are equal
exactly when their left and right sets of options are.

This is not the same equivalence as used broadly in combinatorial game theory literature, as a game
like `{0, 1 | 0}` is not *identical* to `{1 | 0}`, despite being equivalent. However, many theorems
can be proven over the 'identical' equivalence relation, and the literature may occasionally
specifically use the 'identical' equivalence relation for this reason. The quotient `Game` of games
up to equality is defined in `CombinatorialGames.Game.Basic`.

More precisely, `IGame` is the inductive type for the single constructor

```
  | ofSets (s t : Set IGame.{u}) [Small.{u} s] [Small.{u} t] : IGame.{u}
```

(though for technical reasons it's not literally defined as such). A consequence of this is that
there is no infinite line of play. See `LGame` for a definition of loopy games. -/
def IGame : Type (u + 1) :=
  QPF.Fix GameFunctor

namespace IGame
export Player (left right)

/-- Construct an `IGame` from its left and right sets.

This function is regrettably noncomputable. Among other issues, sets simply do not carry data in
Lean. To perform computations on `IGame` we can instead make use of the `game_cmp` tactic. -/
instance : OfSets IGame fun _ ↦ True where
  ofSets st _ := QPF.Fix.mk ⟨st, fun | left => inferInstance | right => inferInstance⟩

instance : Moves IGame where
  moves p x := x.dest.1 p

instance (p : Player) (x : IGame.{u}) : Small.{u} (moves p x) := x.dest.2 p

@[simp, game_cmp]
theorem moves_ofSets (p) (st : Player → Set IGame) [Small.{u} (st left)] [Small.{u} (st right)] :
    moves p !{st} = st p := by
  dsimp [ofSets, moves]
  rw [QPF.Fix.dest_mk]

@[simp]
theorem ofSets_moves (x : IGame) : !{fun p ↦ moves p x} = x :=
  x.mk_dest

@[simp]
theorem ofSets_moves' (x : IGame) : !{xᴸ | xᴿ} = x := by
  convert x.ofSets_moves with p
  cases p <;> rfl

@[simp, game_cmp]
theorem moves_left_ofSets (s t : Set IGame) [Small.{u} s] [Small.{u} t] : !{s | t}ᴸ = s :=
  moves_ofSets ..

@[simp, game_cmp]
theorem moves_right_ofSets (s t : Set IGame) [Small.{u} s] [Small.{u} t] : !{s | t}ᴿ = t :=
  moves_ofSets ..

/-- Two `IGame`s are equal when their move sets are.

For the weaker but more common notion of equivalence where `x = y` if `x ≤ y` and `y ≤ x`,
use `Game`. -/
@[ext]
theorem ext {x y : IGame.{u}} (h : ∀ p, moves p x = moves p y) : x = y := by
  rw [← ofSets_moves x, ← ofSets_moves y]
  simp_rw [funext h]

@[simp]
theorem ofSets_inj' {st₁ st₂ : Player → Set IGame}
    [Small (st₁ left)] [Small (st₁ right)] [Small (st₂ left)] [Small (st₂ right)] :
    !{st₁} = !{st₂} ↔ st₁ = st₂ := by
  simp_rw [IGame.ext_iff, moves_ofSets, funext_iff]

theorem ofSets_inj {s₁ s₂ t₁ t₂ : Set IGame} [Small s₁] [Small s₂] [Small t₁] [Small t₂] :
    !{s₁ | t₁} = !{s₂ | t₂} ↔ s₁ = s₂ ∧ t₁ = t₂ := by
  simp

/-- `IsOption x y` means that `x` is either a left or a right move for `y`. -/
def IsOption (x y : IGame) : Prop :=
  x ∈ ⋃ p, moves p y

@[aesop simp]
lemma isOption_iff_mem_union {x y : IGame} : IsOption x y ↔ x ∈ yᴸ ∪ yᴿ := by
  simp [IsOption, Player.exists]

theorem IsOption.of_mem_moves {p} {x y : IGame} (h : x ∈ moves p y) : IsOption x y :=
  ⟨_, ⟨p, rfl⟩, h⟩

instance (x : IGame.{u}) : Small.{u} {y // IsOption y x} :=
  inferInstanceAs (Small (⋃ p, moves p x))

theorem isOption_wf : WellFounded IsOption := by
  refine ⟨fun x ↦ ?_⟩
  apply QPF.Fix.ind
  unfold IsOption
  dsimp [moves]
  rintro _ ⟨⟨st, hst⟩, rfl⟩
  constructor
  rintro y hy
  rw [QPF.Fix.dest_mk, mem_iUnion] at hy
  obtain ⟨_, ⟨_, h⟩, _, rfl⟩ := hy
  exact h

-- We make no use of `IGame`'s definition from a `QPF` after this point.
attribute [irreducible] IGame

instance : IsWellFounded _ IsOption := ⟨isOption_wf⟩

theorem IsOption.irrefl (x : IGame) : ¬ IsOption x x := _root_.irrefl x

theorem self_notMem_moves (p : Player) (x : IGame) : x ∉ moves p x :=
  fun hx ↦ IsOption.irrefl x (.of_mem_moves hx)

/-- **Conway recursion**: build data for a game by recursively building it on its
left and right sets. You rarely need to use this explicitly, as the termination checker will handle
things for you.

See `ofSetsRecOn` for an alternate form. -/
@[elab_as_elim]
def moveRecOn {motive : IGame → Sort*} (x)
    (mk : Π x, (Π p, Π y ∈ moves p x, motive y) → motive x) :
    motive x :=
  isOption_wf.recursion x fun x IH ↦ mk x (fun _ _ h ↦ IH _ (.of_mem_moves h))

theorem moveRecOn_eq {motive : IGame → Sort*} (x)
    (mk : Π x, (Π p, Π y ∈ moves p x, motive y) → motive x) :
    moveRecOn x mk = mk x (fun _ y _ ↦ moveRecOn y mk) :=
  isOption_wf.fix_eq ..

/-- **Conway recursion**: build data for a game by recursively building it on its
left and right sets. You rarely need to use this explicitly, as the termination checker will handle
things for you.

See `moveRecOn` for an alternate form. -/
@[elab_as_elim]
def ofSetsRecOn {motive : IGame.{u} → Sort*} (x)
    (mk : Π (s t : Set IGame) [Small s] [Small t],
      (Π x ∈ s, motive x) → (Π x ∈ t, motive x) → motive !{s | t}) :
    motive x :=
  cast (by simp) <| moveRecOn (motive := fun x ↦ motive !{xᴸ | xᴿ}) x
    fun x IH ↦ mk _ _
      (fun y hy ↦ cast (by simp) (IH left y hy)) (fun y hy ↦ cast (by simp) (IH right y hy))

@[simp]
theorem ofSetsRecOn_ofSets {motive : IGame.{u} → Sort*}
    (s t : Set IGame) [Small.{u} s] [Small.{u} t]
    (mk : Π (s t : Set IGame) [Small s] [Small t],
      (Π x ∈ s, motive x) → (Π x ∈ t, motive x) → motive !{s | t}) :
    ofSetsRecOn !{s | t} mk = mk _ _ (fun y _ ↦ ofSetsRecOn y mk) (fun y _ ↦ ofSetsRecOn y mk) := by
  rw [ofSetsRecOn, cast_eq_iff_heq, moveRecOn_eq]
  congr
  any_goals simp
  all_goals
    refine Function.hfunext rfl fun x _ h ↦ ?_
    cases h
    refine Function.hfunext ?_ fun _ _ _ ↦ ?_
    · simp
    · rw [ofSetsRecOn, cast_heq_iff_heq, heq_cast_iff_heq]

/-- A (proper) subposition is any game in the transitive closure of `IsOption`. -/
def Subposition : IGame → IGame → Prop :=
  Relation.TransGen IsOption

@[aesop unsafe apply 50%]
theorem Subposition.of_mem_moves {p} {x y : IGame} (h : x ∈ moves p y) : Subposition x y :=
  Relation.TransGen.single (.of_mem_moves h)

theorem Subposition.trans {x y z : IGame} (h₁ : Subposition x y) (h₂ : Subposition y z) :
    Subposition x z :=
  Relation.TransGen.trans h₁ h₂

instance (x : IGame.{u}) : Small.{u} {y // Subposition y x} :=
  small_transGen' _ x

instance : IsTrans _ Subposition := inferInstanceAs (IsTrans _ (Relation.TransGen _))
instance : IsWellFounded _ Subposition := inferInstanceAs (IsWellFounded _ (Relation.TransGen _))
instance : WellFoundedRelation IGame := ⟨Subposition, instIsWellFoundedSubposition.wf⟩

/-- Discharges proof obligations of the form `⊢ Subposition ..` arising in termination proofs
of definitions using well-founded recursion on `IGame`. -/
macro "igame_wf" : tactic =>
  `(tactic| all_goals solve_by_elim (maxDepth := 8)
    [Prod.Lex.left, Prod.Lex.right, PSigma.Lex.left, PSigma.Lex.right,
    Subposition.of_mem_moves, Subposition.trans, Subtype.prop] )

/-! ### Basic games -/

/-- The game `0 = !{∅ | ∅}`. -/
instance : Zero IGame := ⟨!{fun _ ↦ ∅}⟩

<<<<<<< HEAD
theorem zero_def : (0 : IGame) = !{fun _ ↦ ∅} := rfl

@[simp, game_cmp] theorem moves_zero (p : Player) : moves p (0 : IGame) = ∅ := moves_ofSets ..
=======
theorem zero_def : (0 : IGame) = !{∅ | ∅} := ofSets_eq_ofSets_cases ..

@[simp, game_cmp] theorem leftMoves_zero : leftMoves 0 = ∅ := moves_ofSets ..
@[simp, game_cmp] theorem rightMoves_zero : rightMoves 0 = ∅ := moves_ofSets ..

-- TODO: remove the former?
@[simp, game_cmp] theorem moves_zero (p : Player) : moves p 0 = ∅ := moves_ofSets ..
>>>>>>> 61dcdaf1

instance : Inhabited IGame := ⟨0⟩

/-- The game `1 = !{{0} | ∅}`. -/
instance : One IGame := ⟨!{{0} | ∅}⟩

theorem one_def : (1 : IGame) = !{{0} | ∅} := rfl

@[simp, game_cmp] theorem moves_left_one : (1 : IGame)ᴸ = {0} := moves_left_ofSets ..
@[simp, game_cmp] theorem rightMoves_one : (1 : IGame)ᴿ = ∅ := moves_right_ofSets ..

/-! ### Order relations -/

/-- The less or equal relation on games.

If `0 ≤ x`, then Left can win `x` as the second player. `x ≤ y` means that `0 ≤ y - x`. -/
instance : LE IGame where
  le := Sym2.GameAdd.fix isOption_wf fun x y le ↦
    (∀ z (h : z ∈ xᴸ),  ¬le y z (Sym2.GameAdd.snd_fst (IsOption.of_mem_moves h))) ∧
    (∀ z (h : z ∈ yᴿ), ¬le z x (Sym2.GameAdd.fst_snd (IsOption.of_mem_moves h)))

/-- The less or fuzzy relation on games. `x ⧏ y` is notation for `¬ y ≤ x`.

If `0 ⧏ x`, then Left can win `x` as the first player. `x ⧏ y` means that `0 ⧏ y - x`. -/
notation:50 x:50 " ⧏ " y:50 => ¬ y ≤ x
recommended_spelling "lf" for "⧏" in [«term_⧏_»]

/-- Definition of `x ≤ y` on games, in terms of `⧏`. -/
theorem le_iff_forall_lf {x y : IGame} :
    x ≤ y ↔ (∀ z ∈ xᴸ, z ⧏ y) ∧ (∀ z ∈ yᴿ, x ⧏ z) :=
  propext_iff.1 <| Sym2.GameAdd.fix_eq ..

/-- Definition of `x ⧏ y` on games, in terms of `≤`. -/
theorem lf_iff_exists_le {x y : IGame} :
    x ⧏ y ↔ (∃ z ∈ yᴸ, x ≤ z) ∨ (∃ z ∈ xᴿ, z ≤ y) := by
  simpa [not_and_or, -not_and] using le_iff_forall_lf.not

/-- The definition of `0 ≤ x` on games, in terms of `0 ⧏`. -/
theorem zero_le {x : IGame} : 0 ≤ x ↔ ∀ y ∈ xᴿ, 0 ⧏ y := by
  rw [le_iff_forall_lf]; simp

/-- The definition of `x ≤ 0` on games, in terms of `⧏ 0`. -/
theorem le_zero {x : IGame} : x ≤ 0 ↔ ∀ y ∈ xᴸ, y ⧏ 0 := by
  rw [le_iff_forall_lf]; simp

/-- The definition of `0 ⧏ x` on games, in terms of `0 ≤`. -/
theorem zero_lf {x : IGame} : 0 ⧏ x ↔ ∃ y ∈ xᴸ, 0 ≤ y := by
  rw [lf_iff_exists_le]; simp

/-- The definition of `x ⧏ 0` on games, in terms of `≤ 0`. -/
theorem lf_zero {x : IGame} : x ⧏ 0 ↔ ∃ y ∈ xᴿ, y ≤ 0 := by
  rw [lf_iff_exists_le]; simp

/-- The definition of `x ≤ y` on games, in terms of `≤` two moves later.

Note that it's often more convenient to use `le_iff_forall_lf`, which only unfolds the definition by
one step. -/
theorem le_def {x y : IGame} : x ≤ y ↔
    (∀ a ∈ xᴸ,  (∃ b ∈ yᴸ, a ≤ b) ∨ (∃ b ∈ aᴿ, b ≤ y)) ∧
    (∀ a ∈ yᴿ, (∃ b ∈ aᴸ, x ≤ b) ∨ (∃ b ∈ xᴿ, b ≤ a)) := by
  rw [le_iff_forall_lf]
  congr! 2 <;> rw [lf_iff_exists_le]

/-- The definition of `x ⧏ y` on games, in terms of `⧏` two moves later.

Note that it's often more convenient to use `lf_iff_exists_le`, which only unfolds the definition by
one step. -/
theorem lf_def {x y : IGame} : x ⧏ y ↔
    (∃ a ∈ yᴸ,  (∀ b ∈ xᴸ, b ⧏ a) ∧ (∀ b ∈ aᴿ, x ⧏ b)) ∨
    (∃ a ∈ xᴿ, (∀ b ∈ aᴸ, b ⧏ y) ∧ (∀ b ∈ yᴿ, a ⧏ b)) := by
  rw [lf_iff_exists_le]
  congr! <;> rw [le_iff_forall_lf]

theorem leftMove_lf_of_le {x y z : IGame} (h : x ≤ y) (h' : z ∈ xᴸ) : z ⧏ y :=
  (le_iff_forall_lf.1 h).1 z h'

theorem lf_rightMove_of_le {x y z : IGame} (h : x ≤ y) (h' : z ∈ yᴿ) : x ⧏ z :=
  (le_iff_forall_lf.1 h).2 z h'

theorem lf_of_le_leftMove {x y z : IGame} (h : x ≤ z) (h' : z ∈ yᴸ) : x ⧏ y :=
  lf_iff_exists_le.2 <| Or.inl ⟨z, h', h⟩

theorem lf_of_rightMove_le {x y z : IGame} (h : z ≤ y) (h' : z ∈ xᴿ) : x ⧏ y :=
  lf_iff_exists_le.2 <| Or.inr ⟨z, h', h⟩

private theorem le_rfl' {x : IGame} : x ≤ x := by
  rw [le_iff_forall_lf]
  constructor <;> intro y hy
  exacts [lf_of_le_leftMove le_rfl' hy, lf_of_rightMove_le le_rfl' hy]
termination_by x
decreasing_by igame_wf

private theorem le_trans' {x y z : IGame} (h₁ : x ≤ y) (h₂ : y ≤ z) : x ≤ z := by
  rw [le_iff_forall_lf]
  constructor <;> intro a ha h₃
  exacts [leftMove_lf_of_le h₁ ha (le_trans' h₂ h₃), lf_rightMove_of_le h₂ ha (le_trans' h₃ h₁)]
termination_by isOption_wf.cutExpand.wrap {x, y, z}
decreasing_by
  on_goal 1 => convert (Relation.cutExpand_add_single {y, z} (IsOption.of_mem_moves ha))
  on_goal 2 => convert (Relation.cutExpand_single_add (IsOption.of_mem_moves ha) {x, y})
  all_goals simp [← Multiset.singleton_add, add_comm, add_assoc, WellFounded.wrap]

instance : Preorder IGame where
  le_refl _ := le_rfl'
  le_trans x y z := le_trans'

theorem leftMove_lf {x y : IGame} (h : y ∈ xᴸ) : y ⧏ x :=
  lf_of_le_leftMove le_rfl h

theorem lf_rightMove {x y : IGame} (h : y ∈ xᴿ) : x ⧏ y :=
  lf_of_rightMove_le le_rfl h

/-- The equivalence relation `x ≈ y` means that `x ≤ y` and `y ≤ x`. This is notation for
`AntisymmRel (⬝ ≤ ⬝) x y`. -/
infix:50 " ≈ " => AntisymmRel (· ≤ ·)
recommended_spelling "equiv" for "≈" in [«term_≈_»]

/-- The "fuzzy" relation `x ‖ y` means that `x ⧏ y` and `y ⧏ x`. This is notation for
`IncompRel (⬝ ≤ ⬝) x y`. -/
notation:50 x:50 " ‖ " y:50 => IncompRel (· ≤ ·) x y
recommended_spelling "fuzzy" for "‖" in [«term_‖_»]

open Lean PrettyPrinter Delaborator SubExpr Qq in
@[delab app.AntisymmRel]
def delabEquiv : Delab := do
  try
    let_expr f@AntisymmRel α r _ _ := ← getExpr | failure
    have u := f.constLevels![0]!
    have α : Q(Type u) := α
    have r : Q($α → $α → Prop) := r
    let le ← synthInstanceQ q(LE $α)
    _ ← assertDefEqQ q(($le).le) q($r)
    let x ← withNaryArg 2 delab
    let y ← withNaryArg 3 delab
    let stx : Term ← do
      let info ← Lean.MonadRef.mkInfoFromRefPos
      pure {
        raw := Lean.Syntax.node3 info ``IGame.«term_≈_» x.raw (Lean.Syntax.atom info "≈") y.raw
      }
    annotateGoToSyntaxDef stx
  catch _ => failure -- fail over to the default delaborator

open Lean PrettyPrinter Delaborator SubExpr Qq in
@[delab app.IncompRel]
def delabFuzzy : Delab := do
  try
    let_expr f@IncompRel α r _ _ := ← getExpr | failure
    have u := f.constLevels![0]!
    have α : Q(Type u) := α
    have r : Q($α → $α → Prop) := r
    let le ← synthInstanceQ q(LE $α)
    _ ← assertDefEqQ q(($le).le) q($r)
    let x ← withNaryArg 2 delab
    let y ← withNaryArg 3 delab
    let stx : Term ← do
      let info ← Lean.MonadRef.mkInfoFromRefPos
      pure {
        raw := Lean.Syntax.node3 info ``IGame.«term_‖_» x.raw (Lean.Syntax.atom info "‖") y.raw
      }
    annotateGoToSyntaxDef stx
  catch _ => failure -- fail over to the default delaborator

theorem equiv_of_forall_lf {x y : IGame}
    (hl₁ : ∀ a ∈ xᴸ,  ¬y ≤ a)
    (hr₁ : ∀ a ∈ xᴿ, ¬a ≤ y)
    (hl₂ : ∀ b ∈ yᴸ,  ¬x ≤ b)
    (hr₂ : ∀ b ∈ yᴿ, ¬b ≤ x) : x ≈ y := by
  constructor <;> refine le_iff_forall_lf.2 ⟨?_, ?_⟩ <;> assumption

theorem equiv_of_exists_le {x y : IGame}
    (hl₁ : ∀ a ∈ xᴸ,  ∃ b ∈ yᴸ,  a ≤ b)
    (hr₁ : ∀ a ∈ xᴿ, ∃ b ∈ yᴿ, b ≤ a)
    (hl₂ : ∀ b ∈ yᴸ,  ∃ a ∈ xᴸ,  b ≤ a)
    (hr₂ : ∀ b ∈ yᴿ, ∃ a ∈ xᴿ, a ≤ b) : x ≈ y := by
  apply equiv_of_forall_lf <;> simp +contextual [hl₁, hl₂, hr₁, hr₂, lf_iff_exists_le]

theorem equiv_of_exists {x y : IGame}
    (hl₁ : ∀ a ∈ xᴸ,  ∃ b ∈ yᴸ,  a ≈ b)
    (hr₁ : ∀ a ∈ xᴿ, ∃ b ∈ yᴿ, a ≈ b)
    (hl₂ : ∀ b ∈ yᴸ,  ∃ a ∈ xᴸ,  a ≈ b)
    (hr₂ : ∀ b ∈ yᴿ, ∃ a ∈ xᴿ, a ≈ b) : x ≈ y := by
  apply equiv_of_exists_le <;> grind [AntisymmRel]

@[simp]
protected theorem zero_lt_one : (0 : IGame) < 1 := by
  rw [lt_iff_le_not_ge, le_iff_forall_lf, le_iff_forall_lf]
  simp

instance : ZeroLEOneClass IGame where
  zero_le_one := IGame.zero_lt_one.le

/-! ### Negation -/

private def neg' (x : IGame) : IGame :=
  !{range fun y : xᴿ ↦ neg' y.1 | range fun y : xᴸ ↦ neg' y.1}
termination_by x
decreasing_by igame_wf

/-- The negative of a game is defined by `-!{s | t} = !{-t | -s}`. -/
instance : Neg IGame where
  neg := neg'

private theorem neg_ofSets'' (s t : Set IGame) [Small s] [Small t] :
    -!{s | t} = !{Neg.neg '' t | Neg.neg '' s} := by
  change neg' _ = _
  rw [neg']
  simp [Neg.neg, Set.ext_iff]

instance : InvolutiveNeg IGame where
  neg_neg x := by
    refine ofSetsRecOn x ?_
    aesop (add simp [neg_ofSets''])

@[simp]
theorem neg_ofSets (s t : Set IGame) [Small s] [Small t] : -!{s | t} = !{-t | -s} := by
  simp_rw [neg_ofSets'', Set.image_neg_eq_neg]

theorem neg_ofSets' (st : Player → Set IGame) [Small (st left)] [Small (st right)] :
    -!{st} = !{fun p ↦ -st (-p)} := by
  rw [ofSets_eq_ofSets_cases, ofSets_eq_ofSets_cases fun _ ↦ -_, neg_ofSets]
  dsimp

instance : NegZeroClass IGame where
  neg_zero := by simp [zero_def, neg_ofSets']

theorem neg_eq (x : IGame) : -x = !{-xᴿ | -xᴸ} := by
  rw [← neg_ofSets, ofSets_leftMoves_rightMoves]

theorem neg_eq' (x : IGame) : -x = !{fun p ↦ -x.moves (-p)} := by
  rw [neg_eq, ofSets_eq_ofSets_cases (fun _ ↦ -_)]; rfl

@[simp]
theorem moves_neg (p : Player) (x : IGame) :
    (-x).moves p = -x.moves (-p) := by
  rw [neg_eq', moves_ofSets]

theorem isOption_neg {x y : IGame} : IsOption x (-y) ↔ IsOption (-x) y := by
  simp [isOption_iff_mem_union, union_comm]

@[simp]
theorem isOption_neg_neg {x y : IGame} : IsOption (-x) (-y) ↔ IsOption x y := by
  rw [isOption_neg, neg_neg]

@[game_cmp]
theorem forall_moves_neg {P : IGame → Prop} {p : Player} {x : IGame} :
    (∀ y ∈ (-x).moves p, P y) ↔ (∀ y ∈ x.moves (-p), P (-y)) := by
  simp

@[game_cmp]
theorem exists_moves_neg {P : IGame → Prop} {p : Player} {x : IGame} :
    (∃ y ∈ (-x).moves p, P y) ↔ (∃ y ∈ x.moves (-p), P (-y)) := by
  simp

@[simp]
protected theorem neg_le_neg_iff {x y : IGame} : -x ≤ -y ↔ y ≤ x := by
  -- TODO: may have to add an `elab_as_elim` attr. in Mathlib
  refine Sym2.GameAdd.induction (C := fun x y ↦ -x ≤ -y ↔ y ≤ x) isOption_wf (fun x y IH ↦ ?_) x y
  dsimp at *
  rw [le_iff_forall_lf, le_iff_forall_lf, and_comm, forall_moves_neg, forall_moves_neg]
  congr! 3 with z hz z hz
  · rw [IH _ _ (Sym2.GameAdd.fst_snd (.of_mem_moves hz))]
  · rw [IH _ _ (Sym2.GameAdd.snd_fst (.of_mem_moves hz))]

protected theorem neg_le {x y : IGame} : -x ≤ y ↔ -y ≤ x := by
  simpa using @IGame.neg_le_neg_iff x (-y)
protected theorem le_neg {x y : IGame} : x ≤ -y ↔ y ≤ -x := by
  simpa using @IGame.neg_le_neg_iff (-x) y

@[simp]
protected theorem neg_lt_neg_iff {x y : IGame} : -x < -y ↔ y < x := by
  simp [lt_iff_le_not_ge]

protected theorem neg_lt {x y : IGame} : -x < y ↔ -y < x := by
  simpa using @IGame.neg_lt_neg_iff x (-y)
protected theorem lt_neg {x y : IGame} : x < -y ↔ y < -x := by
  simpa using @IGame.neg_lt_neg_iff (-x) y

@[simp]
theorem neg_equiv_neg_iff {x y : IGame} : -x ≈ -y ↔ x ≈ y := by
  simp [AntisymmRel, and_comm]

alias ⟨_, neg_congr⟩ := neg_equiv_neg_iff

@[simp]
theorem neg_fuzzy_neg_iff {x y : IGame} : -x ‖ -y ↔ x ‖ y := by
  simp [IncompRel, and_comm]

@[simp] theorem neg_le_zero {x : IGame} : -x ≤ 0 ↔ 0 ≤ x := by simpa using @IGame.neg_le x 0
@[simp] theorem zero_le_neg {x : IGame} : 0 ≤ -x ↔ x ≤ 0 := by simpa using @IGame.le_neg 0 x
@[simp] theorem neg_lt_zero {x : IGame} : -x < 0 ↔ 0 < x := by simpa using @IGame.neg_lt x 0
@[simp] theorem zero_lt_neg {x : IGame} : 0 < -x ↔ x < 0 := by simpa using @IGame.lt_neg 0 x

@[simp] theorem neg_equiv_zero {x : IGame} : -x ≈ 0 ↔ x ≈ 0 := by
  simpa using @IGame.neg_equiv_neg_iff x 0
@[simp] theorem zero_equiv_neg {x : IGame} : 0 ≈ -x ↔ 0 ≈ x := by
  simpa using @IGame.neg_equiv_neg_iff 0 x

@[simp] theorem neg_fuzzy_zero {x : IGame} : -x ‖ 0 ↔ x ‖ 0 := by
  simpa using @IGame.neg_fuzzy_neg_iff x 0
@[simp] theorem zero_fuzzy_neg {x : IGame} : 0 ‖ -x ↔ 0 ‖ x := by
  simpa using @IGame.neg_fuzzy_neg_iff 0 x

/-! ### Addition and subtraction -/

private def add' (x y : IGame) : IGame :=
  !{(range fun z : xᴸ ↦ add' z y) ∪ (range fun z : yᴸ ↦ add' x z) |
    (range fun z : xᴿ ↦ add' z y) ∪ (range fun z : yᴿ ↦ add' x z)}
termination_by (x, y)
decreasing_by igame_wf

/-- The sum of `x = !{s₁ | t₁}` and `y = !{s₂ | t₂}` is `!{s₁ + y, x + s₂ | t₁ + y, x + t₂}`. -/
instance : Add IGame where
  add := add'

theorem add_eq (x y : IGame) : x + y =
    !{(· + y) '' xᴸ ∪ (x + ·) '' yᴸ |
      (· + y) '' xᴿ ∪ (x + ·) '' yᴿ} := by
  change add' _ _ = _
  rw [add']
  simp [HAdd.hAdd, Add.add, Set.ext_iff]

theorem add_eq' (x y : IGame) : x + y =
    !{fun p ↦ (· + y) '' moves p x ∪ (x + ·) '' moves p y} := by
  rw [add_eq, ofSets_eq_ofSets_cases (fun _ ↦ _ ∪ _)]

theorem ofSets_add_ofSets
    (s₁ t₁ s₂ t₂ : Set IGame) [Small s₁] [Small t₁] [Small s₂] [Small t₂] :
    !{s₁ | t₁} + !{s₂ | t₂} =
      !{(· + !{s₂ | t₂}) '' s₁ ∪ (!{s₁ | t₁} + ·) '' s₂ |
        (· + !{s₂ | t₂}) '' t₁ ∪ (!{s₁ | t₁} + ·) '' t₂} := by
  rw [add_eq]
  simp

theorem ofSets_add_ofSets' (st₁ st₂ : Player → Set IGame)
    [Small (st₁ left)] [Small (st₂ left)] [Small (st₁ right)] [Small (st₂ right)] :
    !{st₁} + !{st₂} =
      !{fun p ↦ (· + !{st₂}) '' st₁ p ∪ (!{st₁} + ·) '' st₂ p} := by
  rw [ofSets_eq_ofSets_cases, ofSets_eq_ofSets_cases st₂, ofSets_eq_ofSets_cases (fun _ ↦ _ ∪ _),
    ofSets_add_ofSets]

@[simp]
theorem moves_add (p : Player) (x y : IGame) :
    (x + y).moves p = (· + y) '' moves p x ∪ (x + ·) '' moves p y := by
  rw [add_eq', moves_ofSets]

theorem add_left_mem_moves_add {p : Player} {x y : IGame} (h : x ∈ moves p y) (z : IGame) :
    z + x ∈ (z + y).moves p := by
  rw [moves_add]; right; use x

theorem add_right_mem_moves_add {p : Player} {x y : IGame} (h : x ∈ moves p y) (z : IGame) :
    x + z ∈ (y + z).moves p := by
  rw [moves_add]; left; use x

theorem IsOption.add_left {x y z : IGame} (h : IsOption x y) : IsOption (z + x) (z + y) := by
  aesop

theorem IsOption.add_right {x y z : IGame} (h : IsOption x y) : IsOption (x + z) (y + z) := by
  aesop

@[game_cmp]
theorem forall_moves_add {p : Player} {P : IGame → Prop} {x y : IGame} :
    (∀ a ∈ (x + y).moves p, P a) ↔
      (∀ a ∈ moves p x, P (a + y)) ∧ (∀ b ∈ moves p y, P (x + b)) := by
  aesop

@[game_cmp]
theorem exists_moves_add {p : Player} {P : IGame → Prop} {x y : IGame} :
    (∃ a ∈ (x + y).moves p, P a) ↔
      (∃ a ∈ moves p x, P (a + y)) ∨ (∃ b ∈ moves p y, P (x + b)) := by
  aesop

@[simp]
theorem add_eq_zero_iff {x y : IGame} : x + y = 0 ↔ x = 0 ∧ y = 0 := by
  constructor <;> simp_all [IGame.ext_iff]

private theorem add_zero' (x : IGame) : x + 0 = x := by
  refine moveRecOn x ?_
  aesop

private theorem add_comm' (x y : IGame) : x + y = y + x := by
  ext
  simp only [moves_add, mem_union, mem_image, or_comm]
  congr! 3 <;>
  · refine and_congr_right_iff.2 fun h ↦ ?_
    rw [add_comm']
termination_by (x, y)
decreasing_by igame_wf

private theorem add_assoc' (x y z : IGame) : x + y + z = x + (y + z) := by
  ext1
  simp only [moves_add, image_union, image_image, union_assoc]
  refine congrArg₂ _ ?_ (congrArg₂ _ ?_ ?_) <;>
  · ext
    congr! 2
    rw [add_assoc']
termination_by (x, y, z)
decreasing_by igame_wf

instance : AddCommMonoid IGame where
  add_zero := add_zero'
  zero_add _ := add_comm' .. ▸ add_zero' _
  add_comm := add_comm'
  add_assoc := add_assoc'
  nsmul := nsmulRec

/-- The subtraction of `x` and `y` is defined as `x + (-y)`. -/
instance : SubNegMonoid IGame where
  zsmul := zsmulRec

@[simp]
theorem moves_sub (p : Player) (x y : IGame) :
    (x - y).moves p = (· - y) '' moves p x ∪ (x + ·) '' (-y.moves (-p)) := by
  simp [sub_eq_add_neg]

theorem sub_left_mem_moves_sub {p : Player} {x y : IGame} (h : x ∈ moves p y) (z : IGame) :
    z - x ∈ (z - y).moves (-p) := by
  apply add_left_mem_moves_add; simpa

theorem sub_left_mem_moves_sub_neg {p : Player} {x y : IGame} (h : x ∈ y.moves (-p)) (z : IGame) :
    z - x ∈ (z - y).moves p := by
  apply add_left_mem_moves_add; simpa

theorem sub_right_mem_moves_sub {p : Player} {x y : IGame} (h : x ∈ moves p y) (z : IGame) :
    x - z ∈ (y - z).moves p :=
  add_right_mem_moves_add h _

private theorem neg_add' (x y : IGame) : -(x + y) = -x + -y := by
  ext
  simp only [moves_neg, moves_add, union_neg, mem_union, mem_neg, mem_image, exists_mem_neg]
  congr! 3 <;>
  · refine and_congr_right_iff.2 fun _ ↦ ?_
    rw [← neg_inj, neg_add', neg_neg]
termination_by (x, y)
decreasing_by igame_wf

instance : SubtractionCommMonoid IGame where
  neg_neg := neg_neg
  neg_add_rev x y := by rw [neg_add', add_comm]
  neg_eq_of_add := by simp
  add_comm := add_comm

private theorem sub_self_le (x : IGame) : x - x ≤ 0 := by
  rw [le_zero, leftMoves, moves_sub]
  rintro _ (⟨y, hy, rfl⟩ | ⟨y, hy, rfl⟩)
  · exact lf_of_rightMove_le (sub_self_le y) (sub_left_mem_moves_sub hy y)
  · apply lf_of_rightMove_le (sub_self_le (-y))
    rw [mem_neg] at hy
    rw [sub_neg_eq_add]
    exact add_right_mem_moves_add hy _
termination_by x
decreasing_by igame_wf

/-- The sum of a game and its negative is equivalent, though not necessarily identical to zero. -/
theorem sub_self_equiv (x : IGame) : x - x ≈ 0 := by
  rw [AntisymmRel, ← neg_le_zero, neg_sub, and_self]
  exact sub_self_le x

/-- The sum of a game and its negative is equivalent, though not necessarily identical to zero. -/
theorem neg_add_equiv (x : IGame) : -x + x ≈ 0 := by
  simpa [add_comm] using sub_self_equiv x

private theorem add_le_add_left' {x y : IGame} (h : x ≤ y) (z : IGame) : z + x ≤ z + y := by
  rw [le_iff_forall_lf, leftMoves, rightMoves, moves_add, moves_add]
  refine ⟨?_, ?_⟩ <;> rintro a (⟨a, ha, rfl⟩ | ⟨a, ha, rfl⟩)
  · exact lf_of_le_leftMove (add_le_add_left' h a) (add_right_mem_moves_add ha y)
  · obtain (⟨b, hb, hb'⟩ | ⟨b, hb, hb'⟩) := lf_iff_exists_le.1 (leftMove_lf_of_le h ha)
    · exact lf_of_le_leftMove (add_le_add_left' hb' z) (add_left_mem_moves_add hb z)
    · exact lf_of_rightMove_le (add_le_add_left' hb' z) (add_left_mem_moves_add hb z)
  · exact lf_of_rightMove_le (add_le_add_left' h a) (add_right_mem_moves_add ha x)
  · obtain (⟨b, hb, hb'⟩ | ⟨b, hb, hb'⟩) := lf_iff_exists_le.1 (lf_rightMove_of_le h ha)
    · exact lf_of_le_leftMove (add_le_add_left' hb' z) (add_left_mem_moves_add hb z)
    · exact lf_of_rightMove_le (add_le_add_left' hb' z) (add_left_mem_moves_add hb z)
termination_by (x, y, z)
decreasing_by igame_wf

private theorem add_le_add_right' {x y : IGame} (h : x ≤ y) (z : IGame) : x + z ≤ y + z := by
  simpa [add_comm] using add_le_add_left' h z

instance : AddLeftMono IGame := ⟨fun x _ _ h ↦ add_le_add_left' h x⟩
instance : AddRightMono IGame := ⟨fun x _ _ h ↦ add_le_add_right' h x⟩

instance : AddLeftReflectLE IGame where
  elim x y z h := by
    rw [← zero_add y, ← zero_add z]
    apply (add_le_add_right (neg_add_equiv x).ge y).trans
    rw [add_assoc]
    apply (add_le_add_left h (-x)).trans
    rw [← add_assoc]
    exact add_le_add_right (neg_add_equiv x).le z

instance : AddRightReflectLE IGame :=
  addRightReflectLE_of_addLeftReflectLE _

instance : AddLeftStrictMono IGame where
  elim x y z h := by
    apply lt_of_le_not_ge (add_le_add_left h.le x)
    contrapose! h
    exact (le_of_add_le_add_left h).not_gt

instance : AddRightStrictMono IGame :=
  addRightStrictMono_of_addLeftStrictMono _

-- TODO: [AddLeftMono α] [AddLeftReflectLE α] → AddLeftReflectLT α
instance : AddLeftReflectLT IGame where
  elim _ := by simp [lt_iff_le_not_ge]

instance : AddRightReflectLT IGame :=
  addRightReflectLT_of_addLeftReflectLT _

-- TODO: add the general versions of this to Mathlib

theorem add_congr {a b : IGame} (h₁ : a ≈ b) {c d : IGame} (h₂ : c ≈ d) : a + c ≈ b + d :=
  ⟨add_le_add h₁.1 h₂.1, add_le_add h₁.2 h₂.2⟩

theorem add_congr_left {a b c : IGame} (h : a ≈ b) : a + c ≈ b + c :=
  add_congr h .rfl

theorem add_congr_right {a b c : IGame} (h : a ≈ b) : c + a ≈ c + b :=
  add_congr .rfl h

@[simp]
theorem add_fuzzy_add_iff_left {a b c : IGame} : a + b ‖ a + c ↔ b ‖ c := by
  simp [IncompRel]

@[simp]
theorem add_fuzzy_add_iff_right {a b c : IGame} : b + a ‖ c + a ↔ b ‖ c := by
  simp [IncompRel]

theorem sub_congr {a b : IGame} (h₁ : a ≈ b) {c d : IGame} (h₂ : c ≈ d) : a - c ≈ b - d :=
  add_congr h₁ (neg_congr h₂)

theorem sub_congr_left {a b c : IGame} (h : a ≈ b) : a - c ≈ b - c :=
  sub_congr h .rfl

theorem sub_congr_right {a b c : IGame} (h : a ≈ b) : c - a ≈ c - b :=
  sub_congr .rfl h

/-- We define the `NatCast` instance as `↑0 = 0` and `↑(n + 1) = !{{↑n} | ∅}`.

Note that this is equivalent, but not identical, to the more common definition `↑n = !{Iio n | ∅}`.
For that, use `NatOrdinal.toIGame`. -/
instance : AddCommMonoidWithOne IGame where

/-- This version of the theorem is more convenient for the `game_cmp` tactic. -/
@[game_cmp]
theorem leftMoves_natCast_succ' : ∀ n : ℕ, leftMoves n.succ = {(n : IGame)}
  | 0 => by simp
  | n + 1 => by
    rw [Nat.cast_succ, leftMoves, moves_add, ← leftMoves, leftMoves_natCast_succ']
    simp

@[simp 1100] -- This should trigger before `leftMoves_add`.
theorem leftMoves_natCast_succ (n : ℕ) : leftMoves (n + 1) = {(n : IGame)} :=
  leftMoves_natCast_succ' n

@[simp 1100, game_cmp] -- This should trigger before `rightMoves_add`.
theorem rightMoves_natCast : ∀ n : ℕ, rightMoves n = ∅
  | 0 => by simp
  | n + 1 => by
    rw [Nat.cast_succ, rightMoves, moves_add, ← rightMoves, rightMoves_natCast]
    simp

@[simp 1100, game_cmp]
theorem leftMoves_ofNat (n : ℕ) [n.AtLeastTwo] : leftMoves ofNat(n) = {((n - 1 : ℕ) : IGame)} := by
  change leftMoves n = _
  rw [← Nat.succ_pred (NeZero.out (n := n)), leftMoves_natCast_succ']
  simp

@[simp 1100, game_cmp]
theorem rightMoves_ofNat (n : ℕ) [n.AtLeastTwo] : rightMoves ofNat(n) = ∅ :=
  rightMoves_natCast n

theorem natCast_succ_eq (n : ℕ) : (n + 1 : IGame) = !{{(n : IGame)} | ∅} := by
  ext p; cases p <;> simp

/-- Every left option of a natural number is equal to a smaller natural number. -/
theorem eq_natCast_of_mem_leftMoves_natCast {n : ℕ} {x : IGame} (hx : x ∈ leftMoves n) :
    ∃ m : ℕ, m < n ∧ m = x := by
  cases n with
  | zero => simp at hx
  | succ n =>
    use n
    simp_all

instance : IntCast IGame where
  intCast
  | .ofNat n => n
  | .negSucc n => -(n + 1)

@[simp, game_cmp, norm_cast] theorem intCast_nat (n : ℕ) : ((n : ℤ) : IGame) = n := rfl
@[simp, game_cmp] theorem intCast_ofNat (n : ℕ) : ((ofNat(n) : ℤ) : IGame) = n := rfl
@[simp] theorem intCast_negSucc (n : ℕ) : (Int.negSucc n : IGame) = -(n + 1) := rfl

@[game_cmp, norm_cast] theorem intCast_zero : ((0 : ℤ) : IGame) = 0 := rfl
@[game_cmp, norm_cast] theorem intCast_one : ((1 : ℤ) : IGame) = 1 := by simp

@[simp, game_cmp, norm_cast]
theorem intCast_neg (n : ℤ) : ((-n : ℤ) : IGame) = -(n : IGame) := by
  cases n with
  | ofNat n =>
    cases n with
    | zero => simp
    | succ n => rfl
  | negSucc n => exact (neg_neg _).symm

theorem eq_sub_one_of_mem_leftMoves_intCast {n : ℤ} {x : IGame} (hx : x ∈ leftMoves n) :
    x = (n - 1 : ℤ) := by
  obtain ⟨n, rfl | rfl⟩ := n.eq_nat_or_neg
  · cases n
    · simp at hx
    · rw [intCast_nat] at hx
      simp_all
  · simp at hx

theorem eq_add_one_of_mem_rightMoves_intCast {n : ℤ} {x : IGame} (hx : x ∈ rightMoves n) :
    x = (n + 1 : ℤ) := by
  have : -x ∈ leftMoves (-n : ℤ) := by simpa
  rw [← neg_inj]
  simpa [← IGame.intCast_neg, add_comm] using eq_sub_one_of_mem_leftMoves_intCast this

/-- Every left option of an integer is equal to a smaller integer. -/
theorem eq_intCast_of_mem_leftMoves_intCast {n : ℤ} {x : IGame} (hx : x ∈ leftMoves n) :
    ∃ m : ℤ, m < n ∧ m = x := by
  use n - 1
  simp [eq_sub_one_of_mem_leftMoves_intCast hx]

/-- Every right option of an integer is equal to a larger integer. -/
theorem eq_intCast_of_mem_rightMoves_intCast {n : ℤ} {x : IGame} (hx : x ∈ rightMoves n) :
    ∃ m : ℤ, n < m ∧ m = x := by
  use n + 1
  simp [eq_add_one_of_mem_rightMoves_intCast hx]

/-! ### Multiplication -/

-- TODO: upstream
attribute [aesop apply unsafe 50%] Prod.Lex.left Prod.Lex.right

def mul' (x y : IGame) : IGame :=
  !{(range fun a : (xᴸ ×ˢ yᴸ ∪ xᴿ ×ˢ yᴿ :) ↦
    mul' a.1.1 y + mul' x a.1.2 - mul' a.1.1 a.1.2) |
  (range fun a : (xᴸ ×ˢ yᴿ ∪ xᴿ ×ˢ yᴸ :) ↦
    mul' a.1.1 y + mul' x a.1.2 - mul' a.1.1 a.1.2)}
termination_by (x, y)
decreasing_by all_goals aesop

/-- The product of `x = !{s₁ | t₁}` and `y = !{s₂ | t₂}` is
`!{a₁ * y + x * b₁ - a₁ * b₁ | a₂ * y + x * b₂ - a₂ * b₂}`, where `(a₁, b₁) ∈ s₁ ×ˢ s₂ ∪ t₁ ×ˢ t₂`
and `(a₂, b₂) ∈ s₁ ×ˢ t₂ ∪ t₁ ×ˢ s₂`.

Using `IGame.mulOption`, this can alternatively be written as
`x * y = !{mulOption x y a₁ b₁ | mulOption x y a₂ b₂}`. -/
instance : Mul IGame where
  mul := mul'

/-- The general option of `x * y` looks like `a * y + x * b - a * b`, for `a` and `b` options of
`x` and `y`, respectively. -/
@[pp_nodot, game_cmp]
def mulOption (x y a b : IGame) : IGame :=
  a * y + x * b - a * b

theorem mul_eq (x y : IGame) : x * y =
    !{(fun a ↦ mulOption x y a.1 a.2) ''
      (xᴸ ×ˢ yᴸ ∪ xᴿ ×ˢ yᴿ) |
    (fun a ↦ mulOption x y a.1 a.2) ''
      (xᴸ ×ˢ yᴿ ∪ xᴿ ×ˢ yᴸ)} := by
  change mul' _ _ = _
  rw [mul']
  simp [mulOption, HMul.hMul, Mul.mul, Set.ext_iff]

theorem mul_eq' (x y : IGame) : x * y =
    !{fun p ↦ (fun a ↦ mulOption x y a.1 a.2) ''
      (xᴸ ×ˢ moves p y ∪ xᴿ ×ˢ y.moves (-p))} := by
  rw [mul_eq, ofSets_eq_ofSets_cases (fun _ ↦ _ '' _)]; rfl

theorem ofSets_mul_ofSets (s₁ t₁ s₂ t₂ : Set IGame) [Small s₁] [Small t₁] [Small s₂] [Small t₂] :
    !{s₁ | t₁} * !{s₂ | t₂} =
      !{(fun a ↦ mulOption !{s₁ | t₁} !{s₂ | t₂} a.1 a.2) '' (s₁ ×ˢ s₂ ∪ t₁ ×ˢ t₂) |
      (fun a ↦ mulOption !{s₁ | t₁} !{s₂ | t₂} a.1 a.2) '' (s₁ ×ˢ t₂ ∪ t₁ ×ˢ s₂)} := by
  rw [mul_eq]
  simp

@[simp]
theorem moves_mul (p : Player) (x y : IGame) :
    (x * y).moves p = (fun a ↦ mulOption x y a.1 a.2) ''
      (xᴸ ×ˢ moves p y ∪ xᴿ ×ˢ y.moves (-p)) := by
  rw [mul_eq', moves_ofSets]

@[simp]
theorem moves_mulOption (p : Player) (x y a b : IGame) :
    (mulOption x y a b).moves p = (a * y + x * b - a * b).moves p :=
  rfl

theorem mulOption_mem_moves_mul {px py : Player} {x y a b : IGame}
    (h₁ : a ∈ moves p xx) (h₂ : b ∈ moves p yy) : mulOption x y a b ∈ (x * y).moves (px * py) := by
  rw [moves_mul]; use (a, b); cases px <;> cases py <;> simp_all

theorem IsOption.mul {x y a b : IGame} (h₁ : IsOption a x) (h₂ : IsOption b y) :
    IsOption (mulOption x y a b) (x * y) := by
  aesop

@[game_cmp]
theorem forall_moves_mul {p : Player} {P : IGame → Prop} {x y : IGame} :
    (∀ a ∈ (x * y).moves p, P a) ↔
      (∀ p', ∀ a ∈ moves p x', ∀ b ∈ y.moves (p' * p), P (mulOption x y a b)) := by
  aesop

@[game_cmp]
theorem exists_moves_mul {p : Player} {P : IGame → Prop} {x y : IGame} :
    (∃ a ∈ (x * y).moves p, P a) ↔
      (∃ p', ∃ a ∈ moves p x', ∃ b ∈ y.moves (p' * p), P (mulOption x y a b)) := by
  aesop

private theorem zero_mul' (x : IGame) : 0 * x = 0 := by
  ext p; cases p <;> simp

private theorem one_mul' (x : IGame) : 1 * x = x := by
  refine moveRecOn x ?_
  aesop (add simp [mulOption, and_assoc, zero_mul'])

private theorem mul_comm' (x y : IGame) : x * y = y * x := by
  ext p
  simp only [moves_mul, mem_image, mem_prod, mem_union, Prod.exists]
  cases p; all_goals
    dsimp
    simp only [and_comm, or_comm]
    rw [exists_comm]
    congr! 4 with b a
    rw [and_congr_left_iff]
    rintro (⟨_, _⟩ | ⟨_, _⟩) <;>
      rw [mulOption, mulOption, mul_comm' x, mul_comm' _ y, add_comm, mul_comm' a b]
termination_by (x, y)
decreasing_by igame_wf

instance : CommMagma IGame where
  mul_comm := mul_comm'

instance : MulZeroClass IGame where
  zero_mul := zero_mul'
  mul_zero x := mul_comm' .. ▸ zero_mul' x

instance : MulZeroOneClass IGame where
  one_mul := one_mul'
  mul_one x := mul_comm' .. ▸ one_mul' x

theorem mulOption_comm (x y a b : IGame) : mulOption x y a b = mulOption y x b a := by
  simp [mulOption, add_comm, mul_comm]

private theorem neg_mul' (x y : IGame) : -x * y = -(x * y) := by
  ext
  simp only [moves_mul, moves_neg, mem_image, mem_union, mem_prod, mem_neg, Prod.exists]
  rw [← (Equiv.neg _).exists_congr_right]
  dsimp only [leftMoves, rightMoves, Player.neg_left, Player.neg_right]
  simp only [Equiv.neg_apply, neg_neg, mulOption, or_comm]
  congr! 4
  rw [and_congr_right_iff]
  rintro (⟨_, _⟩ | ⟨_, _⟩)
  all_goals
    rw [← neg_inj, neg_mul', neg_mul', neg_mul']
    simp [sub_eq_add_neg, add_comm]
termination_by (x, y)
decreasing_by igame_wf

instance : HasDistribNeg IGame where
  neg_mul := neg_mul'
  mul_neg _ _ := by rw [mul_comm, neg_mul', mul_comm]

theorem mulOption_neg_left (x y a b : IGame) : mulOption (-x) y a b = -mulOption x y (-a) b := by
  simp [mulOption, sub_eq_neg_add, add_comm]

theorem mulOption_neg_right (x y a b : IGame) : mulOption x (-y) a b = -mulOption x y a (-b) := by
  simp [mulOption, sub_eq_neg_add, add_comm]

theorem mulOption_neg (x y a b : IGame) : mulOption (-x) (-y) a b = mulOption x y (-a) (-b) := by
  simp [mulOption, sub_eq_neg_add, add_comm]

@[simp]
theorem mulOption_zero_left (x y a : IGame) : mulOption x y 0 a = x * a := by
  simp [mulOption]

@[simp]
theorem mulOption_zero_right (x y a : IGame) : mulOption x y a 0 = a * y := by
  simp [mulOption]

/-! Distributivity and associativity only hold up to equivalence; we prove this in
`CombinatorialGames.Game.Basic`. -/

/-! ### Division -/

/-- An auxiliary inductive type to enumerate the options of `IGame.inv`. -/
private inductive InvTy (lr : Player → Type u) : Player → Type u
  | zero : InvTy lr left
  | mk (p₁ p₂) : (lr (-(p₁ * p₂))) → InvTy lr p₁ → InvTy lr p₂

private def InvTy.val' {x : IGame}
    (IH : ∀ p, Shrink {y ∈ moves p x | 0 < y} → IGame) (b : Player) :
    InvTy (fun p ↦ Shrink {y ∈ moves p x | 0 < y}) b → IGame
  | zero => 0
  | mk _ _ i j => (1 + ((equivShrink _).symm i - x) * val' IH _ j) * IH _ i

private def inv' (x : IGame.{u}) : IGame.{u} :=
  let IH (p) : Shrink {y ∈ moves p x | 0 < y} → IGame :=
    fun x ↦ inv' (Subtype.val <| (equivShrink _).symm x)
  !{.range (InvTy.val' IH left) | .range (InvTy.val' IH right)}
termination_by x
decreasing_by exact .of_mem_moves ((equivShrink _).symm x).2.1

private abbrev InvTy.val (x : IGame) (b : Player)
    (i : InvTy (fun p ↦ Shrink {y ∈ moves p x | 0 < y}) b) : IGame :=
  i.val' (fun _ ↦ inv' ∘ Subtype.val ∘ (equivShrink _).symm) b

/-- The inverse of a positive game `x = !{s | t}` is `!{s' | t'}`, where `s'` and `t'` are the
smallest sets such that `0 ∈ s'`, and such that `(1 + (z - x) * a) / z, (1 + (y - x) * b) / y ∈ s'`
and `(1 + (y - x) * a) / y, (1 + (z - x) * b) / z ∈ t'` for `y ∈ s` positive, `z ∈ t`, `a ∈ s'`, and
`b ∈ t'`.

If `x` is negative, we define `x⁻¹ = -(-x)⁻¹`. For any other game, we set `x⁻¹ = 0`.

If `x` is a non-zero numeric game, then `x * x⁻¹ ≈ 1`. The value of this function on any non-numeric
game should be treated as a junk value. -/
instance : Inv IGame where
  inv x := by classical exact if 0 < x then inv' x else if x < 0 then -inv' (-x) else 0

instance : Div IGame where
  div x y := x * y⁻¹

open Classical in
private theorem inv_eq'' {x : IGame} :
    x⁻¹ = if 0 < x then inv' x else if x < 0 then -inv' (-x) else 0 :=
  rfl

private theorem inv_eq {x : IGame.{u}} (hx : 0 < x) :
    x⁻¹ = !{.range (InvTy.val x left) | .range (InvTy.val x right)} := by
  rw [inv_eq'', if_pos hx, inv']
  rfl

private theorem inv_eq' {x : IGame.{u}} (hx : 0 < x) :
    x⁻¹ = !{fun p ↦ .range (InvTy.val x p)} := by
  rw [inv_eq hx, ofSets_eq_ofSets_cases fun _ ↦ range _]

protected theorem div_eq_mul_inv (x y : IGame) : x / y = x * y⁻¹ := rfl

theorem inv_of_equiv_zero {x : IGame} (h : x ≈ 0) : x⁻¹ = 0 := by
  simp [inv_eq'', h.not_lt, h.not_gt]

@[simp] protected theorem inv_zero : (0 : IGame)⁻¹ = 0 := inv_of_equiv_zero .rfl
@[simp] protected theorem zero_div (x : IGame) : 0 / x = 0 := zero_mul _
@[simp] protected theorem neg_div (x y : IGame) : -x / y = -(x / y) := neg_mul ..

@[simp]
protected theorem inv_neg (x : IGame) : (-x)⁻¹ = -x⁻¹ := by
  rw [inv_eq'', inv_eq'']
  obtain h | h | h | h := lt_or_antisymmRel_or_gt_or_incompRel x 0
  repeat
    simp [h, h.asymm]
    simp [h.not_lt, h.not_gt]

/-- The general option of `x⁻¹` looks like `(1 + (y - x) * a) / y`, for `y` an option of `x`, and
`a` some other "earlier" option of `x⁻¹`. -/
@[pp_nodot]
def invOption (x y a : IGame) : IGame :=
  (1 + (y - x) * a) / y

private theorem invOption_eq {x y a : IGame} (hy : 0 < y) :
    invOption x y a = (1 + (y - x) * a) * inv' y := by
  rw [invOption, IGame.div_eq_mul_inv, inv_eq'', if_pos hy]

theorem zero_mem_leftMoves_inv {x : IGame} (hx : 0 < x) : 0 ∈ x⁻¹ᴸ := by
  rw [inv_eq hx, leftMoves_ofSets]
  exact ⟨InvTy.zero, rfl⟩

theorem inv_nonneg {x : IGame} (hx : 0 < x) : 0 ⧏ x⁻¹ :=
  leftMove_lf (zero_mem_leftMoves_inv hx)

theorem invOption_mem_moves_inv {x y a : IGame} {p₁ p₂} (hx : 0 < x) (hy : 0 < y)
    (hyx : y ∈ x.moves (-(p₁ * p₂))) (ha : a ∈ x⁻¹.moves p₁) :
    invOption x y a ∈ x⁻¹.moves p₂ := by
  rw [inv_eq' hx, moves_ofSets] at *
  obtain ⟨i, rfl⟩ := ha
  use InvTy.mk _ _ (equivShrink _ ⟨_, (by simpa [mul_left_comm p₂]), hy⟩) i
  simp [InvTy.val, InvTy.val', invOption_eq hy]

private theorem invRec' {x : IGame.{u}} (hx : 0 < x)
    {P : ∀ p, ∀ y ∈ x⁻¹.moves p, Prop}
    (zero : P left 0 (zero_mem_leftMoves_inv hx))
    (mk : ∀ p₁ p₂, ∀ y (hy : 0 < y) (hyx : y ∈ x.moves (-(p₁ * p₂))), ∀ a (ha : a ∈ x⁻¹.moves p₁),
      P p₁ a ha → P p₂ _ (invOption_eq hy ▸ invOption_mem_moves_inv hx hy hyx ha)) :
    (∀ p y (hy : y ∈ x⁻¹.moves p), P p y hy) := by
  suffices ∀ p : Player, ∀ i, P p (InvTy.val x p i) (by cases p <;> simp [inv_eq hx]) by
    intro p y hy
    rw [inv_eq' hx, moves_ofSets] at hy
    obtain ⟨i, rfl⟩ := hy
    simpa using this p i
  intro b i
  induction i
  · simpa
  · apply mk
    · exact ((equivShrink {y ∈ _ | 0 < y}).symm _).2.2
    · exact ((equivShrink {y ∈ _ | 0 < y}).symm _).2.1
    · assumption

/-- An induction principle on left and right moves of `x⁻¹`. -/
theorem invRec {x : IGame} (hx : 0 < x)
    {P : ∀ p, ∀ y ∈ x⁻¹.moves p, Prop}
    (zero : P left 0 (zero_mem_leftMoves_inv hx))
    (mk : ∀ p₁ p₂, ∀ y (hy : 0 < y) (hyx : y ∈ x.moves (-(p₁ * p₂))), ∀ a (ha : a ∈ x⁻¹.moves p₁),
      P p₁ a ha → P p₂ _ (invOption_mem_moves_inv hx hy hyx ha)) :
    (∀ p y (hy : y ∈ x⁻¹.moves p), P p y hy) := by
  apply invRec' hx zero
  convert mk using 8 with _ _ _ ha
  simp_rw [invOption_eq ha]

instance : RatCast IGame where
  ratCast q := q.num / q.den

theorem ratCast_def (q : ℚ) : (q : IGame) = q.num / q.den := rfl

@[simp] theorem ratCast_zero : ((0 : ℚ) : IGame) = 0 := by simp [ratCast_def]
@[simp] theorem ratCast_neg (q : ℚ) : ((-q : ℚ) : IGame) = -(q : IGame) := by simp [ratCast_def]

end IGame
end<|MERGE_RESOLUTION|>--- conflicted
+++ resolved
@@ -273,19 +273,9 @@
 /-- The game `0 = !{∅ | ∅}`. -/
 instance : Zero IGame := ⟨!{fun _ ↦ ∅}⟩
 
-<<<<<<< HEAD
 theorem zero_def : (0 : IGame) = !{fun _ ↦ ∅} := rfl
 
 @[simp, game_cmp] theorem moves_zero (p : Player) : moves p (0 : IGame) = ∅ := moves_ofSets ..
-=======
-theorem zero_def : (0 : IGame) = !{∅ | ∅} := ofSets_eq_ofSets_cases ..
-
-@[simp, game_cmp] theorem leftMoves_zero : leftMoves 0 = ∅ := moves_ofSets ..
-@[simp, game_cmp] theorem rightMoves_zero : rightMoves 0 = ∅ := moves_ofSets ..
-
--- TODO: remove the former?
-@[simp, game_cmp] theorem moves_zero (p : Player) : moves p 0 = ∅ := moves_ofSets ..
->>>>>>> 61dcdaf1
 
 instance : Inhabited IGame := ⟨0⟩
 
@@ -295,7 +285,7 @@
 theorem one_def : (1 : IGame) = !{{0} | ∅} := rfl
 
 @[simp, game_cmp] theorem moves_left_one : (1 : IGame)ᴸ = {0} := moves_left_ofSets ..
-@[simp, game_cmp] theorem rightMoves_one : (1 : IGame)ᴿ = ∅ := moves_right_ofSets ..
+@[simp, game_cmp] theorem moves_right_one : (1 : IGame)ᴿ = ∅ := moves_right_ofSets ..
 
 /-! ### Order relations -/
 
@@ -512,14 +502,13 @@
   neg_zero := by simp [zero_def, neg_ofSets']
 
 theorem neg_eq (x : IGame) : -x = !{-xᴿ | -xᴸ} := by
-  rw [← neg_ofSets, ofSets_leftMoves_rightMoves]
-
-theorem neg_eq' (x : IGame) : -x = !{fun p ↦ -x.moves (-p)} := by
+  rw [← neg_ofSets, ofSets_moves']
+
+theorem neg_eq' (x : IGame) : -x = !{fun p ↦ -moves (-p) x} := by
   rw [neg_eq, ofSets_eq_ofSets_cases (fun _ ↦ -_)]; rfl
 
 @[simp]
-theorem moves_neg (p : Player) (x : IGame) :
-    (-x).moves p = -x.moves (-p) := by
+theorem moves_neg (p : Player) (x : IGame) : moves p (-x) = -moves (-p) x := by
   rw [neg_eq', moves_ofSets]
 
 theorem isOption_neg {x y : IGame} : IsOption x (-y) ↔ IsOption (-x) y := by
@@ -531,12 +520,12 @@
 
 @[game_cmp]
 theorem forall_moves_neg {P : IGame → Prop} {p : Player} {x : IGame} :
-    (∀ y ∈ (-x).moves p, P y) ↔ (∀ y ∈ x.moves (-p), P (-y)) := by
+    (∀ y ∈ moves p (-x), P y) ↔ (∀ y ∈ moves (-p) x, P (-y)) := by
   simp
 
 @[game_cmp]
 theorem exists_moves_neg {P : IGame → Prop} {p : Player} {x : IGame} :
-    (∃ y ∈ (-x).moves p, P y) ↔ (∃ y ∈ x.moves (-p), P (-y)) := by
+    (∃ y ∈ moves p (-x), P y) ↔ (∃ y ∈ moves (-p) x, P (-y)) := by
   simp
 
 @[simp]
@@ -590,6 +579,7 @@
 
 /-! ### Addition and subtraction -/
 
+set_option maxHeartbeats 300000 in
 private def add' (x y : IGame) : IGame :=
   !{(range fun z : xᴸ ↦ add' z y) ∪ (range fun z : yᴸ ↦ add' x z) |
     (range fun z : xᴿ ↦ add' z y) ∪ (range fun z : yᴿ ↦ add' x z)}
@@ -601,8 +591,7 @@
   add := add'
 
 theorem add_eq (x y : IGame) : x + y =
-    !{(· + y) '' xᴸ ∪ (x + ·) '' yᴸ |
-      (· + y) '' xᴿ ∪ (x + ·) '' yᴿ} := by
+    !{(· + y) '' xᴸ ∪ (x + ·) '' yᴸ | (· + y) '' xᴿ ∪ (x + ·) '' yᴿ} := by
   change add' _ _ = _
   rw [add']
   simp [HAdd.hAdd, Add.add, Set.ext_iff]
@@ -628,15 +617,15 @@
 
 @[simp]
 theorem moves_add (p : Player) (x y : IGame) :
-    (x + y).moves p = (· + y) '' moves p x ∪ (x + ·) '' moves p y := by
+    moves p (x + y) = (· + y) '' moves p x ∪ (x + ·) '' moves p y := by
   rw [add_eq', moves_ofSets]
 
 theorem add_left_mem_moves_add {p : Player} {x y : IGame} (h : x ∈ moves p y) (z : IGame) :
-    z + x ∈ (z + y).moves p := by
+    z + x ∈ moves p (z + y) := by
   rw [moves_add]; right; use x
 
 theorem add_right_mem_moves_add {p : Player} {x y : IGame} (h : x ∈ moves p y) (z : IGame) :
-    x + z ∈ (y + z).moves p := by
+    x + z ∈ moves p (y + z) := by
   rw [moves_add]; left; use x
 
 theorem IsOption.add_left {x y z : IGame} (h : IsOption x y) : IsOption (z + x) (z + y) := by
@@ -647,13 +636,13 @@
 
 @[game_cmp]
 theorem forall_moves_add {p : Player} {P : IGame → Prop} {x y : IGame} :
-    (∀ a ∈ (x + y).moves p, P a) ↔
+    (∀ a ∈ moves p (x + y), P a) ↔
       (∀ a ∈ moves p x, P (a + y)) ∧ (∀ b ∈ moves p y, P (x + b)) := by
   aesop
 
 @[game_cmp]
 theorem exists_moves_add {p : Player} {P : IGame → Prop} {x y : IGame} :
-    (∃ a ∈ (x + y).moves p, P a) ↔
+    (∃ a ∈ moves p (x + y), P a) ↔
       (∃ a ∈ moves p x, P (a + y)) ∨ (∃ b ∈ moves p y, P (x + b)) := by
   aesop
 
@@ -697,19 +686,19 @@
 
 @[simp]
 theorem moves_sub (p : Player) (x y : IGame) :
-    (x - y).moves p = (· - y) '' moves p x ∪ (x + ·) '' (-y.moves (-p)) := by
+    moves p (x - y) = (· - y) '' moves p x ∪ (x + ·) '' (-moves (-p) y) := by
   simp [sub_eq_add_neg]
 
 theorem sub_left_mem_moves_sub {p : Player} {x y : IGame} (h : x ∈ moves p y) (z : IGame) :
-    z - x ∈ (z - y).moves (-p) := by
+    z - x ∈ moves (-p) (z - y) := by
   apply add_left_mem_moves_add; simpa
 
-theorem sub_left_mem_moves_sub_neg {p : Player} {x y : IGame} (h : x ∈ y.moves (-p)) (z : IGame) :
-    z - x ∈ (z - y).moves p := by
+theorem sub_left_mem_moves_sub_neg {p : Player} {x y : IGame} (h : x ∈ moves (-p) y) (z : IGame) :
+    z - x ∈ moves p (z - y) := by
   apply add_left_mem_moves_add; simpa
 
 theorem sub_right_mem_moves_sub {p : Player} {x y : IGame} (h : x ∈ moves p y) (z : IGame) :
-    x - z ∈ (y - z).moves p :=
+    x - z ∈ moves p (y - z) :=
   add_right_mem_moves_add h _
 
 private theorem neg_add' (x y : IGame) : -(x + y) = -x + -y := by
@@ -728,7 +717,7 @@
   add_comm := add_comm
 
 private theorem sub_self_le (x : IGame) : x - x ≤ 0 := by
-  rw [le_zero, leftMoves, moves_sub]
+  rw [le_zero, moves_sub]
   rintro _ (⟨y, hy, rfl⟩ | ⟨y, hy, rfl⟩)
   · exact lf_of_rightMove_le (sub_self_le y) (sub_left_mem_moves_sub hy y)
   · apply lf_of_rightMove_le (sub_self_le (-y))
@@ -748,7 +737,7 @@
   simpa [add_comm] using sub_self_equiv x
 
 private theorem add_le_add_left' {x y : IGame} (h : x ≤ y) (z : IGame) : z + x ≤ z + y := by
-  rw [le_iff_forall_lf, leftMoves, rightMoves, moves_add, moves_add]
+  rw [le_iff_forall_lf, moves_add, moves_add]
   refine ⟨?_, ?_⟩ <;> rintro a (⟨a, ha, rfl⟩ | ⟨a, ha, rfl⟩)
   · exact lf_of_le_leftMove (add_le_add_left' h a) (add_right_mem_moves_add ha y)
   · obtain (⟨b, hb, hb'⟩ | ⟨b, hb, hb'⟩) := lf_iff_exists_le.1 (leftMove_lf_of_le h ha)
@@ -831,38 +820,38 @@
 
 /-- This version of the theorem is more convenient for the `game_cmp` tactic. -/
 @[game_cmp]
-theorem leftMoves_natCast_succ' : ∀ n : ℕ, leftMoves n.succ = {(n : IGame)}
+theorem moves_left_natCast_succ' : ∀ n : ℕ, (n.succ : IGame)ᴸ = {(n : IGame)}
   | 0 => by simp
   | n + 1 => by
-    rw [Nat.cast_succ, leftMoves, moves_add, ← leftMoves, leftMoves_natCast_succ']
+    rw [Nat.cast_succ, moves_add, moves_left_natCast_succ']
     simp
 
-@[simp 1100] -- This should trigger before `leftMoves_add`.
-theorem leftMoves_natCast_succ (n : ℕ) : leftMoves (n + 1) = {(n : IGame)} :=
-  leftMoves_natCast_succ' n
-
-@[simp 1100, game_cmp] -- This should trigger before `rightMoves_add`.
-theorem rightMoves_natCast : ∀ n : ℕ, rightMoves n = ∅
+@[simp 1100] -- This should trigger before `moves_left_add`.
+theorem moves_left_natCast_succ (n : ℕ) : (n + 1 : IGame)ᴸ = {(n : IGame)} :=
+  moves_left_natCast_succ' n
+
+@[simp 1100, game_cmp] -- This should trigger before `moves_right_add`.
+theorem moves_right_natCast : ∀ n : ℕ, (n : IGame)ᴿ = ∅
   | 0 => by simp
   | n + 1 => by
-    rw [Nat.cast_succ, rightMoves, moves_add, ← rightMoves, rightMoves_natCast]
+    rw [Nat.cast_succ, moves_add, moves_right_natCast]
     simp
 
 @[simp 1100, game_cmp]
-theorem leftMoves_ofNat (n : ℕ) [n.AtLeastTwo] : leftMoves ofNat(n) = {((n - 1 : ℕ) : IGame)} := by
-  change leftMoves n = _
-  rw [← Nat.succ_pred (NeZero.out (n := n)), leftMoves_natCast_succ']
-  simp
+theorem moves_left_ofNat (n : ℕ) [n.AtLeastTwo] : ofNat(n)ᴸ = {((n - 1 : ℕ) : IGame)} := by
+  convert moves_left_natCast_succ' (n - 1)
+  dsimp [OfNat.ofNat]
+  rw [Nat.sub_add_cancel NeZero.one_le]
 
 @[simp 1100, game_cmp]
-theorem rightMoves_ofNat (n : ℕ) [n.AtLeastTwo] : rightMoves ofNat(n) = ∅ :=
-  rightMoves_natCast n
+theorem moves_right_ofNat (n : ℕ) [n.AtLeastTwo] : (ofNat(n) : IGame)ᴿ = ∅ :=
+  moves_right_natCast n
 
 theorem natCast_succ_eq (n : ℕ) : (n + 1 : IGame) = !{{(n : IGame)} | ∅} := by
   ext p; cases p <;> simp
 
 /-- Every left option of a natural number is equal to a smaller natural number. -/
-theorem eq_natCast_of_mem_leftMoves_natCast {n : ℕ} {x : IGame} (hx : x ∈ leftMoves n) :
+theorem eq_natCast_of_mem_moves_left_natCast {n : ℕ} {x : IGame} (hx : x ∈ (n : IGame)ᴸ) :
     ∃ m : ℕ, m < n ∧ m = x := by
   cases n with
   | zero => simp at hx
@@ -891,7 +880,7 @@
     | succ n => rfl
   | negSucc n => exact (neg_neg _).symm
 
-theorem eq_sub_one_of_mem_leftMoves_intCast {n : ℤ} {x : IGame} (hx : x ∈ leftMoves n) :
+theorem eq_sub_one_of_mem_moves_left_intCast {n : ℤ} {x : IGame} (hx : x ∈ (n : IGame)ᴸ) :
     x = (n - 1 : ℤ) := by
   obtain ⟨n, rfl | rfl⟩ := n.eq_nat_or_neg
   · cases n
@@ -900,23 +889,23 @@
       simp_all
   · simp at hx
 
-theorem eq_add_one_of_mem_rightMoves_intCast {n : ℤ} {x : IGame} (hx : x ∈ rightMoves n) :
+theorem eq_add_one_of_mem_moves_right_intCast {n : ℤ} {x : IGame} (hx : x ∈ (n : IGame)ᴿ) :
     x = (n + 1 : ℤ) := by
-  have : -x ∈ leftMoves (-n : ℤ) := by simpa
+  have : -x ∈ ((-n :) : IGame)ᴸ := by simpa
   rw [← neg_inj]
-  simpa [← IGame.intCast_neg, add_comm] using eq_sub_one_of_mem_leftMoves_intCast this
+  simpa [← IGame.intCast_neg, add_comm] using eq_sub_one_of_mem_moves_left_intCast this
 
 /-- Every left option of an integer is equal to a smaller integer. -/
-theorem eq_intCast_of_mem_leftMoves_intCast {n : ℤ} {x : IGame} (hx : x ∈ leftMoves n) :
+theorem eq_intCast_of_mem_moves_left_intCast {n : ℤ} {x : IGame} (hx : x ∈ (n : IGame)ᴸ) :
     ∃ m : ℤ, m < n ∧ m = x := by
   use n - 1
-  simp [eq_sub_one_of_mem_leftMoves_intCast hx]
+  simp [eq_sub_one_of_mem_moves_left_intCast hx]
 
 /-- Every right option of an integer is equal to a larger integer. -/
-theorem eq_intCast_of_mem_rightMoves_intCast {n : ℤ} {x : IGame} (hx : x ∈ rightMoves n) :
+theorem eq_intCast_of_mem_moves_right_intCast {n : ℤ} {x : IGame} (hx : x ∈ (n : IGame)ᴿ) :
     ∃ m : ℤ, n < m ∧ m = x := by
   use n + 1
-  simp [eq_add_one_of_mem_rightMoves_intCast hx]
+  simp [eq_add_one_of_mem_moves_right_intCast hx]
 
 /-! ### Multiplication -/
 
@@ -957,7 +946,7 @@
 
 theorem mul_eq' (x y : IGame) : x * y =
     !{fun p ↦ (fun a ↦ mulOption x y a.1 a.2) ''
-      (xᴸ ×ˢ moves p y ∪ xᴿ ×ˢ y.moves (-p))} := by
+      (xᴸ ×ˢ moves p y ∪ xᴿ ×ˢ moves (-p) y)} := by
   rw [mul_eq, ofSets_eq_ofSets_cases (fun _ ↦ _ '' _)]; rfl
 
 theorem ofSets_mul_ofSets (s₁ t₁ s₂ t₂ : Set IGame) [Small s₁] [Small t₁] [Small s₂] [Small t₂] :
@@ -969,17 +958,18 @@
 
 @[simp]
 theorem moves_mul (p : Player) (x y : IGame) :
-    (x * y).moves p = (fun a ↦ mulOption x y a.1 a.2) ''
-      (xᴸ ×ˢ moves p y ∪ xᴿ ×ˢ y.moves (-p)) := by
+    moves p (x * y) = (fun a ↦ mulOption x y a.1 a.2) ''
+      (xᴸ ×ˢ moves p y ∪ xᴿ ×ˢ moves (-p) y) := by
   rw [mul_eq', moves_ofSets]
 
+/-- This lemma allows `simp` to unfold `mulOption` in the context of `moves`. -/
 @[simp]
 theorem moves_mulOption (p : Player) (x y a b : IGame) :
-    (mulOption x y a b).moves p = (a * y + x * b - a * b).moves p :=
+    moves p (mulOption x y a b) = moves p (a * y + x * b - a * b) :=
   rfl
 
 theorem mulOption_mem_moves_mul {px py : Player} {x y a b : IGame}
-    (h₁ : a ∈ moves p xx) (h₂ : b ∈ moves p yy) : mulOption x y a b ∈ (x * y).moves (px * py) := by
+    (h₁ : a ∈ moves px x) (h₂ : b ∈ moves py y) : mulOption x y a b ∈ moves (px * py) (x * y) := by
   rw [moves_mul]; use (a, b); cases px <;> cases py <;> simp_all
 
 theorem IsOption.mul {x y a b : IGame} (h₁ : IsOption a x) (h₂ : IsOption b y) :
@@ -988,14 +978,14 @@
 
 @[game_cmp]
 theorem forall_moves_mul {p : Player} {P : IGame → Prop} {x y : IGame} :
-    (∀ a ∈ (x * y).moves p, P a) ↔
-      (∀ p', ∀ a ∈ moves p x', ∀ b ∈ y.moves (p' * p), P (mulOption x y a b)) := by
+    (∀ a ∈ moves p (x * y), P a) ↔
+      (∀ p', ∀ a ∈ moves p' x, ∀ b ∈ moves (p' * p) y, P (mulOption x y a b)) := by
   aesop
 
 @[game_cmp]
 theorem exists_moves_mul {p : Player} {P : IGame → Prop} {x y : IGame} :
-    (∃ a ∈ (x * y).moves p, P a) ↔
-      (∃ p', ∃ a ∈ moves p x', ∃ b ∈ y.moves (p' * p), P (mulOption x y a b)) := by
+    (∃ a ∈ moves p (x * y), P a) ↔
+      (∃ p', ∃ a ∈ moves p' x, ∃ b ∈ moves (p' * p) y, P (mulOption x y a b)) := by
   aesop
 
 private theorem zero_mul' (x : IGame) : 0 * x = 0 := by
@@ -1037,8 +1027,7 @@
   ext
   simp only [moves_mul, moves_neg, mem_image, mem_union, mem_prod, mem_neg, Prod.exists]
   rw [← (Equiv.neg _).exists_congr_right]
-  dsimp only [leftMoves, rightMoves, Player.neg_left, Player.neg_right]
-  simp only [Equiv.neg_apply, neg_neg, mulOption, or_comm]
+  simp only [Player.neg_left, Player.neg_right, Equiv.neg_apply, neg_neg, mulOption, or_comm]
   congr! 4
   rw [and_congr_right_iff]
   rintro (⟨_, _⟩ | ⟨_, _⟩)
@@ -1152,27 +1141,27 @@
     invOption x y a = (1 + (y - x) * a) * inv' y := by
   rw [invOption, IGame.div_eq_mul_inv, inv_eq'', if_pos hy]
 
-theorem zero_mem_leftMoves_inv {x : IGame} (hx : 0 < x) : 0 ∈ x⁻¹ᴸ := by
-  rw [inv_eq hx, leftMoves_ofSets]
+theorem zero_mem_moves_left_inv {x : IGame} (hx : 0 < x) : 0 ∈ x⁻¹ᴸ := by
+  rw [inv_eq hx, moves_left_ofSets]
   exact ⟨InvTy.zero, rfl⟩
 
 theorem inv_nonneg {x : IGame} (hx : 0 < x) : 0 ⧏ x⁻¹ :=
-  leftMove_lf (zero_mem_leftMoves_inv hx)
+  leftMove_lf (zero_mem_moves_left_inv hx)
 
 theorem invOption_mem_moves_inv {x y a : IGame} {p₁ p₂} (hx : 0 < x) (hy : 0 < y)
-    (hyx : y ∈ x.moves (-(p₁ * p₂))) (ha : a ∈ x⁻¹.moves p₁) :
-    invOption x y a ∈ x⁻¹.moves p₂ := by
+    (hyx : y ∈ moves (-(p₁ * p₂)) x) (ha : a ∈ moves p₁ x⁻¹) :
+    invOption x y a ∈ moves p₂ x⁻¹ := by
   rw [inv_eq' hx, moves_ofSets] at *
   obtain ⟨i, rfl⟩ := ha
   use InvTy.mk _ _ (equivShrink _ ⟨_, (by simpa [mul_left_comm p₂]), hy⟩) i
   simp [InvTy.val, InvTy.val', invOption_eq hy]
 
 private theorem invRec' {x : IGame.{u}} (hx : 0 < x)
-    {P : ∀ p, ∀ y ∈ x⁻¹.moves p, Prop}
-    (zero : P left 0 (zero_mem_leftMoves_inv hx))
-    (mk : ∀ p₁ p₂, ∀ y (hy : 0 < y) (hyx : y ∈ x.moves (-(p₁ * p₂))), ∀ a (ha : a ∈ x⁻¹.moves p₁),
+    {P : ∀ p, ∀ y ∈ moves p x⁻¹, Prop}
+    (zero : P left 0 (zero_mem_moves_left_inv hx))
+    (mk : ∀ p₁ p₂, ∀ y (hy : 0 < y) (hyx : y ∈ moves (-(p₁ * p₂)) x), ∀ a (ha : a ∈ moves p₁ x⁻¹),
       P p₁ a ha → P p₂ _ (invOption_eq hy ▸ invOption_mem_moves_inv hx hy hyx ha)) :
-    (∀ p y (hy : y ∈ x⁻¹.moves p), P p y hy) := by
+    (∀ p y (hy : y ∈ moves p x⁻¹), P p y hy) := by
   suffices ∀ p : Player, ∀ i, P p (InvTy.val x p i) (by cases p <;> simp [inv_eq hx]) by
     intro p y hy
     rw [inv_eq' hx, moves_ofSets] at hy
@@ -1188,11 +1177,11 @@
 
 /-- An induction principle on left and right moves of `x⁻¹`. -/
 theorem invRec {x : IGame} (hx : 0 < x)
-    {P : ∀ p, ∀ y ∈ x⁻¹.moves p, Prop}
-    (zero : P left 0 (zero_mem_leftMoves_inv hx))
-    (mk : ∀ p₁ p₂, ∀ y (hy : 0 < y) (hyx : y ∈ x.moves (-(p₁ * p₂))), ∀ a (ha : a ∈ x⁻¹.moves p₁),
+    {P : ∀ p, ∀ y ∈ moves p x⁻¹, Prop}
+    (zero : P left 0 (zero_mem_moves_left_inv hx))
+    (mk : ∀ p₁ p₂, ∀ y (hy : 0 < y) (hyx : y ∈ moves (-(p₁ * p₂)) x), ∀ a (ha : a ∈ moves p₁ x⁻¹),
       P p₁ a ha → P p₂ _ (invOption_mem_moves_inv hx hy hyx ha)) :
-    (∀ p y (hy : y ∈ x⁻¹.moves p), P p y hy) := by
+    (∀ p y (hy : y ∈ moves p x⁻¹), P p y hy) := by
   apply invRec' hx zero
   convert mk using 8 with _ _ _ ha
   simp_rw [invOption_eq ha]
