/-
Copyright (c) 2025 Violeta Hernández Palacios. All rights reserved.
Released under Apache 2.0 license as described in the file LICENSE.
Authors: Violeta Hernández Palacios, Reid Barton, Mario Carneiro, Isabel Longbottom, Kim Morrison, Yuyang Zhao
-/
import CombinatorialGames.Game.Functor
import CombinatorialGames.Mathlib.Order
import CombinatorialGames.Mathlib.Neg
import CombinatorialGames.Mathlib.Small
import CombinatorialGames.Tactic.Register
import Mathlib.Lean.PrettyPrinter.Delaborator
import Mathlib.Logic.Hydra
import Mathlib.Order.Comparable
import Mathlib.Order.GameAdd

/-!
# Combinatorial (pre-)games

The basic theory of combinatorial games, following Conway's book `On Numbers and Games`.

In ZFC, games are built inductively out of two other sets of games, representing the options for two
players Left and Right. In Lean, we instead define the type of games `IGame` as arising from two
`Small` sets of games, with notation `!{s | t}`. A `u`-small type `α : Type v`
is one that is equivalent to some `β : Type u`, and the distinction between small and large types in
a given universe closely mimics the ZFC distinction between sets and proper classes.

This definition requires some amount of setup, since Lean's inductive types aren't powerful enough
to express this on their own. See the docstring on `GameFunctor` for more information.

We are also interested in further quotients of `IGame`. The quotient of games under equivalence
`x ≈ y ↔ x ≤ y ∧ y ≤ x`, which in the literature is often what is meant by a "combinatorial game",
is defined as `Game` in `CombinatorialGames.Game.Basic`. The surreal numbers `Surreal` are defined
as a quotient (of a subtype) of games in `CombinatorialGames.Surreal.Basic`.

## Conway induction

Most constructions within game theory, and as such, many proofs within it, are done by structural
induction. Structural induction on games is sometimes called "Conway induction".

The most straightforward way to employ Conway induction is by using the termination checker, with
the auxiliary `igame_wf` tactic. This uses `solve_by_elim` to search the context for proofs of the
form `y ∈ xᴸ` or `y ∈ xᴿ`, which prove termination. Alternatively, you can use
the explicit recursion principles `IGame.ofSetsRecOn` or `IGame.moveRecOn`.

## Order properties

Pregames have both a `≤` and a `<` relation, satisfying the properties of a `Preorder`. The relation
`0 < x` means that `x` can always be won by Left, while `0 ≤ x` means that `x` can be won by Left as
the second player. Likewise, `x < 0` means that `x` can always be won by Right, while `x ≤ 0` means
that `x` can be won by Right as the second player.

Note that we don't actually prove these characterizations. Indeed, in Conway's setup, combinatorial
game theory can be done entirely without the concept of a strategy. For instance, `IGame.zero_le`
implies that if `0 ≤ x`, then any move by Right satisfies `¬ x ≤ 0`, and `IGame.zero_lf` implies
that if `¬ x ≤ 0`, then some move by Left satisfies `0 ≤ x`. The strategy is thus already encoded
within these game relations.

For convenience, we define notation `x ⧏ y` (pronounced "less or fuzzy") for `¬ y ≤ x`, notation
`x ‖ y` for `¬ x ≤ y ∧ ¬ y ≤ x`, and notation `x ≈ y` for `x ≤ y ∧ y ≤ x`.

You can prove most (simple) inequalities on concrete games through the `game_cmp` tactic, which
repeatedly unfolds the definition of `≤` and applies `simp` until it solves the goal.

## Algebraic structures

Most of the usual arithmetic operations can be defined for games. Addition is defined for
`x = !{s₁ | t₁}` and `y = !{s₂ | t₂}` by `x + y = !{s₁ + y, x + s₂ | t₁ + y, x + t₂}`. Negation is
defined by `-!{s | t} = !{-t | -s}`.

The order structures interact in the expected way with arithmetic. In particular, `Game` is an
`OrderedAddCommGroup`. Meanwhile, `IGame` satisfies the slightly weaker axioms of a
`SubtractionCommMonoid`, since the equation `x - x = 0` is only true up to equivalence.
-/

universe u

open Set Pointwise

-- Computations can be performed through the `game_cmp` tactic.
noncomputable section

/-! ### Game moves -/

/-- Well-founded games up to identity.

`IGame` uses the set-theoretic notion of equality on games, meaning that two `IGame`s are equal
exactly when their left and right sets of options are.

This is not the same equivalence as used broadly in combinatorial game theory literature, as a game
like `{0, 1 | 0}` is not *identical* to `{1 | 0}`, despite being equivalent. However, many theorems
can be proven over the 'identical' equivalence relation, and the literature may occasionally
specifically use the 'identical' equivalence relation for this reason. The quotient `Game` of games
up to equality is defined in `CombinatorialGames.Game.Basic`.

More precisely, `IGame` is the inductive type for the single constructor

```
  | ofSets (s t : Set IGame.{u}) [Small.{u} s] [Small.{u} t] : IGame.{u}
```

(though for technical reasons it's not literally defined as such). A consequence of this is that
there is no infinite line of play. See `LGame` for a definition of loopy games. -/
def IGame : Type (u + 1) :=
  QPF.Fix GameFunctor

namespace IGame
export Player (left right)

/-- Construct an `IGame` from its left and right sets.

This function is regrettably noncomputable. Among other issues, sets simply do not carry data in
Lean. To perform computations on `IGame` we can instead make use of the `game_cmp` tactic. -/
instance : OfSets IGame fun _ ↦ True where
  ofSets st _ := QPF.Fix.mk ⟨st, fun | left => inferInstance | right => inferInstance⟩

/-- The set of moves of the game. -/
def moves (p : Player) (x : IGame.{u}) : Set IGame.{u} := x.dest.1 p

/-- The set of left moves of the game. -/
scoped notation:max x:max "ᴸ" => moves left x

/-- The set of right moves of the game. -/
scoped notation:max x:max "ᴿ" => moves right x

instance (p : Player) (x : IGame.{u}) : Small.{u} (x.moves p) := x.dest.2 p

@[simp, game_cmp]
theorem moves_ofSets (p) (st : Player → Set IGame) [Small.{u} (st left)] [Small.{u} (st right)] :
    !{st}.moves p = st p := by
  dsimp [ofSets]; ext; rw [moves, QPF.Fix.dest_mk]

@[simp]
theorem ofSets_moves (x : IGame) : !{x.moves} = x := x.mk_dest

@[simp, game_cmp]
theorem leftMoves_ofSets (s t : Set IGame) [Small.{u} s] [Small.{u} t] : !{s | t}ᴸ = s :=
  moves_ofSets ..

@[simp, game_cmp]
theorem rightMoves_ofSets (s t : Set IGame) [Small.{u} s] [Small.{u} t] : !{s | t}ᴿ = t :=
  moves_ofSets ..

@[simp]
theorem ofSets_leftMoves_rightMoves (x : IGame) : !{xᴸ | xᴿ} = x := by
  convert x.ofSets_moves with p
  cases p <;> rfl

/-- Two `IGame`s are equal when their move sets are.

For the weaker but more common notion of equivalence where `x = y` if `x ≤ y` and `y ≤ x`,
use `Game`. -/
@[ext]
theorem ext {x y : IGame.{u}} (h : ∀ p, x.moves p = y.moves p) :
    x = y := by
  rw [← ofSets_moves x, ← ofSets_moves y]
  simp_rw [funext h]

@[simp]
theorem ofSets_inj' {st₁ st₂ : Player → Set IGame}
    [Small (st₁ left)] [Small (st₁ right)] [Small (st₂ left)] [Small (st₂ right)] :
    !{st₁} = !{st₂} ↔ st₁ = st₂ := by
  simp_rw [IGame.ext_iff, moves_ofSets, funext_iff]

theorem ofSets_inj {s₁ s₂ t₁ t₂ : Set IGame} [Small s₁] [Small s₂] [Small t₁] [Small t₂] :
    !{s₁ | t₁} = !{s₂ | t₂} ↔ s₁ = s₂ ∧ t₁ = t₂ := by
  simp

/-- `IsOption x y` means that `x` is either a left or a right move for `y`. -/
def IsOption (x y : IGame) : Prop :=
  x ∈ ⋃ p, y.moves p

@[aesop simp]
lemma isOption_iff_mem_union {x y : IGame} : IsOption x y ↔ x ∈ yᴸ ∪ yᴿ := by
  simp [IsOption, Player.exists]

theorem IsOption.of_mem_moves {p} {x y : IGame} (h : x ∈ y.moves p) : IsOption x y :=
  ⟨_, ⟨p, rfl⟩, h⟩

instance (x : IGame.{u}) : Small.{u} {y // IsOption y x} :=
  inferInstanceAs (Small (⋃ p, x.moves p))

theorem isOption_wf : WellFounded IsOption := by
  refine ⟨fun x ↦ ?_⟩
  apply QPF.Fix.ind
  unfold IsOption moves
  rintro _ ⟨⟨st, hst⟩, rfl⟩
  constructor
  rintro y hy
  rw [QPF.Fix.dest_mk, mem_iUnion] at hy
  obtain ⟨_, ⟨_, h⟩, _, rfl⟩ := hy
  exact h

-- We make no use of `IGame`'s definition from a `QPF` after this point.
attribute [irreducible] IGame

instance : IsWellFounded _ IsOption := ⟨isOption_wf⟩

theorem IsOption.irrefl (x : IGame) : ¬ IsOption x x := _root_.irrefl x

theorem self_notMem_moves (p : Player) (x : IGame) : x ∉ x.moves p :=
  fun hx ↦ IsOption.irrefl x (.of_mem_moves hx)

/-- **Conway recursion**: build data for a game by recursively building it on its
left and right sets. You rarely need to use this explicitly, as the termination checker will handle
things for you.

See `ofSetsRecOn` for an alternate form. -/
@[elab_as_elim]
def moveRecOn {motive : IGame → Sort*} (x)
    (mk : Π x, (Π p, Π y ∈ x.moves p, motive y) → motive x) :
    motive x :=
  isOption_wf.recursion x fun x IH ↦ mk x (fun _ _ h ↦ IH _ (.of_mem_moves h))

theorem moveRecOn_eq {motive : IGame → Sort*} (x)
    (mk : Π x, (Π p, Π y ∈ x.moves p, motive y) → motive x) :
    moveRecOn x mk = mk x (fun _ y _ ↦ moveRecOn y mk) :=
  isOption_wf.fix_eq ..

/-- **Conway recursion**: build data for a game by recursively building it on its
left and right sets. You rarely need to use this explicitly, as the termination checker will handle
things for you.

See `moveRecOn` for an alternate form. -/
@[elab_as_elim]
def ofSetsRecOn {motive : IGame.{u} → Sort*} (x)
    (mk : Π (s t : Set IGame) [Small s] [Small t],
      (Π x ∈ s, motive x) → (Π x ∈ t, motive x) → motive !{s | t}) :
    motive x :=
  cast (by simp) <| moveRecOn (motive := fun x ↦ motive !{xᴸ | xᴿ}) x
    fun x IH ↦ mk _ _
      (fun y hy ↦ cast (by simp) (IH left y hy)) (fun y hy ↦ cast (by simp) (IH right y hy))

@[simp]
theorem ofSetsRecOn_ofSets {motive : IGame.{u} → Sort*}
    (s t : Set IGame) [Small.{u} s] [Small.{u} t]
    (mk : Π (s t : Set IGame) [Small s] [Small t],
      (Π x ∈ s, motive x) → (Π x ∈ t, motive x) → motive !{s | t}) :
    ofSetsRecOn !{s | t} mk = mk _ _ (fun y _ ↦ ofSetsRecOn y mk) (fun y _ ↦ ofSetsRecOn y mk) := by
  rw [ofSetsRecOn, cast_eq_iff_heq, moveRecOn_eq]
  congr
  any_goals simp
  all_goals
    refine Function.hfunext rfl fun x _ h ↦ ?_
    cases h
    refine Function.hfunext ?_ fun _ _ _ ↦ ?_
    · simp
    · rw [ofSetsRecOn, cast_heq_iff_heq, heq_cast_iff_heq]

/-- A (proper) subposition is any game in the transitive closure of `IsOption`. -/
def Subposition : IGame → IGame → Prop :=
  Relation.TransGen IsOption

@[aesop unsafe apply 50%]
theorem Subposition.of_mem_moves {p} {x y : IGame} (h : x ∈ y.moves p) : Subposition x y :=
  Relation.TransGen.single (.of_mem_moves h)

theorem Subposition.trans {x y z : IGame} (h₁ : Subposition x y) (h₂ : Subposition y z) :
    Subposition x z :=
  Relation.TransGen.trans h₁ h₂

instance (x : IGame.{u}) : Small.{u} {y // Subposition y x} :=
  small_transGen' _ x

instance : IsTrans _ Subposition := inferInstanceAs (IsTrans _ (Relation.TransGen _))
instance : IsWellFounded _ Subposition := inferInstanceAs (IsWellFounded _ (Relation.TransGen _))
instance : WellFoundedRelation IGame := ⟨Subposition, instIsWellFoundedSubposition.wf⟩

/-- Discharges proof obligations of the form `⊢ Subposition ..` arising in termination proofs
of definitions using well-founded recursion on `IGame`. -/
macro "igame_wf" : tactic =>
  `(tactic| all_goals solve_by_elim (maxDepth := 8)
    [Prod.Lex.left, Prod.Lex.right, PSigma.Lex.left, PSigma.Lex.right,
    Subposition.of_mem_moves, Subposition.trans, Subtype.prop] )

/-! ### Basic games -/

/-- The game `0 = !{∅ | ∅}`. -/
instance : Zero IGame := ⟨!{fun _ ↦ ∅}⟩

<<<<<<< HEAD
theorem zero_def : (0 : IGame) = !{∅ | ∅} := ofSets_eq_ofSets_cases ..

@[simp, game_cmp] theorem leftMoves_zero : leftMoves 0 = ∅ := moves_ofSets ..
@[simp, game_cmp] theorem rightMoves_zero : rightMoves 0 = ∅ := moves_ofSets ..
=======
theorem zero_def : (0 : IGame) = !{fun _ ↦ ∅} := rfl

@[simp, game_cmp] theorem leftMoves_zero : 0ᴸ = ∅ := moves_ofSets ..
@[simp, game_cmp] theorem rightMoves_zero : 0ᴿ = ∅ := moves_ofSets ..
>>>>>>> 48e58496

-- TODO: remove the former?
@[simp, game_cmp] theorem moves_zero (p : Player) : moves p 0 = ∅ := moves_ofSets ..

instance : Inhabited IGame := ⟨0⟩

/-- The game `1 = !{{0} | ∅}`. -/
instance : One IGame := ⟨!{{0} | ∅}⟩

theorem one_def : (1 : IGame) = !{{0} | ∅} := rfl

@[simp, game_cmp] theorem leftMoves_one : 1ᴸ = {0} := leftMoves_ofSets ..
@[simp, game_cmp] theorem rightMoves_one : 1ᴿ = ∅ := rightMoves_ofSets ..

/-! ### Order relations -/

/-- The less or equal relation on games.

If `0 ≤ x`, then Left can win `x` as the second player. `x ≤ y` means that `0 ≤ y - x`. -/
instance : LE IGame where
  le := Sym2.GameAdd.fix isOption_wf fun x y le ↦
    (∀ z (h : z ∈ xᴸ),  ¬le y z (Sym2.GameAdd.snd_fst (IsOption.of_mem_moves h))) ∧
    (∀ z (h : z ∈ yᴿ), ¬le z x (Sym2.GameAdd.fst_snd (IsOption.of_mem_moves h)))

/-- The less or fuzzy relation on games. `x ⧏ y` is notation for `¬ y ≤ x`.

If `0 ⧏ x`, then Left can win `x` as the first player. `x ⧏ y` means that `0 ⧏ y - x`. -/
notation:50 x:50 " ⧏ " y:50 => ¬ y ≤ x
recommended_spelling "lf" for "⧏" in [«term_⧏_»]

/-- Definition of `x ≤ y` on games, in terms of `⧏`. -/
theorem le_iff_forall_lf {x y : IGame} :
    x ≤ y ↔ (∀ z ∈ xᴸ, z ⧏ y) ∧ (∀ z ∈ yᴿ, x ⧏ z) :=
  propext_iff.1 <| Sym2.GameAdd.fix_eq ..

/-- Definition of `x ⧏ y` on games, in terms of `≤`. -/
theorem lf_iff_exists_le {x y : IGame} :
    x ⧏ y ↔ (∃ z ∈ yᴸ, x ≤ z) ∨ (∃ z ∈ xᴿ, z ≤ y) := by
  simpa [not_and_or, -not_and] using le_iff_forall_lf.not

/-- The definition of `0 ≤ x` on games, in terms of `0 ⧏`. -/
theorem zero_le {x : IGame} : 0 ≤ x ↔ ∀ y ∈ xᴿ, 0 ⧏ y := by
  rw [le_iff_forall_lf]; simp

/-- The definition of `x ≤ 0` on games, in terms of `⧏ 0`. -/
theorem le_zero {x : IGame} : x ≤ 0 ↔ ∀ y ∈ xᴸ, y ⧏ 0 := by
  rw [le_iff_forall_lf]; simp

/-- The definition of `0 ⧏ x` on games, in terms of `0 ≤`. -/
theorem zero_lf {x : IGame} : 0 ⧏ x ↔ ∃ y ∈ xᴸ, 0 ≤ y := by
  rw [lf_iff_exists_le]; simp

/-- The definition of `x ⧏ 0` on games, in terms of `≤ 0`. -/
theorem lf_zero {x : IGame} : x ⧏ 0 ↔ ∃ y ∈ xᴿ, y ≤ 0 := by
  rw [lf_iff_exists_le]; simp

/-- The definition of `x ≤ y` on games, in terms of `≤` two moves later.

Note that it's often more convenient to use `le_iff_forall_lf`, which only unfolds the definition by
one step. -/
theorem le_def {x y : IGame} : x ≤ y ↔
    (∀ a ∈ xᴸ,  (∃ b ∈ yᴸ, a ≤ b) ∨ (∃ b ∈ aᴿ, b ≤ y)) ∧
    (∀ a ∈ yᴿ, (∃ b ∈ aᴸ, x ≤ b) ∨ (∃ b ∈ xᴿ, b ≤ a)) := by
  rw [le_iff_forall_lf]
  congr! 2 <;> rw [lf_iff_exists_le]

/-- The definition of `x ⧏ y` on games, in terms of `⧏` two moves later.

Note that it's often more convenient to use `lf_iff_exists_le`, which only unfolds the definition by
one step. -/
theorem lf_def {x y : IGame} : x ⧏ y ↔
    (∃ a ∈ yᴸ,  (∀ b ∈ xᴸ, b ⧏ a) ∧ (∀ b ∈ aᴿ, x ⧏ b)) ∨
    (∃ a ∈ xᴿ, (∀ b ∈ aᴸ, b ⧏ y) ∧ (∀ b ∈ yᴿ, a ⧏ b)) := by
  rw [lf_iff_exists_le]
  congr! <;> rw [le_iff_forall_lf]

theorem leftMove_lf_of_le {x y z : IGame} (h : x ≤ y) (h' : z ∈ xᴸ) : z ⧏ y :=
  (le_iff_forall_lf.1 h).1 z h'

theorem lf_rightMove_of_le {x y z : IGame} (h : x ≤ y) (h' : z ∈ yᴿ) : x ⧏ z :=
  (le_iff_forall_lf.1 h).2 z h'

theorem lf_of_le_leftMove {x y z : IGame} (h : x ≤ z) (h' : z ∈ yᴸ) : x ⧏ y :=
  lf_iff_exists_le.2 <| Or.inl ⟨z, h', h⟩

theorem lf_of_rightMove_le {x y z : IGame} (h : z ≤ y) (h' : z ∈ xᴿ) : x ⧏ y :=
  lf_iff_exists_le.2 <| Or.inr ⟨z, h', h⟩

private theorem le_rfl' {x : IGame} : x ≤ x := by
  rw [le_iff_forall_lf]
  constructor <;> intro y hy
  exacts [lf_of_le_leftMove le_rfl' hy, lf_of_rightMove_le le_rfl' hy]
termination_by x
decreasing_by igame_wf

private theorem le_trans' {x y z : IGame} (h₁ : x ≤ y) (h₂ : y ≤ z) : x ≤ z := by
  rw [le_iff_forall_lf]
  constructor <;> intro a ha h₃
  exacts [leftMove_lf_of_le h₁ ha (le_trans' h₂ h₃), lf_rightMove_of_le h₂ ha (le_trans' h₃ h₁)]
termination_by isOption_wf.cutExpand.wrap {x, y, z}
decreasing_by
  on_goal 1 => convert (Relation.cutExpand_add_single {y, z} (IsOption.of_mem_moves ha))
  on_goal 2 => convert (Relation.cutExpand_single_add (IsOption.of_mem_moves ha) {x, y})
  all_goals simp [← Multiset.singleton_add, add_comm, add_assoc, WellFounded.wrap]

instance : Preorder IGame where
  le_refl _ := le_rfl'
  le_trans x y z := le_trans'

theorem leftMove_lf {x y : IGame} (h : y ∈ xᴸ) : y ⧏ x :=
  lf_of_le_leftMove le_rfl h

theorem lf_rightMove {x y : IGame} (h : y ∈ xᴿ) : x ⧏ y :=
  lf_of_rightMove_le le_rfl h

/-- The equivalence relation `x ≈ y` means that `x ≤ y` and `y ≤ x`. This is notation for
`AntisymmRel (⬝ ≤ ⬝) x y`. -/
infix:50 " ≈ " => AntisymmRel (· ≤ ·)
recommended_spelling "equiv" for "≈" in [«term_≈_»]

/-- The "fuzzy" relation `x ‖ y` means that `x ⧏ y` and `y ⧏ x`. This is notation for
`IncompRel (⬝ ≤ ⬝) x y`. -/
notation:50 x:50 " ‖ " y:50 => IncompRel (· ≤ ·) x y
recommended_spelling "fuzzy" for "‖" in [«term_‖_»]

open Lean PrettyPrinter Delaborator SubExpr Qq in
@[delab app.AntisymmRel]
def delabEquiv : Delab := do
  try
    let_expr f@AntisymmRel α r _ _ := ← getExpr | failure
    have u := f.constLevels![0]!
    have α : Q(Type u) := α
    have r : Q($α → $α → Prop) := r
    let le ← synthInstanceQ q(LE $α)
    _ ← assertDefEqQ q(($le).le) q($r)
    let x ← withNaryArg 2 delab
    let y ← withNaryArg 3 delab
    let stx : Term ← do
      let info ← Lean.MonadRef.mkInfoFromRefPos
      pure {
        raw := Lean.Syntax.node3 info ``IGame.«term_≈_» x.raw (Lean.Syntax.atom info "≈") y.raw
      }
    annotateGoToSyntaxDef stx
  catch _ => failure -- fail over to the default delaborator

open Lean PrettyPrinter Delaborator SubExpr Qq in
@[delab app.IncompRel]
def delabFuzzy : Delab := do
  try
    let_expr f@IncompRel α r _ _ := ← getExpr | failure
    have u := f.constLevels![0]!
    have α : Q(Type u) := α
    have r : Q($α → $α → Prop) := r
    let le ← synthInstanceQ q(LE $α)
    _ ← assertDefEqQ q(($le).le) q($r)
    let x ← withNaryArg 2 delab
    let y ← withNaryArg 3 delab
    let stx : Term ← do
      let info ← Lean.MonadRef.mkInfoFromRefPos
      pure {
        raw := Lean.Syntax.node3 info ``IGame.«term_‖_» x.raw (Lean.Syntax.atom info "‖") y.raw
      }
    annotateGoToSyntaxDef stx
  catch _ => failure -- fail over to the default delaborator

theorem equiv_of_forall_lf {x y : IGame}
    (hl₁ : ∀ a ∈ xᴸ, a ⧏ y) (hr₁ : ∀ a ∈ xᴿ, y ⧏ a)
    (hl₂ : ∀ b ∈ yᴸ, b ⧏ x) (hr₂ : ∀ b ∈ yᴿ, x ⧏ b) : x ≈ y := by
  constructor <;> refine le_iff_forall_lf.2 ⟨?_, ?_⟩ <;> assumption

theorem equiv_of_exists_le {x y : IGame}
    (hl₁ : ∀ a ∈ xᴸ, ∃ b ∈ yᴸ, a ≤ b) (hr₁ : ∀ a ∈ xᴿ, ∃ b ∈ yᴿ, b ≤ a)
    (hl₂ : ∀ b ∈ yᴸ, ∃ a ∈ xᴸ, b ≤ a) (hr₂ : ∀ b ∈ yᴿ, ∃ a ∈ xᴿ, a ≤ b) : x ≈ y := by
  apply equiv_of_forall_lf <;> simp +contextual [hl₁, hl₂, hr₁, hr₂, lf_iff_exists_le]

theorem equiv_of_exists {x y : IGame}
    (hl₁ : ∀ a ∈ xᴸ, ∃ b ∈ yᴸ, a ≈ b) (hr₁ : ∀ a ∈ xᴿ, ∃ b ∈ yᴿ, a ≈ b)
    (hl₂ : ∀ b ∈ yᴸ, ∃ a ∈ xᴸ, a ≈ b) (hr₂ : ∀ b ∈ yᴿ, ∃ a ∈ xᴿ, a ≈ b) : x ≈ y := by
  apply equiv_of_exists_le <;> grind [AntisymmRel]

@[simp]
protected theorem zero_lt_one : (0 : IGame) < 1 := by
  rw [lt_iff_le_not_ge, le_iff_forall_lf, le_iff_forall_lf]
  simp

instance : ZeroLEOneClass IGame where
  zero_le_one := IGame.zero_lt_one.le

/-! ### Negation -/

private def neg' (x : IGame) : IGame :=
  !{range fun y : xᴿ ↦ neg' y.1 | range fun y : xᴸ ↦ neg' y.1}
termination_by x
decreasing_by igame_wf

/-- The negative of a game is defined by `-!{s | t} = !{-t | -s}`. -/
instance : Neg IGame where
  neg := neg'

private theorem neg_ofSets'' (s t : Set IGame) [Small s] [Small t] :
    -!{s | t} = !{Neg.neg '' t | Neg.neg '' s} := by
  change neg' _ = _
  rw [neg']
  simp [Neg.neg, Set.ext_iff]

instance : InvolutiveNeg IGame where
  neg_neg x := by
    refine ofSetsRecOn x ?_
    aesop (add simp [neg_ofSets''])

@[simp]
theorem neg_ofSets (s t : Set IGame) [Small s] [Small t] : -!{s | t} = !{-t | -s} := by
  simp_rw [neg_ofSets'', Set.image_neg_eq_neg]

theorem neg_ofSets' (st : Player → Set IGame) [Small (st left)] [Small (st right)] :
    -!{st} = !{fun p ↦ -st (-p)} := by
  rw [ofSets_eq_ofSets_cases, ofSets_eq_ofSets_cases fun _ ↦ -_, neg_ofSets]
  rfl

@[simp]
theorem neg_ofSets_const (s : Set IGame) [Small s] :
    -!{fun _ ↦ s} = !{fun _ ↦ -s} := by
  simp [neg_ofSets']

instance : NegZeroClass IGame where
  neg_zero := by simp [zero_def]

theorem neg_eq (x : IGame) : -x = !{-xᴿ | -xᴸ} := by
  rw [← neg_ofSets, ofSets_leftMoves_rightMoves]

theorem neg_eq' (x : IGame) : -x = !{fun p ↦ -x.moves (-p)} := by
  rw [neg_eq, ofSets_eq_ofSets_cases (fun _ ↦ -_)]; rfl

@[simp]
theorem moves_neg (p : Player) (x : IGame) :
    (-x).moves p = -x.moves (-p) := by
  rw [neg_eq', moves_ofSets]

theorem isOption_neg {x y : IGame} : IsOption x (-y) ↔ IsOption (-x) y := by
  simp [isOption_iff_mem_union, union_comm]

@[simp]
theorem isOption_neg_neg {x y : IGame} : IsOption (-x) (-y) ↔ IsOption x y := by
  rw [isOption_neg, neg_neg]

@[game_cmp]
theorem forall_moves_neg {P : IGame → Prop} {p : Player} {x : IGame} :
    (∀ y ∈ (-x).moves p, P y) ↔ (∀ y ∈ x.moves (-p), P (-y)) := by
  simp

@[game_cmp]
theorem exists_moves_neg {P : IGame → Prop} {p : Player} {x : IGame} :
    (∃ y ∈ (-x).moves p, P y) ↔ (∃ y ∈ x.moves (-p), P (-y)) := by
  simp

@[simp]
protected theorem neg_le_neg_iff {x y : IGame} : -x ≤ -y ↔ y ≤ x := by
  -- TODO: may have to add an `elab_as_elim` attr. in Mathlib
  refine Sym2.GameAdd.induction (C := fun x y ↦ -x ≤ -y ↔ y ≤ x) isOption_wf (fun x y IH ↦ ?_) x y
  dsimp at *
  rw [le_iff_forall_lf, le_iff_forall_lf, and_comm, forall_moves_neg, forall_moves_neg]
  congr! 3 with z hz z hz
  · rw [IH _ _ (Sym2.GameAdd.fst_snd (.of_mem_moves hz))]
  · rw [IH _ _ (Sym2.GameAdd.snd_fst (.of_mem_moves hz))]

protected theorem neg_le {x y : IGame} : -x ≤ y ↔ -y ≤ x := by
  simpa using @IGame.neg_le_neg_iff x (-y)
protected theorem le_neg {x y : IGame} : x ≤ -y ↔ y ≤ -x := by
  simpa using @IGame.neg_le_neg_iff (-x) y

@[simp]
protected theorem neg_lt_neg_iff {x y : IGame} : -x < -y ↔ y < x := by
  simp [lt_iff_le_not_ge]

protected theorem neg_lt {x y : IGame} : -x < y ↔ -y < x := by
  simpa using @IGame.neg_lt_neg_iff x (-y)
protected theorem lt_neg {x y : IGame} : x < -y ↔ y < -x := by
  simpa using @IGame.neg_lt_neg_iff (-x) y

@[simp]
theorem neg_equiv_neg_iff {x y : IGame} : -x ≈ -y ↔ x ≈ y := by
  simp [AntisymmRel, and_comm]

alias ⟨_, neg_congr⟩ := neg_equiv_neg_iff

@[simp]
theorem neg_fuzzy_neg_iff {x y : IGame} : -x ‖ -y ↔ x ‖ y := by
  simp [IncompRel, and_comm]

@[simp] theorem neg_le_zero {x : IGame} : -x ≤ 0 ↔ 0 ≤ x := by simpa using @IGame.neg_le x 0
@[simp] theorem zero_le_neg {x : IGame} : 0 ≤ -x ↔ x ≤ 0 := by simpa using @IGame.le_neg 0 x
@[simp] theorem neg_lt_zero {x : IGame} : -x < 0 ↔ 0 < x := by simpa using @IGame.neg_lt x 0
@[simp] theorem zero_lt_neg {x : IGame} : 0 < -x ↔ x < 0 := by simpa using @IGame.lt_neg 0 x

@[simp] theorem neg_equiv_zero {x : IGame} : -x ≈ 0 ↔ x ≈ 0 := by
  simpa using @IGame.neg_equiv_neg_iff x 0
@[simp] theorem zero_equiv_neg {x : IGame} : 0 ≈ -x ↔ 0 ≈ x := by
  simpa using @IGame.neg_equiv_neg_iff 0 x

@[simp] theorem neg_fuzzy_zero {x : IGame} : -x ‖ 0 ↔ x ‖ 0 := by
  simpa using @IGame.neg_fuzzy_neg_iff x 0
@[simp] theorem zero_fuzzy_neg {x : IGame} : 0 ‖ -x ↔ 0 ‖ x := by
  simpa using @IGame.neg_fuzzy_neg_iff 0 x

/-! ### Addition and subtraction -/

private def add' (x y : IGame) : IGame :=
  !{(range fun z : xᴸ ↦ add' z y) ∪ (range fun z : yᴸ ↦ add' x z) |
    (range fun z : xᴿ ↦ add' z y) ∪ (range fun z : yᴿ ↦ add' x z)}
termination_by (x, y)
decreasing_by igame_wf

/-- The sum of `x = !{s₁ | t₁}` and `y = !{s₂ | t₂}` is `!{s₁ + y, x + s₂ | t₁ + y, x + t₂}`. -/
instance : Add IGame where
  add := add'

theorem add_eq (x y : IGame) : x + y =
    !{(· + y) '' xᴸ ∪ (x + ·) '' yᴸ | (· + y) '' xᴿ ∪ (x + ·) '' yᴿ} := by
  change add' _ _ = _
  rw [add']
  simp [HAdd.hAdd, Add.add, Set.ext_iff]

theorem add_eq' (x y : IGame) : x + y =
    !{fun p ↦ (· + y) '' x.moves p ∪ (x + ·) '' y.moves p} := by
  rw [add_eq, ofSets_eq_ofSets_cases (fun _ ↦ _ ∪ _)]

theorem ofSets_add_ofSets
    (s₁ t₁ s₂ t₂ : Set IGame) [Small s₁] [Small t₁] [Small s₂] [Small t₂] :
    !{s₁ | t₁} + !{s₂ | t₂} =
      !{(· + !{s₂ | t₂}) '' s₁ ∪ (!{s₁ | t₁} + ·) '' s₂ |
        (· + !{s₂ | t₂}) '' t₁ ∪ (!{s₁ | t₁} + ·) '' t₂} := by
  rw [add_eq]
  simp

theorem ofSets_add_ofSets' (st₁ st₂ : Player → Set IGame)
    [Small (st₁ left)] [Small (st₂ left)] [Small (st₁ right)] [Small (st₂ right)] :
    !{st₁} + !{st₂} =
      !{fun p ↦ (· + !{st₂}) '' st₁ p ∪ (!{st₁} + ·) '' st₂ p} := by
  rw [ofSets_eq_ofSets_cases, ofSets_eq_ofSets_cases st₂, ofSets_eq_ofSets_cases (fun _ ↦ _ ∪ _),
    ofSets_add_ofSets]

@[simp]
theorem moves_add (p : Player) (x y : IGame) :
    (x + y).moves p = (· + y) '' x.moves p ∪ (x + ·) '' y.moves p := by
  rw [add_eq', moves_ofSets]

theorem add_left_mem_moves_add {p : Player} {x y : IGame} (h : x ∈ y.moves p) (z : IGame) :
    z + x ∈ (z + y).moves p := by
  rw [moves_add]; right; use x

theorem add_right_mem_moves_add {p : Player} {x y : IGame} (h : x ∈ y.moves p) (z : IGame) :
    x + z ∈ (y + z).moves p := by
  rw [moves_add]; left; use x

theorem IsOption.add_left {x y z : IGame} (h : IsOption x y) : IsOption (z + x) (z + y) := by
  aesop

theorem IsOption.add_right {x y z : IGame} (h : IsOption x y) : IsOption (x + z) (y + z) := by
  aesop

@[game_cmp]
theorem forall_moves_add {p : Player} {P : IGame → Prop} {x y : IGame} :
    (∀ a ∈ (x + y).moves p, P a) ↔
      (∀ a ∈ x.moves p, P (a + y)) ∧ (∀ b ∈ y.moves p, P (x + b)) := by
  aesop

@[game_cmp]
theorem exists_moves_add {p : Player} {P : IGame → Prop} {x y : IGame} :
    (∃ a ∈ (x + y).moves p, P a) ↔
      (∃ a ∈ x.moves p, P (a + y)) ∨ (∃ b ∈ y.moves p, P (x + b)) := by
  aesop

@[simp]
theorem add_eq_zero_iff {x y : IGame} : x + y = 0 ↔ x = 0 ∧ y = 0 := by
  constructor <;> simp_all [IGame.ext_iff]

private theorem add_zero' (x : IGame) : x + 0 = x := by
  refine moveRecOn x ?_
  aesop

private theorem add_comm' (x y : IGame) : x + y = y + x := by
  ext
  simp only [moves_add, mem_union, mem_image, or_comm]
  congr! 3 <;>
  · refine and_congr_right_iff.2 fun h ↦ ?_
    rw [add_comm']
termination_by (x, y)
decreasing_by igame_wf

private theorem add_assoc' (x y z : IGame) : x + y + z = x + (y + z) := by
  ext1
  simp only [moves_add, image_union, image_image, union_assoc]
  refine congrArg₂ _ ?_ (congrArg₂ _ ?_ ?_) <;>
  · ext
    congr! 2
    rw [add_assoc']
termination_by (x, y, z)
decreasing_by igame_wf

instance : AddCommMonoid IGame where
  add_zero := add_zero'
  zero_add _ := add_comm' .. ▸ add_zero' _
  add_comm := add_comm'
  add_assoc := add_assoc'
  nsmul := nsmulRec

/-- The subtraction of `x` and `y` is defined as `x + (-y)`. -/
instance : SubNegMonoid IGame where
  zsmul := zsmulRec

@[simp]
theorem moves_sub (p : Player) (x y : IGame) :
    (x - y).moves p = (· - y) '' x.moves p ∪ (x + ·) '' (-y.moves (-p)) := by
  simp [sub_eq_add_neg]

theorem sub_left_mem_moves_sub {p : Player} {x y : IGame} (h : x ∈ y.moves p) (z : IGame) :
    z - x ∈ (z - y).moves (-p) := by
  apply add_left_mem_moves_add; simpa

theorem sub_left_mem_moves_sub_neg {p : Player} {x y : IGame} (h : x ∈ y.moves (-p)) (z : IGame) :
    z - x ∈ (z - y).moves p := by
  apply add_left_mem_moves_add; simpa

theorem sub_right_mem_moves_sub {p : Player} {x y : IGame} (h : x ∈ y.moves p) (z : IGame) :
    x - z ∈ (y - z).moves p :=
  add_right_mem_moves_add h _

private theorem neg_add' (x y : IGame) : -(x + y) = -x + -y := by
  ext
  simp only [moves_neg, moves_add, union_neg, mem_union, mem_neg, mem_image, exists_mem_neg]
  congr! 3 <;>
  · refine and_congr_right_iff.2 fun _ ↦ ?_
    rw [← neg_inj, neg_add', neg_neg]
termination_by (x, y)
decreasing_by igame_wf

instance : SubtractionCommMonoid IGame where
  neg_neg := neg_neg
  neg_add_rev x y := by rw [neg_add', add_comm]
  neg_eq_of_add := by simp
  add_comm := add_comm

private theorem sub_self_le (x : IGame) : x - x ≤ 0 := by
  rw [le_zero, moves_sub]
  rintro _ (⟨y, hy, rfl⟩ | ⟨y, hy, rfl⟩)
  · exact lf_of_rightMove_le (sub_self_le y) (sub_left_mem_moves_sub hy y)
  · apply lf_of_rightMove_le (sub_self_le (-y))
    rw [mem_neg] at hy
    rw [sub_neg_eq_add]
    exact add_right_mem_moves_add hy _
termination_by x
decreasing_by igame_wf

/-- The sum of a game and its negative is equivalent, though not necessarily identical to zero. -/
theorem sub_self_equiv (x : IGame) : x - x ≈ 0 := by
  rw [AntisymmRel, ← neg_le_zero, neg_sub, and_self]
  exact sub_self_le x

/-- The sum of a game and its negative is equivalent, though not necessarily identical to zero. -/
theorem neg_add_equiv (x : IGame) : -x + x ≈ 0 := by
  simpa [add_comm] using sub_self_equiv x

private theorem add_le_add_left' {x y : IGame} (h : x ≤ y) (z : IGame) : z + x ≤ z + y := by
  rw [le_iff_forall_lf, moves_add, moves_add]
  refine ⟨?_, ?_⟩ <;> rintro a (⟨a, ha, rfl⟩ | ⟨a, ha, rfl⟩)
  · exact lf_of_le_leftMove (add_le_add_left' h a) (add_right_mem_moves_add ha y)
  · obtain (⟨b, hb, hb'⟩ | ⟨b, hb, hb'⟩) := lf_iff_exists_le.1 (leftMove_lf_of_le h ha)
    · exact lf_of_le_leftMove (add_le_add_left' hb' z) (add_left_mem_moves_add hb z)
    · exact lf_of_rightMove_le (add_le_add_left' hb' z) (add_left_mem_moves_add hb z)
  · exact lf_of_rightMove_le (add_le_add_left' h a) (add_right_mem_moves_add ha x)
  · obtain (⟨b, hb, hb'⟩ | ⟨b, hb, hb'⟩) := lf_iff_exists_le.1 (lf_rightMove_of_le h ha)
    · exact lf_of_le_leftMove (add_le_add_left' hb' z) (add_left_mem_moves_add hb z)
    · exact lf_of_rightMove_le (add_le_add_left' hb' z) (add_left_mem_moves_add hb z)
termination_by (x, y, z)
decreasing_by igame_wf

private theorem add_le_add_right' {x y : IGame} (h : x ≤ y) (z : IGame) : x + z ≤ y + z := by
  simpa [add_comm] using add_le_add_left' h z

instance : AddLeftMono IGame := ⟨fun x _ _ h ↦ add_le_add_left' h x⟩
instance : AddRightMono IGame := ⟨fun x _ _ h ↦ add_le_add_right' h x⟩

instance : AddLeftReflectLE IGame where
  elim x y z h := by
    rw [← zero_add y, ← zero_add z]
    apply (add_le_add_right (neg_add_equiv x).ge y).trans
    rw [add_assoc]
    apply (add_le_add_left h (-x)).trans
    rw [← add_assoc]
    exact add_le_add_right (neg_add_equiv x).le z

instance : AddRightReflectLE IGame :=
  addRightReflectLE_of_addLeftReflectLE _

instance : AddLeftStrictMono IGame where
  elim x y z h := by
    apply lt_of_le_not_ge (add_le_add_left h.le x)
    contrapose! h
    exact (le_of_add_le_add_left h).not_gt

instance : AddRightStrictMono IGame :=
  addRightStrictMono_of_addLeftStrictMono _

-- TODO: [AddLeftMono α] [AddLeftReflectLE α] → AddLeftReflectLT α
instance : AddLeftReflectLT IGame where
  elim _ := by simp [lt_iff_le_not_ge]

instance : AddRightReflectLT IGame :=
  addRightReflectLT_of_addLeftReflectLT _

-- TODO: add the general versions of this to Mathlib

theorem add_congr {a b : IGame} (h₁ : a ≈ b) {c d : IGame} (h₂ : c ≈ d) : a + c ≈ b + d :=
  ⟨add_le_add h₁.1 h₂.1, add_le_add h₁.2 h₂.2⟩

theorem add_congr_left {a b c : IGame} (h : a ≈ b) : a + c ≈ b + c :=
  add_congr h .rfl

theorem add_congr_right {a b c : IGame} (h : a ≈ b) : c + a ≈ c + b :=
  add_congr .rfl h

@[simp]
theorem add_fuzzy_add_iff_left {a b c : IGame} : a + b ‖ a + c ↔ b ‖ c := by
  simp [IncompRel]

@[simp]
theorem add_fuzzy_add_iff_right {a b c : IGame} : b + a ‖ c + a ↔ b ‖ c := by
  simp [IncompRel]

theorem sub_congr {a b : IGame} (h₁ : a ≈ b) {c d : IGame} (h₂ : c ≈ d) : a - c ≈ b - d :=
  add_congr h₁ (neg_congr h₂)

theorem sub_congr_left {a b c : IGame} (h : a ≈ b) : a - c ≈ b - c :=
  sub_congr h .rfl

theorem sub_congr_right {a b c : IGame} (h : a ≈ b) : c - a ≈ c - b :=
  sub_congr .rfl h

/-- We define the `NatCast` instance as `↑0 = 0` and `↑(n + 1) = !{{↑n} | ∅}`.

Note that this is equivalent, but not identical, to the more common definition `↑n = !{Iio n | ∅}`.
For that, use `NatOrdinal.toIGame`. -/
instance : AddCommMonoidWithOne IGame where

/-- This version of the theorem is more convenient for the `game_cmp` tactic. -/
@[game_cmp]
theorem leftMoves_natCast_succ' : ∀ n : ℕ, n.succᴸ = {(n : IGame)}
  | 0 => by simp
  | n + 1 => by
    rw [Nat.cast_succ, moves_add, leftMoves_natCast_succ']
    simp

@[simp 1100] -- This should trigger before `leftMoves_add`.
theorem leftMoves_natCast_succ (n : ℕ) : (n + 1)ᴸ = {(n : IGame)} :=
  leftMoves_natCast_succ' n

@[simp 1100, game_cmp] -- This should trigger before `rightMoves_add`.
theorem rightMoves_natCast : ∀ n : ℕ, nᴿ = ∅
  | 0 => by simp
  | n + 1 => by
    rw [Nat.cast_succ, moves_add, rightMoves_natCast]
    simp

@[simp 1100, game_cmp]
theorem leftMoves_ofNat (n : ℕ) [n.AtLeastTwo] : ofNat(n)ᴸ = {((n - 1 : ℕ) : IGame)} := by
  change nᴸ = _
  rw [← Nat.succ_pred (NeZero.out (n := n)), leftMoves_natCast_succ']
  simp

@[simp 1100, game_cmp]
theorem rightMoves_ofNat (n : ℕ) [n.AtLeastTwo] : ofNat(n)ᴿ = ∅ :=
  rightMoves_natCast n

theorem natCast_succ_eq (n : ℕ) : (n + 1 : IGame) = !{{(n : IGame)} | ∅} := by
  ext p; cases p <;> simp

/-- Every left option of a natural number is equal to a smaller natural number. -/
theorem eq_natCast_of_mem_leftMoves_natCast {n : ℕ} {x : IGame} (hx : x ∈ nᴸ) :
    ∃ m : ℕ, m < n ∧ m = x := by
  cases n with
  | zero => simp at hx
  | succ n =>
    use n
    simp_all

instance : IntCast IGame where
  intCast
  | .ofNat n => n
  | .negSucc n => -(n + 1)

@[simp, game_cmp, norm_cast] theorem intCast_nat (n : ℕ) : ((n : ℤ) : IGame) = n := rfl
@[simp, game_cmp] theorem intCast_ofNat (n : ℕ) : ((ofNat(n) : ℤ) : IGame) = n := rfl
@[simp] theorem intCast_negSucc (n : ℕ) : (Int.negSucc n : IGame) = -(n + 1) := rfl

@[game_cmp, norm_cast] theorem intCast_zero : ((0 : ℤ) : IGame) = 0 := rfl
@[game_cmp, norm_cast] theorem intCast_one : ((1 : ℤ) : IGame) = 1 := by simp

@[simp, game_cmp, norm_cast]
theorem intCast_neg (n : ℤ) : ((-n : ℤ) : IGame) = -(n : IGame) := by
  cases n with
  | ofNat n =>
    cases n with
    | zero => simp
    | succ n => rfl
  | negSucc n => exact (neg_neg _).symm

theorem eq_sub_one_of_mem_leftMoves_intCast {n : ℤ} {x : IGame} (hx : x ∈ nᴸ) :
    x = (n - 1 : ℤ) := by
  obtain ⟨n, rfl | rfl⟩ := n.eq_nat_or_neg
  · cases n
    · simp at hx
    · rw [intCast_nat] at hx
      simp_all
  · simp at hx

theorem eq_add_one_of_mem_rightMoves_intCast {n : ℤ} {x : IGame} (hx : x ∈ nᴿ) :
    x = (n + 1 : ℤ) := by
  have : -x ∈ (-n : ℤ)ᴸ := by simpa
  rw [← neg_inj]
  simpa [← IGame.intCast_neg, add_comm] using eq_sub_one_of_mem_leftMoves_intCast this

/-- Every left option of an integer is equal to a smaller integer. -/
theorem eq_intCast_of_mem_leftMoves_intCast {n : ℤ} {x : IGame} (hx : x ∈ nᴸ) :
    ∃ m : ℤ, m < n ∧ m = x := by
  use n - 1
  simp [eq_sub_one_of_mem_leftMoves_intCast hx]

/-- Every right option of an integer is equal to a larger integer. -/
theorem eq_intCast_of_mem_rightMoves_intCast {n : ℤ} {x : IGame} (hx : x ∈ nᴿ) :
    ∃ m : ℤ, n < m ∧ m = x := by
  use n + 1
  simp [eq_add_one_of_mem_rightMoves_intCast hx]

/-! ### Multiplication -/

-- TODO: upstream
attribute [aesop apply unsafe 50%] Prod.Lex.left Prod.Lex.right

def mul' (x y : IGame) : IGame :=
  !{(range fun a : (xᴸ ×ˢ yᴸ ∪ xᴿ ×ˢ yᴿ :) ↦
    mul' a.1.1 y + mul' x a.1.2 - mul' a.1.1 a.1.2) |
  (range fun a : (xᴸ ×ˢ yᴿ ∪ xᴿ ×ˢ yᴸ :) ↦
    mul' a.1.1 y + mul' x a.1.2 - mul' a.1.1 a.1.2)}
termination_by (x, y)
decreasing_by all_goals aesop

/-- The product of `x = !{s₁ | t₁}` and `y = !{s₂ | t₂}` is
`!{a₁ * y + x * b₁ - a₁ * b₁ | a₂ * y + x * b₂ - a₂ * b₂}`, where `(a₁, b₁) ∈ s₁ ×ˢ s₂ ∪ t₁ ×ˢ t₂`
and `(a₂, b₂) ∈ s₁ ×ˢ t₂ ∪ t₁ ×ˢ s₂`.

Using `IGame.mulOption`, this can alternatively be written as
`x * y = !{mulOption x y a₁ b₁ | mulOption x y a₂ b₂}`. -/
instance : Mul IGame where
  mul := mul'

/-- The general option of `x * y` looks like `a * y + x * b - a * b`, for `a` and `b` options of
`x` and `y`, respectively. -/
@[pp_nodot, game_cmp]
def mulOption (x y a b : IGame) : IGame :=
  a * y + x * b - a * b

theorem mul_eq (x y : IGame) : x * y =
    !{(fun a ↦ mulOption x y a.1 a.2) '' (xᴸ ×ˢ yᴸ ∪ xᴿ ×ˢ yᴿ) |
    (fun a ↦ mulOption x y a.1 a.2) '' (xᴸ ×ˢ yᴿ ∪ xᴿ ×ˢ yᴸ)} := by
  change mul' _ _ = _
  rw [mul']
  simp [mulOption, HMul.hMul, Mul.mul, Set.ext_iff]

theorem mul_eq' (x y : IGame) : x * y =
    !{fun p ↦ (fun a ↦ mulOption x y a.1 a.2) ''
      (xᴸ ×ˢ y.moves p ∪ xᴿ ×ˢ y.moves (-p))} := by
  rw [mul_eq, ofSets_eq_ofSets_cases (fun _ ↦ _ '' _)]; rfl

theorem ofSets_mul_ofSets (s₁ t₁ s₂ t₂ : Set IGame) [Small s₁] [Small t₁] [Small s₂] [Small t₂] :
    !{s₁ | t₁} * !{s₂ | t₂} =
      !{(fun a ↦ mulOption !{s₁ | t₁} !{s₂ | t₂} a.1 a.2) '' (s₁ ×ˢ s₂ ∪ t₁ ×ˢ t₂) |
      (fun a ↦ mulOption !{s₁ | t₁} !{s₂ | t₂} a.1 a.2) '' (s₁ ×ˢ t₂ ∪ t₁ ×ˢ s₂)} := by
  rw [mul_eq]
  simp

@[simp]
theorem moves_mul (p : Player) (x y : IGame) :
    (x * y).moves p = (fun a ↦ mulOption x y a.1 a.2) ''
      (xᴸ ×ˢ y.moves p ∪ xᴿ ×ˢ y.moves (-p)) := by
  rw [mul_eq', moves_ofSets]

@[simp]
theorem moves_mulOption (p : Player) (x y a b : IGame) :
    (mulOption x y a b).moves p = (a * y + x * b - a * b).moves p :=
  rfl

theorem mulOption_mem_moves_mul {px py : Player} {x y a b : IGame}
    (h₁ : a ∈ x.moves px) (h₂ : b ∈ y.moves py) : mulOption x y a b ∈ (x * y).moves (px * py) := by
  rw [moves_mul]; use (a, b); cases px <;> cases py <;> simp_all

theorem IsOption.mul {x y a b : IGame} (h₁ : IsOption a x) (h₂ : IsOption b y) :
    IsOption (mulOption x y a b) (x * y) := by
  aesop

@[game_cmp]
theorem forall_moves_mul {p : Player} {P : IGame → Prop} {x y : IGame} :
    (∀ a ∈ (x * y).moves p, P a) ↔
      (∀ p', ∀ a ∈ x.moves p', ∀ b ∈ y.moves (p' * p), P (mulOption x y a b)) := by
  aesop

@[game_cmp]
theorem exists_moves_mul {p : Player} {P : IGame → Prop} {x y : IGame} :
    (∃ a ∈ (x * y).moves p, P a) ↔
      (∃ p', ∃ a ∈ x.moves p', ∃ b ∈ y.moves (p' * p), P (mulOption x y a b)) := by
  aesop

private theorem zero_mul' (x : IGame) : 0 * x = 0 := by
  ext p; cases p <;> simp

private theorem one_mul' (x : IGame) : 1 * x = x := by
  refine moveRecOn x ?_
  aesop (add simp [mulOption, and_assoc, zero_mul'])

private theorem mul_comm' (x y : IGame) : x * y = y * x := by
  ext p
  simp only [moves_mul, mem_image, mem_prod, mem_union, Prod.exists]
  cases p; all_goals
    dsimp
    simp only [and_comm, or_comm]
    rw [exists_comm]
    congr! 4 with b a
    rw [and_congr_left_iff]
    rintro (⟨_, _⟩ | ⟨_, _⟩) <;>
      rw [mulOption, mulOption, mul_comm' x, mul_comm' _ y, add_comm, mul_comm' a b]
termination_by (x, y)
decreasing_by igame_wf

instance : CommMagma IGame where
  mul_comm := mul_comm'

instance : MulZeroClass IGame where
  zero_mul := zero_mul'
  mul_zero x := mul_comm' .. ▸ zero_mul' x

instance : MulZeroOneClass IGame where
  one_mul := one_mul'
  mul_one x := mul_comm' .. ▸ one_mul' x

theorem mulOption_comm (x y a b : IGame) : mulOption x y a b = mulOption y x b a := by
  simp [mulOption, add_comm, mul_comm]

private theorem neg_mul' (x y : IGame) : -x * y = -(x * y) := by
  ext
  simp only [moves_mul, moves_neg, mem_image, mem_union, mem_prod, mem_neg, Prod.exists]
  rw [← (Equiv.neg _).exists_congr_right]
  dsimp only [Player.neg_left, Player.neg_right]
  simp only [Equiv.neg_apply, neg_neg, mulOption, or_comm]
  congr! 4
  rw [and_congr_right_iff]
  rintro (⟨_, _⟩ | ⟨_, _⟩)
  all_goals
    rw [← neg_inj, neg_mul', neg_mul', neg_mul']
    simp [sub_eq_add_neg, add_comm]
termination_by (x, y)
decreasing_by igame_wf

instance : HasDistribNeg IGame where
  neg_mul := neg_mul'
  mul_neg _ _ := by rw [mul_comm, neg_mul', mul_comm]

theorem mulOption_neg_left (x y a b : IGame) : mulOption (-x) y a b = -mulOption x y (-a) b := by
  simp [mulOption, sub_eq_neg_add, add_comm]

theorem mulOption_neg_right (x y a b : IGame) : mulOption x (-y) a b = -mulOption x y a (-b) := by
  simp [mulOption, sub_eq_neg_add, add_comm]

theorem mulOption_neg (x y a b : IGame) : mulOption (-x) (-y) a b = mulOption x y (-a) (-b) := by
  simp [mulOption, sub_eq_neg_add, add_comm]

@[simp]
theorem mulOption_zero_left (x y a : IGame) : mulOption x y 0 a = x * a := by
  simp [mulOption]

@[simp]
theorem mulOption_zero_right (x y a : IGame) : mulOption x y a 0 = a * y := by
  simp [mulOption]

/-! Distributivity and associativity only hold up to equivalence; we prove this in
`CombinatorialGames.Game.Basic`. -/

/-! ### Division -/

/-- An auxiliary inductive type to enumerate the options of `IGame.inv`. -/
private inductive InvTy (lr : Player → Type u) : Player → Type u
  | zero : InvTy lr left
  | mk (p₁ p₂) : (lr (-(p₁ * p₂))) → InvTy lr p₁ → InvTy lr p₂

private def InvTy.val' {x : IGame}
    (IH : ∀ p, Shrink {y ∈ x.moves p | 0 < y} → IGame) (b : Player) :
    InvTy (fun p ↦ Shrink {y ∈ x.moves p | 0 < y}) b → IGame
  | zero => 0
  | mk _ _ i j => (1 + ((equivShrink _).symm i - x) * val' IH _ j) * IH _ i

private def inv' (x : IGame.{u}) : IGame.{u} :=
  let IH (p) : Shrink {y ∈ x.moves p | 0 < y} → IGame :=
    fun x ↦ inv' (Subtype.val <| (equivShrink _).symm x)
  !{.range (InvTy.val' IH left) | .range (InvTy.val' IH right)}
termination_by x
decreasing_by exact .of_mem_moves ((equivShrink _).symm x).2.1

private abbrev InvTy.val (x : IGame) (b : Player)
    (i : InvTy (fun p ↦ Shrink {y ∈ x.moves p | 0 < y}) b) : IGame :=
  i.val' (fun _ ↦ inv' ∘ Subtype.val ∘ (equivShrink _).symm) b

/-- The inverse of a positive game `x = !{s | t}` is `!{s' | t'}`, where `s'` and `t'` are the
smallest sets such that `0 ∈ s'`, and such that `(1 + (z - x) * a) / z, (1 + (y - x) * b) / y ∈ s'`
and `(1 + (y - x) * a) / y, (1 + (z - x) * b) / z ∈ t'` for `y ∈ s` positive, `z ∈ t`, `a ∈ s'`, and
`b ∈ t'`.

If `x` is negative, we define `x⁻¹ = -(-x)⁻¹`. For any other game, we set `x⁻¹ = 0`.

If `x` is a non-zero numeric game, then `x * x⁻¹ ≈ 1`. The value of this function on any non-numeric
game should be treated as a junk value. -/
instance : Inv IGame where
  inv x := by classical exact if 0 < x then inv' x else if x < 0 then -inv' (-x) else 0

instance : Div IGame where
  div x y := x * y⁻¹

open Classical in
private theorem inv_eq'' {x : IGame} :
    x⁻¹ = if 0 < x then inv' x else if x < 0 then -inv' (-x) else 0 :=
  rfl

private theorem inv_eq {x : IGame.{u}} (hx : 0 < x) :
    x⁻¹ = !{.range (InvTy.val x left) | .range (InvTy.val x right)} := by
  rw [inv_eq'', if_pos hx, inv']
  rfl

private theorem inv_eq' {x : IGame.{u}} (hx : 0 < x) :
    x⁻¹ = !{fun p ↦ .range (InvTy.val x p)} := by
  rw [inv_eq hx, ofSets_eq_ofSets_cases fun _ ↦ range _]

protected theorem div_eq_mul_inv (x y : IGame) : x / y = x * y⁻¹ := rfl

theorem inv_of_equiv_zero {x : IGame} (h : x ≈ 0) : x⁻¹ = 0 := by
  simp [inv_eq'', h.not_lt, h.not_gt]

@[simp] protected theorem inv_zero : (0 : IGame)⁻¹ = 0 := inv_of_equiv_zero .rfl
@[simp] protected theorem zero_div (x : IGame) : 0 / x = 0 := zero_mul _
@[simp] protected theorem neg_div (x y : IGame) : -x / y = -(x / y) := neg_mul ..

@[simp]
protected theorem inv_neg (x : IGame) : (-x)⁻¹ = -x⁻¹ := by
  rw [inv_eq'', inv_eq'']
  obtain h | h | h | h := lt_or_antisymmRel_or_gt_or_incompRel x 0
  repeat
    simp [h, h.asymm]
    simp [h.not_lt, h.not_gt]

/-- The general option of `x⁻¹` looks like `(1 + (y - x) * a) / y`, for `y` an option of `x`, and
`a` some other "earlier" option of `x⁻¹`. -/
@[pp_nodot]
def invOption (x y a : IGame) : IGame :=
  (1 + (y - x) * a) / y

private theorem invOption_eq {x y a : IGame} (hy : 0 < y) :
    invOption x y a = (1 + (y - x) * a) * inv' y := by
  rw [invOption, IGame.div_eq_mul_inv, inv_eq'', if_pos hy]

theorem zero_mem_leftMoves_inv {x : IGame} (hx : 0 < x) : 0 ∈ x⁻¹ᴸ := by
  rw [inv_eq hx, leftMoves_ofSets]
  exact ⟨InvTy.zero, rfl⟩

theorem inv_nonneg {x : IGame} (hx : 0 < x) : 0 ⧏ x⁻¹ :=
  leftMove_lf (zero_mem_leftMoves_inv hx)

theorem invOption_mem_moves_inv {x y a : IGame} {p₁ p₂} (hx : 0 < x) (hy : 0 < y)
    (hyx : y ∈ x.moves (-(p₁ * p₂))) (ha : a ∈ x⁻¹.moves p₁) :
    invOption x y a ∈ x⁻¹.moves p₂ := by
  rw [inv_eq' hx, moves_ofSets] at *
  obtain ⟨i, rfl⟩ := ha
  use InvTy.mk _ _ (equivShrink _ ⟨_, (by simpa [mul_left_comm p₂]), hy⟩) i
  simp [InvTy.val, InvTy.val', invOption_eq hy]

private theorem invRec' {x : IGame.{u}} (hx : 0 < x)
    {P : ∀ p, ∀ y ∈ x⁻¹.moves p, Prop}
    (zero : P left 0 (zero_mem_leftMoves_inv hx))
    (mk : ∀ p₁ p₂, ∀ y (hy : 0 < y) (hyx : y ∈ x.moves (-(p₁ * p₂))), ∀ a (ha : a ∈ x⁻¹.moves p₁),
      P p₁ a ha → P p₂ _ (invOption_eq hy ▸ invOption_mem_moves_inv hx hy hyx ha)) :
    (∀ p y (hy : y ∈ x⁻¹.moves p), P p y hy) := by
  suffices ∀ p : Player, ∀ i, P p (InvTy.val x p i) (by cases p <;> simp [inv_eq hx]) by
    intro p y hy
    rw [inv_eq' hx, moves_ofSets] at hy
    obtain ⟨i, rfl⟩ := hy
    simpa using this p i
  intro b i
  induction i
  · simpa
  · apply mk
    · exact ((equivShrink {y ∈ _ | 0 < y}).symm _).2.2
    · exact ((equivShrink {y ∈ _ | 0 < y}).symm _).2.1
    · assumption

/-- An induction principle on left and right moves of `x⁻¹`. -/
theorem invRec {x : IGame} (hx : 0 < x)
    {P : ∀ p, ∀ y ∈ x⁻¹.moves p, Prop}
    (zero : P left 0 (zero_mem_leftMoves_inv hx))
    (mk : ∀ p₁ p₂, ∀ y (hy : 0 < y) (hyx : y ∈ x.moves (-(p₁ * p₂))), ∀ a (ha : a ∈ x⁻¹.moves p₁),
      P p₁ a ha → P p₂ _ (invOption_mem_moves_inv hx hy hyx ha)) :
    (∀ p y (hy : y ∈ x⁻¹.moves p), P p y hy) := by
  apply invRec' hx zero
  convert mk using 8 with _ _ _ ha
  simp_rw [invOption_eq ha]

instance : RatCast IGame where
  ratCast q := q.num / q.den

theorem ratCast_def (q : ℚ) : (q : IGame) = q.num / q.den := rfl

@[simp] theorem ratCast_zero : ((0 : ℚ) : IGame) = 0 := by simp [ratCast_def]
@[simp] theorem ratCast_neg (q : ℚ) : ((-q : ℚ) : IGame) = -(q : IGame) := by simp [ratCast_def]

end IGame
end<|MERGE_RESOLUTION|>--- conflicted
+++ resolved
@@ -277,17 +277,10 @@
 /-- The game `0 = !{∅ | ∅}`. -/
 instance : Zero IGame := ⟨!{fun _ ↦ ∅}⟩
 
-<<<<<<< HEAD
-theorem zero_def : (0 : IGame) = !{∅ | ∅} := ofSets_eq_ofSets_cases ..
-
-@[simp, game_cmp] theorem leftMoves_zero : leftMoves 0 = ∅ := moves_ofSets ..
-@[simp, game_cmp] theorem rightMoves_zero : rightMoves 0 = ∅ := moves_ofSets ..
-=======
 theorem zero_def : (0 : IGame) = !{fun _ ↦ ∅} := rfl
 
 @[simp, game_cmp] theorem leftMoves_zero : 0ᴸ = ∅ := moves_ofSets ..
 @[simp, game_cmp] theorem rightMoves_zero : 0ᴿ = ∅ := moves_ofSets ..
->>>>>>> 48e58496
 
 -- TODO: remove the former?
 @[simp, game_cmp] theorem moves_zero (p : Player) : moves p 0 = ∅ := moves_ofSets ..
