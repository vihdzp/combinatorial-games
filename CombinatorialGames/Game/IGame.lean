/-
Copyright (c) 2025 Violeta Hernández Palacios. All rights reserved.
Released under Apache 2.0 license as described in the file LICENSE.
Authors: Violeta Hernández Palacios, Reid Barton, Mario Carneiro, Isabel Longbottom, Kim Morrison, Yuyang Zhao
-/
import CombinatorialGames.Mathlib.Order
import CombinatorialGames.Register
import Mathlib.Algebra.Group.Pointwise.Set.Basic
import Mathlib.Logic.Hydra
import Mathlib.Logic.Small.Set
import Mathlib.Order.Comparable
import Mathlib.Order.GameAdd
import Mathlib.Lean.PrettyPrinter.Delaborator

/-!
# Combinatorial (pre-)games

The basic theory of combinatorial games, following Conway's book `On Numbers and Games`.

In ZFC, games are built inductively out of two other sets of games, representing the options for two
players Left and Right. In Lean, we instead define the type of games `IGame` as arising from two
`Small` sets of games, with notation `{s | t}ᴵ` (see `IGame.ofSets`). A `u`-small type `α : Type v`
is one that is equivalent to some `β : Type u`, and the distinction between small and large types in
a given universe closely mimics the ZFC distinction between sets and proper classes.

This definition requires some amount of setup, which we achieve through an auxiliary type `PGame`.
This type was historically the foundation for game theory in Lean, but it has now been superseded by
`IGame`, a quotient of it with the correct notion of equality. See the docstring on `PGame` for more
information.

We are also interested in further quotients of `IGame`. The quotient of games under equivalence
`x ≈ y ↔ x ≤ y ∧ y ≤ x`, which in the literature is often what is meant by a "combinatorial game",
is defined as `Game` in `CombinatorialGames.Game.Basic`. The surreal numbers `Surreal` are defined
as a quotient (of a subtype) of games in `CombinatorialGames.Surreal.Basic`.

## Conway induction

Most constructions within game theory, and as such, many proofs within it, are done by structural
induction. Structural induction on games is sometimes called "Conway induction".

The most straightforward way to employ Conway induction is by using the termination checker, with
the auxiliary `igame_wf` tactic. This uses `solve_by_elim` to search the context for proofs of the
form `y ∈ x.leftMoves` or `y ∈ x.rightMoves`, which prove termination. Alternatively, you can use
the explicit recursion principles `IGame.ofSetsRecOn` or `IGame.moveRecOn`.

## Order properties

Pregames have both a `≤` and a `<` relation, satisfying the properties of a `Preorder`. The relation
`0 < x` means that `x` can always be won by Left, while `0 ≤ x` means that `x` can be won by Left as
the second player. Likewise, `x < 0` means that `x` can always be won by Right, while `x ≤ 0` means
that `x` can be won by Right as the second player.

Note that we don't actually prove these characterizations. Indeed, in Conway's setup, combinatorial
game theory can be done entirely without the concept of a strategy. For instance, `IGame.zero_le`
implies that if `0 ≤ x`, then any move by Right satisfies `¬ x ≤ 0`, and `IGame.zero_lf` implies
that if `¬ x ≤ 0`, then some move by Left satisfies `0 ≤ x`. The strategy is thus already encoded
within these game relations.

For convenience, we define notation `x ⧏ y` (pronounced "less or fuzzy") for `¬ y ≤ x`, notation
`x ‖ y` for `¬ x ≤ y ∧ ¬ y ≤ x`, and notation `x ≈ y` for `x ≤ y ∧ y ≤ x`.

You can prove most (simple) inequalities on concrete games through the `game_cmp` tactic, which
repeatedly unfolds the definition of `≤` and applies `simp` until it solves the goal.

## Algebraic structures

Most of the usual arithmetic operations can be defined for games. Addition is defined for
`x = {s₁ | t₁}ᴵ` and `y = {s₂ | t₂}ᴵ` by `x + y = {s₁ + y, x + s₂ | t₁ + y, x + t₂}ᴵ`. Negation is
defined by `-{s | t}ᴵ = {-t | -s}ᴵ`.

The order structures interact in the expected way with arithmetic. In particular, `Game` is an
`OrderedAddCommGroup`. Meanwhile, `IGame` satisfies the slightly weaker axioms of a
`SubtractionCommMonoid`, since the equation `x - x = 0` is only true up to equivalence.
-/

universe u

-- TODO: This is a false positive due to the provisional duplicated IGame/IGame file path.
set_option linter.dupNamespace false
-- Computations can be performed through the `game_cmp` tactic.
noncomputable section

open Set Pointwise

/-! ### Pre-games -/

/-- The type of "pre-games", before we have quotiented by equivalence (`identicalSetoid`).

In ZFC, a combinatorial game is constructed from two sets of combinatorial games that have been
constructed at an earlier stage. To do this in type theory, we say that a pre-game is built
inductively from two families of pre-games indexed over any type in `Type u`. The resulting type
`PGame.{u}` lives in `Type (u + 1)`, reflecting that it is a proper class in ZFC.

This type was historically the foundation for game theory in Lean, but this led to many annoyances.
Most impactfully, this type has a notion of equality that is too strict: two games `0 = { | }` could
be distinct (and unprovably so!) if the indexed families of left and right sets were two distinct
empty types. To get the correct notion of equality, we define `IGame` as the quotient of this type
by the `Identical` relation, representing extensional equivalence.

This type has thus been relegated to an auxiliary construction for `IGame`. **You should not build
any substantial theory based on this type.** -/
inductive PGame : Type (u + 1)
  | mk : ∀ α β : Type u, (α → PGame) → (β → PGame) → PGame
compile_inductive% PGame

namespace PGame

/-- The indexing type for allowable moves by Left. -/
def LeftMoves : PGame → Type u
  | mk l _ _ _ => l

/-- The indexing type for allowable moves by Right. -/
def RightMoves : PGame → Type u
  | mk _ r _ _ => r

/-- The new game after Left makes an allowed move. -/
def moveLeft : ∀ g : PGame, LeftMoves g → PGame
  | mk _l _ L _ => L

/-- The new game after Right makes an allowed move. -/
def moveRight : ∀ g : PGame, RightMoves g → PGame
  | mk _ _r _ R => R

@[simp] theorem leftMoves_mk {xl xr xL xR} : (mk xl xr xL xR).LeftMoves = xl := rfl
@[simp] theorem moveLeft_mk {xl xr xL xR} : (mk xl xr xL xR).moveLeft = xL := rfl
@[simp] theorem rightMoves_mk {xl xr xL xR} : (mk xl xr xL xR).RightMoves = xr := rfl
@[simp] theorem moveRight_mk {xl xr xL xR} : (mk xl xr xL xR).moveRight = xR := rfl

/-- Two pre-games are identical if their left and right sets are identical. That is, `Identical x y`
if every left move of `x` is identical to some left move of `y`, every right move of `x` is
identical to some right move of `y`, and vice versa.

`IGame` is defined as a quotient of `PGame` under this relation. -/
def Identical : PGame.{u} → PGame.{u} → Prop
  | mk _ _ xL xR, mk _ _ yL yR =>
      Relator.BiTotal (fun i j ↦ Identical (xL i) (yL j)) ∧
      Relator.BiTotal (fun i j ↦ Identical (xR i) (yR j))

@[inherit_doc] scoped infix:50 " ≡ " => PGame.Identical

theorem identical_iff : ∀ {x y : PGame}, x ≡ y ↔
    Relator.BiTotal (x.moveLeft · ≡ y.moveLeft ·) ∧ Relator.BiTotal (x.moveRight · ≡ y.moveRight ·)
  | mk .., mk .. => Iff.rfl

@[refl]
protected theorem Identical.refl (x) : x ≡ x :=
  x.recOn fun _ _ _ _ IHL IHR ↦ ⟨Relator.BiTotal.refl IHL, Relator.BiTotal.refl IHR⟩

@[symm]
protected theorem Identical.symm : ∀ {x y}, x ≡ y → y ≡ x
  | mk .., mk .., ⟨hL, hR⟩ => ⟨hL.symm fun _ _ h ↦ h.symm, hR.symm fun _ _ h ↦ h.symm⟩

@[trans]
protected theorem Identical.trans : ∀ {x y z}, x ≡ y → y ≡ z → x ≡ z
  | mk .., mk .., mk .., ⟨hL₁, hR₁⟩, ⟨hL₂, hR₂⟩ =>
    ⟨hL₁.trans (fun _ _ _ h₁ ↦ h₁.trans) hL₂, hR₁.trans (fun _ _ _ h₁ ↦ h₁.trans) hR₂⟩

/-- `Identical` as a `Setoid`. -/
def identicalSetoid : Setoid PGame :=
  ⟨Identical, .refl, .symm, .trans⟩

/-- If `x ≡ y`, then a left move of `x` is identical to some left move of `y`. -/
theorem Identical.moveLeft : ∀ {x y}, x ≡ y → ∀ i, ∃ j, x.moveLeft i ≡ y.moveLeft j
  | mk .., mk .., ⟨hl, _⟩ => hl.1

/-- If `x ≡ y`, then a left move of `y` is identical to some left move of `x`. -/
theorem Identical.moveLeft_symm : ∀ {x y}, x ≡ y → ∀ i, ∃ j, x.moveLeft j ≡ y.moveLeft i
  | mk .., mk .., ⟨hl, _⟩ => hl.2

/-- If `x ≡ y`, then a right move of `x` is identical to some right move of `y`. -/
theorem Identical.moveRight : ∀ {x y}, x ≡ y → ∀ i, ∃ j, x.moveRight i ≡ y.moveRight j
  | mk .., mk .., ⟨_, hr⟩ => hr.1

/-- If `x ≡ y`, then a right move of `y` is identical to some right move of `x`. -/
theorem Identical.moveRight_symm : ∀ {x y}, x ≡ y → ∀ i, ∃ j, x.moveRight j ≡ y.moveRight i
  | mk .., mk .., ⟨_, hr⟩ => hr.2

end PGame

/-! ### Game moves -/

/-- Games up to identity.

`IGame` uses the set-theoretic notion of equality on games, compared to `PGame`'s 'type-theoretic'
notion of equality.

This is not the same equivalence as used broadly in combinatorial game theory literature, as a game
like `{0, 1 | 0}` is not *identical* to `{1 | 0}`, despite being equivalent. However, many theorems
can be proven over the 'identical' equivalence relation, and the literature may occasionally
specifically use the 'identical' equivalence relation for this reason.

For the more common game equivalence from literature, see `Game.Basic`. -/
def IGame : Type (u + 1) :=
  Quotient PGame.identicalSetoid

namespace IGame
open scoped PGame

/-- The quotient map from `PGame` into `IGame`. -/
def mk (x : PGame) : IGame := Quotient.mk _ x
theorem mk_eq_mk {x y : PGame} : mk x = mk y ↔ x ≡ y := Quotient.eq

alias ⟨_, mk_eq⟩ := mk_eq_mk
alias _root_.PGame.Identical.mk_eq := mk_eq

@[cases_eliminator]
theorem ind {P : IGame → Prop} (H : ∀ y, P (mk y)) (x : IGame) : P x :=
  Quotient.ind H x

/-- Choose an element of the equivalence class using the axiom of choice. -/
def out (x : IGame) : PGame := Quotient.out x
@[simp] theorem out_eq (x : IGame) : mk x.out = x := Quotient.out_eq x

/-- The set of left moves of the game. -/
def leftMoves : IGame → Set IGame := by
  refine Quotient.lift (fun x ↦ mk '' range x.moveLeft) fun x y h ↦ ?_
  ext z
  simp_rw [mem_image, mem_range, exists_exists_eq_and]
  constructor <;> rintro ⟨i, rfl⟩
  · obtain ⟨j, hj⟩ := h.moveLeft i
    exact ⟨j, hj.mk_eq.symm⟩
  · obtain ⟨j, hj⟩ := h.moveLeft_symm i
    exact ⟨j, hj.mk_eq⟩

/-- The set of right moves of the game. -/
def rightMoves : IGame → Set IGame := by
  refine Quotient.lift (fun x ↦ mk '' range x.moveRight) fun x y h ↦ ?_
  ext z
  simp_rw [mem_image, mem_range, exists_exists_eq_and]
  constructor <;> rintro ⟨i, rfl⟩
  · obtain ⟨j, hj⟩ := h.moveRight i
    exact ⟨j, hj.mk_eq.symm⟩
  · obtain ⟨j, hj⟩ := h.moveRight_symm i
    exact ⟨j, hj.mk_eq⟩

@[simp] theorem leftMoves_mk (x : PGame) : leftMoves (mk x) = mk '' range x.moveLeft := rfl
@[simp] theorem rightMoves_mk (x : PGame) : rightMoves (mk x) = mk '' range x.moveRight := rfl

instance (x : IGame.{u}) : Small.{u} x.leftMoves := by
  cases x
  rw [leftMoves_mk]
  infer_instance

instance (x : IGame.{u}) : Small.{u} x.rightMoves := by
  cases x
  rw [rightMoves_mk]
  infer_instance

@[ext]
theorem ext {x y : IGame} (hl : x.leftMoves = y.leftMoves) (hr : x.rightMoves = y.rightMoves) :
    x = y := by
  cases x with | H x =>
  cases y with | H y =>
  dsimp at hl hr
  refine (PGame.identical_iff.2 ⟨⟨?_, ?_⟩, ⟨?_, ?_⟩⟩).mk_eq <;> intro i
  · obtain ⟨_, ⟨j, rfl⟩, hj⟩ := hl ▸ mem_image_of_mem mk (mem_range_self (f := x.moveLeft) i)
    exact ⟨j, mk_eq_mk.1 hj.symm⟩
  · obtain ⟨_, ⟨j, rfl⟩, hj⟩ := hl ▸ mem_image_of_mem mk (mem_range_self (f := y.moveLeft) i)
    exact ⟨j, mk_eq_mk.1 hj⟩
  · obtain ⟨_, ⟨j, rfl⟩, hj⟩ := hr ▸ mem_image_of_mem mk (mem_range_self (f := x.moveRight) i)
    exact ⟨j, mk_eq_mk.1 hj.symm⟩
  · obtain ⟨_, ⟨j, rfl⟩, hj⟩ := hr ▸ mem_image_of_mem mk (mem_range_self (f := y.moveRight) i)
    exact ⟨j, mk_eq_mk.1 hj⟩

/-- `IsOption x y` means that `x` is either a left or a right move for `y`. -/
@[aesop simp]
def IsOption (x y : IGame) : Prop :=
  x ∈ y.leftMoves ∪ y.rightMoves

theorem IsOption.of_mem_leftMoves {x y : IGame} : x ∈ y.leftMoves → IsOption x y := .inl
theorem IsOption.of_mem_rightMoves {x y : IGame} : x ∈ y.rightMoves → IsOption x y := .inr

instance (x : IGame.{u}) : Small.{u} {y // IsOption y x} :=
  inferInstanceAs (Small (x.leftMoves ∪ x.rightMoves :))

-- TODO: is there some more general theorem about well-founded relations on quotients
-- that we could use here?
theorem isOption_wf : WellFounded IsOption := by
  suffices ∀ x, Acc IsOption (mk x) from ⟨ind this⟩
  intro x
  induction x with
  | mk x _ _ _ hl hr =>
    constructor
    rintro ⟨y⟩ (h | h) <;>
    obtain ⟨_, ⟨i, rfl⟩, (hi : _ = Quot.mk _ _)⟩ := h
    exacts [hi ▸ hl i, hi ▸ hr i]

instance : IsWellFounded _ IsOption := ⟨isOption_wf⟩

theorem IsOption.irrefl (x : IGame) : ¬ IsOption x x := _root_.irrefl x

theorem self_not_mem_leftMoves (x : IGame) : x ∉ x.leftMoves :=
  fun hx ↦ IsOption.irrefl x (.of_mem_leftMoves hx)

theorem self_not_mem_rightMoves (x : IGame) : x ∉ x.rightMoves :=
  fun hx ↦ IsOption.irrefl x (.of_mem_rightMoves hx)

/-- **Conway recursion**: build data for a game by recursively building it on its
left and right sets.

See `ofSetsRecOn` for an alternate form. -/
@[elab_as_elim]
def moveRecOn {P : IGame → Sort*} (x)
    (H : Π x, (Π y ∈ x.leftMoves, P y) → (Π y ∈ x.rightMoves, P y) → P x) : P x :=
  isOption_wf.recursion x fun x IH ↦
    H x (fun _ h ↦ IH _ (.of_mem_leftMoves h)) (fun _ h ↦ IH _ (.of_mem_rightMoves h))

theorem moveRecOn_eq {P : IGame → Sort*} (x)
    (H : Π x, (Π y ∈ x.leftMoves, P y) → (Π y ∈ x.rightMoves, P y) → P x) :
    moveRecOn x H = H x (fun y _ ↦ moveRecOn y H) (fun y _ ↦ moveRecOn y H) :=
  isOption_wf.fix_eq ..

/-- A (proper) subposition is any game in the transitive closure of `IsOption`. -/
def Subposition : IGame → IGame → Prop :=
  Relation.TransGen IsOption

@[aesop unsafe apply 50%]
theorem Subposition.of_mem_leftMoves {x y : IGame} (h : x ∈ y.leftMoves) : Subposition x y :=
  Relation.TransGen.single (.of_mem_leftMoves h)

@[aesop unsafe apply 50%]
theorem Subposition.of_mem_rightMoves {x y : IGame} (h : x ∈ y.rightMoves) : Subposition x y :=
  Relation.TransGen.single (.of_mem_rightMoves h)

theorem Subposition.trans {x y z : IGame} (h₁ : Subposition x y) (h₂ : Subposition y z) :
    Subposition x z :=
  Relation.TransGen.trans h₁ h₂

instance : IsTrans _ Subposition := inferInstanceAs (IsTrans _ (Relation.TransGen _))
instance : IsWellFounded _ Subposition := inferInstanceAs (IsWellFounded _ (Relation.TransGen _))
instance : WellFoundedRelation IGame := ⟨Subposition, instIsWellFoundedSubposition.wf⟩

/-- Discharges proof obligations of the form `⊢ Subposition ..` arising in termination proofs
of definitions using well-founded recursion on `IGame`. -/
macro "igame_wf" : tactic =>
  `(tactic| all_goals solve_by_elim (maxDepth := 8)
    [Prod.Lex.left, Prod.Lex.right, PSigma.Lex.left, PSigma.Lex.right,
    Subposition.of_mem_leftMoves, Subposition.of_mem_rightMoves, Subposition.trans, Subtype.prop] )

/-- Construct an `IGame` from its left and right sets.

This is given notation `{s | t}ᴵ`, where the superscript `I` is to disambiguate from set builder
notation, and from the analogous constructors on `Game` and `Surreal`.

This function is regrettably noncomputable. Among other issues, sets simply do not carry data in
Lean. To perform computations on `IGame` we can instead make use of the `game_cmp` tactic. -/
def ofSets (s t : Set IGame.{u}) [Small.{u} s] [Small.{u} t] : IGame.{u} :=
  mk <| .mk (Shrink s) (Shrink t)
    (out ∘ Subtype.val ∘ (equivShrink s).symm) (out ∘ Subtype.val ∘ (equivShrink t).symm)

@[inherit_doc] notation "{" s " | " t "}ᴵ" => ofSets s t

@[simp, game_cmp]
theorem leftMoves_ofSets (s t : Set _) [Small.{u} s] [Small.{u} t] : {s | t}ᴵ.leftMoves = s := by
  ext; simp [ofSets, range_comp]

@[simp, game_cmp]
theorem rightMoves_ofSets (s t : Set _) [Small.{u} s] [Small.{u} t] : {s | t}ᴵ.rightMoves = t := by
  ext; simp [ofSets, range_comp]

@[simp]
theorem ofSets_leftMoves_rightMoves (x : IGame) : {x.leftMoves | x.rightMoves}ᴵ = x := by
  ext <;> simp

@[simp]
theorem ofSets_inj {s₁ s₂ t₁ t₂ : Set _} [Small s₁] [Small s₂] [Small t₁] [Small t₂] :
    {s₁ | t₁}ᴵ = {s₂ | t₂}ᴵ ↔ s₁ = s₂ ∧ t₁ = t₂ := by
  simp [IGame.ext_iff]

/-- **Conway recursion**: build data for a game by recursively building it on its
left and right sets.

See `moveRecOn` for an alternate form. -/
@[elab_as_elim]
def ofSetsRecOn {P : IGame.{u} → Sort*} (x)
    (H : Π (s t : Set _) [Small s] [Small t], (Π x ∈ s, P x) → (Π x ∈ t, P x) → P {s | t}ᴵ) : P x :=
  cast (by simp) <| moveRecOn (P := fun x ↦ P {x.leftMoves | x.rightMoves}ᴵ) x fun x IHl IHr ↦
    H _ _ (fun y hy ↦ cast (by simp) (IHl y hy)) (fun y hy ↦ cast (by simp) (IHr y hy))

@[simp]
theorem ofSetsRecOn_ofSets {P : IGame.{u} → Sort*} (s t : Set IGame) [Small.{u} s] [Small.{u} t]
    (H : Π (s t : Set _) [Small s] [Small t], (Π x ∈ s, P x) → (Π x ∈ t, P x) → P {s | t}ᴵ) :
    ofSetsRecOn {s | t}ᴵ H = H _ _ (fun y _ ↦ ofSetsRecOn y H) (fun y _ ↦ ofSetsRecOn y H) := by
  rw [ofSetsRecOn, cast_eq_iff_heq, moveRecOn_eq]
  congr
  any_goals simp
  all_goals
    refine Function.hfunext rfl fun x _ h ↦ ?_
    cases h
    refine Function.hfunext ?_ fun _ _ _ ↦ ?_
    · simp
    · rw [ofSetsRecOn, cast_heq_iff_heq, heq_cast_iff_heq]

/-! ### Basic games -/

/-- The game `0 = {∅ | ∅}ᴵ`. -/
instance : Zero IGame := ⟨{∅ | ∅}ᴵ⟩

theorem zero_def : 0 = {∅ | ∅}ᴵ := rfl

@[simp, game_cmp] theorem leftMoves_zero : leftMoves 0 = ∅ := leftMoves_ofSets ..
@[simp, game_cmp] theorem rightMoves_zero : rightMoves 0 = ∅ := rightMoves_ofSets ..

instance : Inhabited IGame := ⟨0⟩

/-- The game `1 = {{0} | ∅}ᴵ`. -/
instance : One IGame := ⟨{{0} | ∅}ᴵ⟩

theorem one_def : 1 = {{0} | ∅}ᴵ := rfl

@[simp, game_cmp] theorem leftMoves_one : leftMoves 1 = {0} := leftMoves_ofSets ..
@[simp, game_cmp] theorem rightMoves_one : rightMoves 1 = ∅ := rightMoves_ofSets ..

/-! ### Order relations -/

/-- The less or equal relation on games.

If `0 ≤ x`, then Left can win `x` as the second player. `x ≤ y` means that `0 ≤ y - x`. -/
instance : LE IGame where
  le := Sym2.GameAdd.fix isOption_wf fun x y le ↦
    (∀ z (h : z ∈ x.leftMoves),  ¬le y z (Sym2.GameAdd.snd_fst (IsOption.of_mem_leftMoves h))) ∧
    (∀ z (h : z ∈ y.rightMoves), ¬le z x (Sym2.GameAdd.fst_snd (IsOption.of_mem_rightMoves h)))

/-- The less or fuzzy relation on pre-games. `x ⧏ y` is notation for `¬ y ≤ x`.

If `0 ⧏ x`, then Left can win `x` as the first player. `x ⧏ y` means that `0 ⧏ y - x`. -/
notation:50 x:50 " ⧏ " y:50 => ¬ y ≤ x

/-- Definition of `x ≤ y` on pre-games, in terms of `⧏`. -/
theorem le_iff_forall_lf {x y : IGame} :
    x ≤ y ↔ (∀ z ∈ x.leftMoves, z ⧏ y) ∧ (∀ z ∈ y.rightMoves, x ⧏ z) :=
  propext_iff.1 <| Sym2.GameAdd.fix_eq ..

/-- Definition of `x ⧏ y` on pre-games, in terms of `≤`. -/
theorem lf_iff_exists_le {x y : IGame} :
    x ⧏ y ↔ (∃ z ∈ y.leftMoves, x ≤ z) ∨ (∃ z ∈ x.rightMoves, z ≤ y) := by
  simpa [not_and_or, -not_and] using le_iff_forall_lf.not

/-- The definition of `0 ≤ x` on pre-games, in terms of `0 ⧏`. -/
theorem zero_le {x : IGame} : 0 ≤ x ↔ ∀ y ∈ x.rightMoves, 0 ⧏ y := by
  rw [le_iff_forall_lf]; simp

/-- The definition of `x ≤ 0` on pre-games, in terms of `⧏ 0`. -/
theorem le_zero {x : IGame} : x ≤ 0 ↔ ∀ y ∈ x.leftMoves, y ⧏ 0 := by
  rw [le_iff_forall_lf]; simp

/-- The definition of `0 ⧏ x` on pre-games, in terms of `0 ≤`. -/
theorem zero_lf {x : IGame} : 0 ⧏ x ↔ ∃ y ∈ x.leftMoves, 0 ≤ y := by
  rw [lf_iff_exists_le]; simp

/-- The definition of `x ⧏ 0` on pre-games, in terms of `≤ 0`. -/
theorem lf_zero {x : IGame} : x ⧏ 0 ↔ ∃ y ∈ x.rightMoves, y ≤ 0 := by
  rw [lf_iff_exists_le]; simp

/-- The definition of `x ≤ y` on pre-games, in terms of `≤` two moves later.

Note that it's often more convenient to use `le_iff_forall_lf`, which only unfolds the definition by
one step. -/
theorem le_def {x y : IGame} : x ≤ y ↔
    (∀ a ∈ x.leftMoves,  (∃ b ∈ y.leftMoves, a ≤ b) ∨ (∃ b ∈ a.rightMoves, b ≤ y)) ∧
    (∀ a ∈ y.rightMoves, (∃ b ∈ a.leftMoves, x ≤ b) ∨ (∃ b ∈ x.rightMoves, b ≤ a)) := by
  rw [le_iff_forall_lf]
  congr! 2 <;> rw [lf_iff_exists_le]

/-- The definition of `x ⧏ y` on pre-games, in terms of `⧏` two moves later.

Note that it's often more convenient to use `lf_iff_exists_le`, which only unfolds the definition by
one step. -/
theorem lf_def {x y : IGame} : x ⧏ y ↔
    (∃ a ∈ y.leftMoves,  (∀ b ∈ x.leftMoves, b ⧏ a) ∧ (∀ b ∈ a.rightMoves, x ⧏ b)) ∨
    (∃ a ∈ x.rightMoves, (∀ b ∈ a.leftMoves, b ⧏ y) ∧ (∀ b ∈ y.rightMoves, a ⧏ b)) := by
  rw [lf_iff_exists_le]
  congr! <;> rw [le_iff_forall_lf]

theorem leftMove_lf_of_le {x y z : IGame} (h : x ≤ y) (h' : z ∈ x.leftMoves) : z ⧏ y :=
  (le_iff_forall_lf.1 h).1 z h'

theorem lf_rightMove_of_le {x y z : IGame} (h : x ≤ y) (h' : z ∈ y.rightMoves) : x ⧏ z :=
  (le_iff_forall_lf.1 h).2 z h'

theorem lf_of_le_leftMove {x y z : IGame} (h : x ≤ z) (h' : z ∈ y.leftMoves) : x ⧏ y :=
  lf_iff_exists_le.2 <| Or.inl ⟨z, h', h⟩

theorem lf_of_rightMove_le {x y z : IGame} (h : z ≤ y) (h' : z ∈ x.rightMoves) : x ⧏ y :=
  lf_iff_exists_le.2 <| Or.inr ⟨z, h', h⟩

private theorem le_rfl' {x : IGame} : x ≤ x := by
  rw [le_iff_forall_lf]
  constructor <;> intro y hy
  exacts [lf_of_le_leftMove le_rfl' hy, lf_of_rightMove_le le_rfl' hy]
termination_by x
decreasing_by igame_wf

private theorem le_trans' {x y z : IGame} (h₁ : x ≤ y) (h₂ : y ≤ z) : x ≤ z := by
  rw [le_iff_forall_lf]
  constructor <;> intro a ha h₃
  exacts [leftMove_lf_of_le h₁ ha (le_trans' h₂ h₃), lf_rightMove_of_le h₂ ha (le_trans' h₃ h₁)]
termination_by isOption_wf.cutExpand.wrap {x, y, z}
decreasing_by
  on_goal 1 => convert (Relation.cutExpand_add_single {y, z} (IsOption.of_mem_leftMoves ha))
  on_goal 2 => convert (Relation.cutExpand_single_add (IsOption.of_mem_rightMoves ha) {x, y})
  all_goals simp [← Multiset.singleton_add, add_comm, add_assoc, WellFounded.wrap]

instance : Preorder IGame where
  le_refl _ := le_rfl'
  le_trans x y z := le_trans'

theorem leftMove_lf {x y : IGame} (h : y ∈ x.leftMoves) : y ⧏ x :=
  lf_of_le_leftMove le_rfl h

theorem lf_rightMove {x y : IGame} (h : y ∈ x.rightMoves) : x ⧏ y :=
  lf_of_rightMove_le le_rfl h

/-- The equivalence relation `x ≈ y` means that `x ≤ y` and `y ≤ x`. This is notation for
`AntisymmRel (⬝ ≤ ⬝) x y`. -/
infix:50 " ≈ " => AntisymmRel (· ≤ ·)

/-- The "fuzzy" relation `x ‖ y` means that `x ⧏ y` and `y ⧏ x`. This is notation for
`IncompRel (⬝ ≤ ⬝) x y`. -/
notation:50 x:50 " ‖ " y:50 => IncompRel (· ≤ ·) x y

<<<<<<< HEAD
theorem equiv_of_forall_lf {x y : IGame}
    (hl₁ : ∀ a ∈ x.leftMoves,  ¬y ≤ a)
    (hr₁ : ∀ a ∈ x.rightMoves, ¬a ≤ y)
    (hl₂ : ∀ b ∈ y.leftMoves,  ¬x ≤ b)
    (hr₂ : ∀ b ∈ y.rightMoves, ¬b ≤ x) : x ≈ y := by
  constructor <;> refine le_iff_forall_lf.2 ⟨?_, ?_⟩ <;> assumption

theorem equiv_of_exists_le {x y : IGame}
    (hl₁ : ∀ a ∈ x.leftMoves,  ∃ b ∈ y.leftMoves,  a ≤ b)
    (hr₁ : ∀ a ∈ x.rightMoves, ∃ b ∈ y.rightMoves, b ≤ a)
    (hl₂ : ∀ b ∈ y.leftMoves,  ∃ a ∈ x.leftMoves,  b ≤ a)
    (hr₂ : ∀ b ∈ y.rightMoves, ∃ a ∈ x.rightMoves, a ≤ b) : x ≈ y := by
  apply equiv_of_forall_lf <;> simp +contextual [hl₁, hl₂, hr₁, hr₂, lf_iff_exists_le]
=======
open Lean PrettyPrinter Delaborator SubExpr Qq in
@[delab app.AntisymmRel]
def delabEquiv : Delab := do
  let_expr f@AntisymmRel α r _ _ := ← getExpr | failure
  have u := f.constLevels![0]!
  have α : Q(Type u) := α
  have r : Q($α → $α → Prop) := r
  let le ← synthInstanceQ q(LE $α)
  _ ← assertDefEqQ q(($le).le) q($r)
  let x ← withNaryArg 2 delab
  let y ← withNaryArg 3 delab
  let stx : Term ← do
    let info ← Lean.MonadRef.mkInfoFromRefPos
    pure {
      raw := Lean.Syntax.node3 info ``IGame.«term_≈_» x.raw (Lean.Syntax.atom info "≈") y.raw
    }
  annotateGoToSyntaxDef stx

open Lean PrettyPrinter Delaborator SubExpr Qq in
@[delab app.IncompRel]
def delabFuzzy : Delab := do
  let_expr f@IncompRel α r _ _ := ← getExpr | failure
  have u := f.constLevels![0]!
  have α : Q(Type u) := α
  have r : Q($α → $α → Prop) := r
  let le ← synthInstanceQ q(LE $α)
  _ ← assertDefEqQ q(($le).le) q($r)
  let x ← withNaryArg 2 delab
  let y ← withNaryArg 3 delab
  let stx : Term ← do
    let info ← Lean.MonadRef.mkInfoFromRefPos
    pure {
      raw := Lean.Syntax.node3 info ``IGame.«term_‖_» x.raw (Lean.Syntax.atom info "‖") y.raw
    }
  annotateGoToSyntaxDef stx
>>>>>>> 5d201d80

-- TODO: this seems like the kind of goal that could be simplified through `aesop`.
theorem equiv_of_exists {x y : IGame}
    (hl₁ : ∀ a ∈ x.leftMoves,  ∃ b ∈ y.leftMoves,  a ≈ b)
    (hr₁ : ∀ a ∈ x.rightMoves, ∃ b ∈ y.rightMoves, a ≈ b)
    (hl₂ : ∀ b ∈ y.leftMoves,  ∃ a ∈ x.leftMoves,  a ≈ b)
    (hr₂ : ∀ b ∈ y.rightMoves, ∃ a ∈ x.rightMoves, a ≈ b) : x ≈ y := by
  apply equiv_of_exists_le <;> intro i hi
  · obtain ⟨b, hb, hab⟩ := hl₁ i hi
    exact ⟨b, hb, hab.le⟩
  · obtain ⟨b, hb, hab⟩ := hr₁ i hi
    exact ⟨b, hb, hab.ge⟩
  · obtain ⟨a, ha, hab⟩ := hl₂ i hi
    exact ⟨a, ha, hab.ge⟩
  · obtain ⟨a, ha, hab⟩ := hr₂ i hi
    exact ⟨a, ha, hab.le⟩

@[simp]
theorem zero_lt_one : (0 : IGame) < 1 := by
  rw [lt_iff_le_not_ge, le_iff_forall_lf, le_iff_forall_lf]
  simp

instance : ZeroLEOneClass IGame where
  zero_le_one := zero_lt_one.le

/-! ### Negation -/

instance {α : Type*} [InvolutiveNeg α] (s : Set α) [Small.{u} s] : Small.{u} (-s :) := by
  rw [← Set.image_neg_eq_neg]
  infer_instance

private def neg' (x : IGame) : IGame :=
  {range fun y : x.rightMoves ↦ neg' y.1 | range fun y : x.leftMoves ↦ neg' y.1}ᴵ
termination_by x
decreasing_by igame_wf

/-- The negative of a game is defined by `-{s | t}ᴵ = {-t | -s}ᴵ`. -/
instance : Neg IGame where
  neg := neg'

private theorem neg_ofSets' (s t : Set _) [Small s] [Small t] :
    -{s | t}ᴵ = {Neg.neg '' t | Neg.neg '' s}ᴵ := by
  change neg' _ = _
  rw [neg']
  simp [Neg.neg, Set.ext_iff]

instance : InvolutiveNeg IGame where
  neg_neg x := by
    refine ofSetsRecOn x ?_
    aesop (add simp [neg_ofSets'])

@[simp]
theorem neg_ofSets (s t : Set _) [Small s] [Small t] : -{s | t}ᴵ = {-t | -s}ᴵ := by
  simp_rw [neg_ofSets', Set.image_neg_eq_neg]

instance : NegZeroClass IGame where
  neg_zero := by simp [zero_def]

theorem neg_eq (x : IGame) : -x = {-x.rightMoves | -x.leftMoves}ᴵ := by
  rw [← neg_ofSets, ofSets_leftMoves_rightMoves]

@[simp]
theorem leftMoves_neg (x : IGame) : (-x).leftMoves = -x.rightMoves := by
  refine ofSetsRecOn x ?_; simp

@[simp]
theorem rightMoves_neg (x : IGame) : (-x).rightMoves = -x.leftMoves := by
  refine ofSetsRecOn x ?_; simp

theorem isOption_neg {x y : IGame} : IsOption x (-y) ↔ IsOption (-x) y := by
  simp [IsOption, union_comm]

@[simp]
theorem isOption_neg_neg {x y : IGame} : IsOption (-x) (-y) ↔ IsOption x y := by
  rw [isOption_neg, neg_neg]

@[game_cmp]
theorem forall_leftMoves_neg {P : IGame → Prop} {x : IGame} :
    (∀ y ∈ (-x).leftMoves, P y) ↔ (∀ y ∈ x.rightMoves, P (-y)) := by
  rw [← (Equiv.neg _).forall_congr_right]; simp

@[game_cmp]
theorem forall_rightMoves_neg {P : IGame → Prop} {x : IGame} :
    (∀ y ∈ (-x).rightMoves, P y) ↔ (∀ y ∈ x.leftMoves, P (-y)) := by
  rw [← (Equiv.neg _).forall_congr_right]; simp

@[game_cmp]
theorem exists_leftMoves_neg {P : IGame → Prop} {x : IGame} :
    (∃ y ∈ (-x).leftMoves, P y) ↔ (∃ y ∈ x.rightMoves, P (-y)) := by
  rw [← (Equiv.neg _).exists_congr_right]; simp

@[game_cmp]
theorem exists_rightMoves_neg {P : IGame → Prop} {x : IGame} :
    (∃ y ∈ (-x).rightMoves, P y) ↔ (∃ y ∈ x.leftMoves, P (-y)) := by
  rw [← (Equiv.neg _).exists_congr_right]; simp

@[simp]
protected theorem neg_le_neg_iff {x y : IGame} : -x ≤ -y ↔ y ≤ x := by
  -- TODO: may have to add an `elab_as_elim` attr. in Mathlib
  refine Sym2.GameAdd.induction (C := fun x y ↦ -x ≤ -y ↔ y ≤ x) isOption_wf (fun x y IH ↦ ?_) x y
  dsimp at *
  rw [le_iff_forall_lf, le_iff_forall_lf, and_comm, forall_leftMoves_neg, forall_rightMoves_neg]
  congr! 3 with z hz z hz
  · rw [IH _ _ (Sym2.GameAdd.fst_snd (.of_mem_leftMoves hz))]
  · rw [IH _ _ (Sym2.GameAdd.snd_fst (.of_mem_rightMoves hz))]

protected theorem neg_le {x y : IGame} : -x ≤ y ↔ -y ≤ x := by
  simpa using @IGame.neg_le_neg_iff x (-y)
protected theorem le_neg {x y : IGame} : x ≤ -y ↔ y ≤ -x := by
  simpa using @IGame.neg_le_neg_iff (-x) y

@[simp]
protected theorem neg_lt_neg_iff {x y : IGame} : -x < -y ↔ y < x := by
  simp [lt_iff_le_not_ge]

protected theorem neg_lt {x y : IGame} : -x < y ↔ -y < x := by
  simpa using @IGame.neg_lt_neg_iff x (-y)
protected theorem lt_neg {x y : IGame} : x < -y ↔ y < -x := by
  simpa using @IGame.neg_lt_neg_iff (-x) y

@[simp]
theorem neg_equiv_neg_iff {x y : IGame} : -x ≈ -y ↔ x ≈ y := by
  simp [AntisymmRel, and_comm]

alias ⟨_, neg_congr⟩ := neg_equiv_neg_iff

@[simp]
theorem neg_fuzzy_neg_iff {x y : IGame} : -x ‖ -y ↔ x ‖ y := by
  simp [IncompRel, and_comm]

@[simp] theorem neg_le_zero {x : IGame} : -x ≤ 0 ↔ 0 ≤ x := by simpa using @IGame.neg_le x 0
@[simp] theorem zero_le_neg {x : IGame} : 0 ≤ -x ↔ x ≤ 0 := by simpa using @IGame.le_neg 0 x
@[simp] theorem neg_lt_zero {x : IGame} : -x < 0 ↔ 0 < x := by simpa using @IGame.neg_lt x 0
@[simp] theorem zero_lt_neg {x : IGame} : 0 < -x ↔ x < 0 := by simpa using @IGame.lt_neg 0 x

@[simp] theorem neg_equiv_zero {x : IGame} : -x ≈ 0 ↔ x ≈ 0 := by
  simpa using @IGame.neg_equiv_neg_iff x 0
@[simp] theorem zero_equiv_neg {x : IGame} : 0 ≈ -x ↔ 0 ≈ x := by
  simpa using @IGame.neg_equiv_neg_iff 0 x

@[simp] theorem neg_fuzzy_zero {x : IGame} : -x ‖ 0 ↔ x ‖ 0 := by
  simpa using @IGame.neg_fuzzy_neg_iff x 0
@[simp] theorem zero_fuzzy_neg {x : IGame} : 0 ‖ -x ↔ 0 ‖ x := by
  simpa using @IGame.neg_fuzzy_neg_iff 0 x

/-! ### Addition and subtraction -/

private def add' (x y : IGame) : IGame :=
  {(range fun z : x.leftMoves ↦ add' z y) ∪ (range fun z : y.leftMoves ↦ add' x z) |
    (range fun z : x.rightMoves ↦ add' z y) ∪ (range fun z : y.rightMoves ↦ add' x z)}ᴵ
termination_by (x, y)
decreasing_by igame_wf

/-- The sum of `x = {s₁ | t₁}ᴵ` and `y = {s₂ | t₂}ᴵ` is `{s₁ + y, x + s₂ | t₁ + y, x + t₂}ᴵ`. -/
instance : Add IGame where
  add := add'

theorem add_eq (x y : IGame) : x + y =
    {(· + y) '' x.leftMoves ∪ (x + ·) '' y.leftMoves |
      (· + y) '' x.rightMoves ∪ (x + ·) '' y.rightMoves}ᴵ := by
  change add' _ _ = _
  rw [add']
  simp [HAdd.hAdd, Add.add, Set.ext_iff]

theorem ofSets_add_ofSets (s₁ t₁ s₂ t₂ : Set IGame) [Small s₁] [Small t₁] [Small s₂] [Small t₂] :
    {s₁ | t₁}ᴵ + {s₂ | t₂}ᴵ =
      {(· + {s₂ | t₂}ᴵ) '' s₁ ∪ ({s₁ | t₁}ᴵ + ·) '' s₂ |
        (· + {s₂ | t₂}ᴵ) '' t₁ ∪ ({s₁ | t₁}ᴵ + ·) '' t₂}ᴵ := by
  rw [add_eq]
  simp

@[simp]
theorem leftMoves_add (x y : IGame) :
    (x + y).leftMoves = (· + y) '' x.leftMoves ∪ (x + ·) '' y.leftMoves := by
  rw [add_eq, leftMoves_ofSets]

@[simp]
theorem rightMoves_add (x y : IGame) :
    (x + y).rightMoves = (· + y) '' x.rightMoves ∪ (x + ·) '' y.rightMoves := by
  rw [add_eq, rightMoves_ofSets]

theorem add_left_mem_leftMoves_add {x y : IGame} (h : x ∈ y.leftMoves) (z : IGame) :
    z + x ∈ (z + y).leftMoves := by
  rw [leftMoves_add]; right; use x

theorem add_right_mem_leftMoves_add {x y : IGame} (h : x ∈ y.leftMoves) (z : IGame) :
    x + z ∈ (y + z).leftMoves := by
  rw [leftMoves_add]; left; use x

theorem add_left_mem_rightMoves_add {x y : IGame} (h : x ∈ y.rightMoves) (z : IGame) :
    z + x ∈ (z + y).rightMoves := by
  rw [rightMoves_add]; right; use x

theorem add_right_mem_rightMoves_add {x y : IGame} (h : x ∈ y.rightMoves) (z : IGame) :
    x + z ∈ (y + z).rightMoves := by
  rw [rightMoves_add]; left; use x

theorem IsOption.add_left {x y z : IGame} (h : IsOption x y) : IsOption (z + x) (z + y) := by
  aesop

theorem IsOption.add_right {x y z : IGame} (h : IsOption x y) : IsOption (x + z) (y + z) := by
  aesop

@[game_cmp]
theorem forall_leftMoves_add {P : IGame → Prop} {x y : IGame} :
    (∀ a ∈ (x + y).leftMoves, P a) ↔
      (∀ a ∈ x.leftMoves, P (a + y)) ∧ (∀ b ∈ y.leftMoves, P (x + b)) := by
  aesop

@[game_cmp]
theorem forall_rightMoves_add {P : IGame → Prop} {x y : IGame} :
    (∀ a ∈ (x + y).rightMoves, P a) ↔
      (∀ a ∈ x.rightMoves, P (a + y)) ∧ (∀ b ∈ y.rightMoves, P (x + b)) := by
  aesop

@[game_cmp]
theorem exists_leftMoves_add {P : IGame → Prop} {x y : IGame} :
    (∃ a ∈ (x + y).leftMoves, P a) ↔
      (∃ a ∈ x.leftMoves, P (a + y)) ∨ (∃ b ∈ y.leftMoves, P (x + b)) := by
  aesop

@[game_cmp]
theorem exists_rightMoves_add {P : IGame → Prop} {x y : IGame} :
    (∃ a ∈ (x + y).rightMoves, P a) ↔
      (∃ a ∈ x.rightMoves, P (a + y)) ∨ (∃ b ∈ y.rightMoves, P (x + b)) := by
  aesop

instance : AddZeroClass IGame := by
  constructor <;>
  · refine (moveRecOn · fun _ _ _ ↦ ?_)
    aesop

@[simp]
theorem add_eq_zero_iff {x y : IGame} : x + y = 0 ↔ x = 0 ∧ y = 0 := by
  constructor <;> simp_all [IGame.ext_iff]

private theorem add_comm' (x y : IGame) : x + y = y + x := by
  ext <;>
  · simp only [leftMoves_add, rightMoves_add, mem_union, mem_image, or_comm]
    congr! 3 <;>
    · refine and_congr_right_iff.2 fun h ↦ ?_
      rw [add_comm']
termination_by (x, y)
decreasing_by igame_wf

private theorem add_assoc' (x y z : IGame) : x + y + z = x + (y + z) := by
  apply ext <;>
  · simp only [leftMoves_add, rightMoves_add, image_union, image_image, union_assoc]
    refine congrArg₂ _ ?_ (congrArg₂ _ ?_ ?_) <;>
    · ext
      congr! 2
      rw [add_assoc']
termination_by (x, y, z)
decreasing_by igame_wf

instance : AddCommMonoid IGame where
  add_comm := add_comm'
  add_assoc := add_assoc'
  nsmul := nsmulRec
  __ : AddZeroClass IGame := inferInstance

/-- The subtraction of `x` and `y` is defined as `x + (-y)`. -/
instance : SubNegMonoid IGame where
  zsmul := zsmulRec

@[simp]
theorem leftMoves_sub (x y : IGame) :
    (x - y).leftMoves = (· - y) '' x.leftMoves ∪ (x + ·) '' (-y.rightMoves) := by
  simp [sub_eq_add_neg]

@[simp]
theorem rightMoves_sub (x y : IGame) :
    (x - y).rightMoves = (· - y) '' x.rightMoves ∪ (x + ·) '' (-y.leftMoves) := by
  simp [sub_eq_add_neg]

theorem sub_left_mem_leftMoves_sub {x y : IGame} (h : x ∈ y.rightMoves) (z : IGame) :
    z - x ∈ (z - y).leftMoves := by
  apply add_left_mem_leftMoves_add; simpa

theorem sub_right_mem_leftMoves_sub {x y : IGame} (h : x ∈ y.leftMoves) (z : IGame) :
    x - z ∈ (y - z).leftMoves :=
  add_right_mem_leftMoves_add h _

theorem sub_left_mem_rightMoves_sub {x y : IGame} (h : x ∈ y.leftMoves) (z : IGame) :
    z - x ∈ (z - y).rightMoves := by
  apply add_left_mem_rightMoves_add; simpa

theorem sub_right_mem_rightMoves_sub {x y : IGame} (h : x ∈ y.rightMoves) (z : IGame) :
    x - z ∈ (y - z).rightMoves :=
  add_right_mem_rightMoves_add h _

private theorem neg_add' (x y : IGame) : -(x + y) = -x + -y := by
  ext <;>
  · simp
    rw [← (Equiv.neg IGame).exists_congr_right]
    nth_rewrite 2 [← (Equiv.neg IGame).exists_congr_right]
    congr! 3 <;>
    · refine and_congr_right_iff.2 fun _ ↦ ?_
      rw [Equiv.neg_apply, ← neg_inj, neg_add', neg_neg, neg_neg]
termination_by (x, y)
decreasing_by igame_wf

instance : SubtractionCommMonoid IGame where
  neg_neg := neg_neg
  neg_add_rev x y := by rw [neg_add', add_comm]
  neg_eq_of_add := by simp
  add_comm := add_comm

private theorem sub_self_le (x : IGame) : x - x ≤ 0 := by
  rw [le_zero, leftMoves_sub]
  rintro _ (⟨y, hy, rfl⟩ | ⟨y, hy, rfl⟩)
  · exact lf_of_rightMove_le (sub_self_le y) (sub_left_mem_rightMoves_sub hy y)
  · apply lf_of_rightMove_le (sub_self_le (-y))
    rw [mem_neg] at hy
    rw [sub_neg_eq_add]
    exact add_right_mem_rightMoves_add hy _
termination_by x
decreasing_by igame_wf

/-- The sum of a game and its negative is equivalent, though not necessarily identical to zero. -/
theorem sub_self_equiv (x : IGame) : x - x ≈ 0 := by
  rw [AntisymmRel, ← neg_le_zero, neg_sub, and_self]
  exact sub_self_le x

/-- The sum of a game and its negative is equivalent, though not necessarily identical to zero. -/
theorem neg_add_equiv (x : IGame) : -x + x ≈ 0 := by
  simpa [add_comm] using sub_self_equiv x

private theorem add_le_add_left' {x y : IGame} (h : x ≤ y) (z : IGame) : z + x ≤ z + y := by
  rw [le_iff_forall_lf, leftMoves_add, rightMoves_add]
  refine ⟨?_, ?_⟩ <;> rintro a (⟨a, ha, rfl⟩ | ⟨a, ha, rfl⟩)
  · exact lf_of_le_leftMove (add_le_add_left' h a) (add_right_mem_leftMoves_add ha y)
  · obtain (⟨b, hb, hb'⟩ | ⟨b, hb, hb'⟩) := lf_iff_exists_le.1 (leftMove_lf_of_le h ha)
    · exact lf_of_le_leftMove (add_le_add_left' hb' z) (add_left_mem_leftMoves_add hb z)
    · exact lf_of_rightMove_le (add_le_add_left' hb' z) (add_left_mem_rightMoves_add hb z)
  · exact lf_of_rightMove_le (add_le_add_left' h a) (add_right_mem_rightMoves_add ha x)
  · obtain (⟨b, hb, hb'⟩ | ⟨b, hb, hb'⟩) := lf_iff_exists_le.1 (lf_rightMove_of_le h ha)
    · exact lf_of_le_leftMove (add_le_add_left' hb' z) (add_left_mem_leftMoves_add hb z)
    · exact lf_of_rightMove_le (add_le_add_left' hb' z) (add_left_mem_rightMoves_add hb z)
termination_by (x, y, z)
decreasing_by igame_wf

private theorem add_le_add_right' {x y : IGame} (h : x ≤ y) (z : IGame) : x + z ≤ y + z := by
  simpa [add_comm] using add_le_add_left' h z

instance : AddLeftMono IGame := ⟨fun x _ _ h ↦ add_le_add_left' h x⟩
instance : AddRightMono IGame := ⟨fun x _ _ h ↦ add_le_add_right' h x⟩

instance : AddLeftReflectLE IGame where
  elim x y z h := by
    rw [← zero_add y, ← zero_add z]
    apply (add_le_add_right (neg_add_equiv x).ge y).trans
    rw [add_assoc]
    apply (add_le_add_left h (-x)).trans
    rw [← add_assoc]
    exact add_le_add_right (neg_add_equiv x).le z

instance : AddRightReflectLE IGame :=
  addRightReflectLE_of_addLeftReflectLE _

instance : AddLeftStrictMono IGame where
  elim x y z h := by
    apply lt_of_le_not_ge (add_le_add_left h.le x)
    contrapose! h
    exact (le_of_add_le_add_left h).not_gt

instance : AddRightStrictMono IGame :=
  addRightStrictMono_of_addLeftStrictMono _

-- TODO: [AddLeftMono α] [AddLeftReflectLE α] → AddLeftReflectLT α
instance : AddLeftReflectLT IGame where
  elim _ := by simp [lt_iff_le_not_ge]

instance : AddRightReflectLT IGame :=
  addRightReflectLT_of_addLeftReflectLT _

-- TODO: add the general versions of this to Mathlib

theorem add_congr {a b : IGame} (h₁ : a ≈ b) {c d : IGame} (h₂ : c ≈ d) : a + c ≈ b + d :=
  ⟨add_le_add h₁.1 h₂.1, add_le_add h₁.2 h₂.2⟩

theorem add_congr_left {a b c : IGame} (h : a ≈ b) : a + c ≈ b + c :=
  add_congr h .rfl

theorem add_congr_right {a b c : IGame} (h : a ≈ b) : c + a ≈ c + b :=
  add_congr .rfl h

@[simp]
theorem add_fuzzy_add_iff_left {a b c : IGame} : a + b ‖ a + c ↔ b ‖ c := by
  simp [IncompRel]

@[simp]
theorem add_fuzzy_add_iff_right {a b c : IGame} : b + a ‖ c + a ↔ b ‖ c := by
  simp [IncompRel]

theorem sub_congr {a b : IGame} (h₁ : a ≈ b) {c d : IGame} (h₂ : c ≈ d) : a - c ≈ b - d :=
  add_congr h₁ (neg_congr h₂)

theorem sub_congr_left {a b c : IGame} (h : a ≈ b) : a - c ≈ b - c :=
  sub_congr h .rfl

theorem sub_congr_right {a b c : IGame} (h : a ≈ b) : c - a ≈ c - b :=
  sub_congr .rfl h

/-- We define the `NatCast` instance as `↑0 = 0` and `↑(n + 1) = {{↑n} | ∅}ᴵ`.

Note that this is equivalent, but not identical, to the more common definition `↑n = {Iio n | ∅}ᴵ`.
For that, use `Ordinal.toIGame`. -/
instance : AddMonoidWithOne IGame where

/-- This version of the theorem is more convenient for the `game_cmp` tactic. -/
@[game_cmp]
theorem leftMoves_natCast_succ' : ∀ n : ℕ, leftMoves n.succ = {(n : IGame)}
  | 0 => by simp
  | n + 1 => by
    rw [Nat.cast_succ, leftMoves_add, leftMoves_natCast_succ']
    simp

@[simp 1100] -- This should trigger before `leftMoves_add`.
theorem leftMoves_natCast_succ (n : ℕ) : leftMoves (n + 1) = {(n : IGame)} :=
  leftMoves_natCast_succ' n

@[simp 1100, game_cmp] -- This should trigger before `rightMoves_add`.
theorem rightMoves_natCast : ∀ n : ℕ, rightMoves n = ∅
  | 0 => by simp
  | n + 1 => by
    rw [Nat.cast_succ, rightMoves_add, rightMoves_natCast]
    simp

@[simp 1100, game_cmp]
theorem leftMoves_ofNat (n : ℕ) [n.AtLeastTwo] : leftMoves ofNat(n) = {((n - 1 : ℕ) : IGame)} := by
  change leftMoves n = _
  rw [← Nat.succ_pred (NeZero.out (n := n)), leftMoves_natCast_succ']
  simp

@[simp 1100, game_cmp]
theorem rightMoves_ofNat (n : ℕ) [n.AtLeastTwo] : rightMoves ofNat(n) = ∅ :=
  rightMoves_natCast n

theorem natCast_succ_eq (n : ℕ) : (n + 1 : IGame) = {{(n : IGame)} | ∅}ᴵ := by
  ext <;> simp

/-- Every left option of a natural number is equal to a smaller natural number. -/
theorem eq_natCast_of_mem_leftMoves_natCast {n : ℕ} {x : IGame} (hx : x ∈ leftMoves n) :
    ∃ m : ℕ, m < n ∧ m = x := by
  cases n with
  | zero => simp at hx
  | succ n =>
    use n
    simp_all

instance : IntCast IGame where
  intCast
  | .ofNat n => n
  | .negSucc n => -(n + 1)

@[simp] theorem intCast_nat (n : ℕ) : ((n : ℤ) : IGame) = n := rfl
@[simp] theorem intCast_ofNat (n : ℕ) : ((ofNat(n) : ℤ) : IGame) = n := rfl
@[simp] theorem intCast_negSucc (n : ℕ) : (Int.negSucc n : IGame) = -(n + 1) := rfl

theorem intCast_zero : ((0 : ℤ) : IGame) = 0 := rfl
theorem intCast_one : ((1 : ℤ) : IGame) = 1 := by simp

@[simp]
theorem intCast_neg (n : ℤ) : ((-n : ℤ) : IGame) = -(n : IGame) := by
  cases n with
  | ofNat n =>
    cases n with
    | zero => simp
    | succ n => rfl
  | negSucc n => exact (neg_neg _).symm

theorem eq_sub_one_of_mem_leftMoves_intCast {n : ℤ} {x : IGame} (hx : x ∈ leftMoves n) :
    x = (n - 1 : ℤ) := by
  obtain ⟨n, rfl | rfl⟩ := n.eq_nat_or_neg
  · cases n
    · simp at hx
    · rw [intCast_nat] at hx
      simp_all
  · simp at hx

theorem eq_add_one_of_mem_rightMoves_intCast {n : ℤ} {x : IGame} (hx : x ∈ rightMoves n) :
    x = (n + 1 : ℤ) := by
  have : -x ∈ leftMoves (-n : ℤ) := by simpa
  rw [← neg_inj]
  simpa [← IGame.intCast_neg, add_comm] using eq_sub_one_of_mem_leftMoves_intCast this

/-- Every left option of an integer is equal to a smaller integer. -/
theorem eq_intCast_of_mem_leftMoves_intCast {n : ℤ} {x : IGame} (hx : x ∈ leftMoves n) :
    ∃ m : ℤ, m < n ∧ m = x := by
  use n - 1
  simp [eq_sub_one_of_mem_leftMoves_intCast hx]

/-- Every right option of an integer is equal to a larger integer. -/
theorem eq_intCast_of_mem_rightMoves_intCast {n : ℤ} {x : IGame} (hx : x ∈ rightMoves n) :
    ∃ m : ℤ, n < m ∧ m = x := by
  use n + 1
  simp [eq_add_one_of_mem_rightMoves_intCast hx]

/-! ### Multiplication -/

-- TODO: upstream
attribute [aesop apply unsafe 50%] Prod.Lex.left Prod.Lex.right

def mul' (x y : IGame) : IGame :=
  {(range fun a : (x.leftMoves ×ˢ y.leftMoves ∪ x.rightMoves ×ˢ y.rightMoves :) ↦
    mul' a.1.1 y + mul' x a.1.2 - mul' a.1.1 a.1.2) |
  (range fun a : (x.leftMoves ×ˢ y.rightMoves ∪ x.rightMoves ×ˢ y.leftMoves :) ↦
    mul' a.1.1 y + mul' x a.1.2 - mul' a.1.1 a.1.2)}ᴵ
termination_by (x, y)
decreasing_by all_goals aesop

/-- The product of `x = {s₁ | t₁}ᴵ` and `y = {s₂ | t₂}ᴵ` is
`{a₁ * y + x * b₁ - a₁ * b₁ | a₂ * y + x * b₂ - a₂ * b₂}ᴵ`, where `(a₁, b₁) ∈ s₁ ×ˢ s₂ ∪ t₁ ×ˢ t₂`
and `(a₂, b₂) ∈ s₁ ×ˢ t₂ ∪ t₁ ×ˢ s₂`.

Using `IGame.mulOption`, this can alternatively be written as
`x * y = {mulOption x y a₁ b₁ | mulOption x y a₂ b₂}ᴵ`. -/
instance : Mul IGame where
  mul := mul'

/-- The general option of `x * y` looks like `a * y + x * b - a * b`, for `a` and `b` options of
`x` and `y`, respectively. -/
@[pp_nodot, game_cmp]
def mulOption (x y a b : IGame) : IGame :=
  a * y + x * b - a * b

theorem mul_eq (x y : IGame) : x * y =
    {(fun a ↦ mulOption x y a.1 a.2) ''
      (x.leftMoves ×ˢ y.leftMoves ∪ x.rightMoves ×ˢ y.rightMoves) |
    (fun a ↦ mulOption x y a.1 a.2) ''
      (x.leftMoves ×ˢ y.rightMoves ∪ x.rightMoves ×ˢ y.leftMoves)}ᴵ := by
  change mul' _ _ = _
  rw [mul']
  simp [mulOption, HMul.hMul, Mul.mul, Set.ext_iff]

theorem ofSets_mul_ofSets (s₁ t₁ s₂ t₂ : Set IGame) [Small s₁] [Small t₁] [Small s₂] [Small t₂] :
    {s₁ | t₁}ᴵ * {s₂ | t₂}ᴵ =
      {(fun a ↦ mulOption {s₁ | t₁}ᴵ {s₂ | t₂}ᴵ a.1 a.2) '' (s₁ ×ˢ s₂ ∪ t₁ ×ˢ t₂) |
      (fun a ↦ mulOption {s₁ | t₁}ᴵ {s₂ | t₂}ᴵ a.1 a.2) '' (s₁ ×ˢ t₂ ∪ t₁ ×ˢ s₂)}ᴵ := by
  rw [mul_eq]
  simp

@[simp]
theorem leftMoves_mul (x y : IGame) :
    (x * y).leftMoves = (fun a ↦ mulOption x y a.1 a.2) ''
      (x.leftMoves ×ˢ y.leftMoves ∪ x.rightMoves ×ˢ y.rightMoves) := by
  rw [mul_eq, leftMoves_ofSets]

@[simp]
theorem rightMoves_mul (x y : IGame) :
    (x * y).rightMoves = (fun a ↦ mulOption x y a.1 a.2) ''
      (x.leftMoves ×ˢ y.rightMoves ∪ x.rightMoves ×ˢ y.leftMoves) := by
  rw [mul_eq, rightMoves_ofSets]

@[simp]
theorem leftMoves_mulOption (x y a b : IGame) :
    (mulOption x y a b).leftMoves = leftMoves (a * y + x * b - a * b) :=
  rfl

@[simp]
theorem rightMoves_mulOption (x y a b : IGame) :
    (mulOption x y a b).rightMoves = rightMoves (a * y + x * b - a * b) :=
  rfl

theorem mulOption_left_left_mem_leftMoves_mul {x y a b : IGame}
    (h₁ : a ∈ x.leftMoves) (h₂ : b ∈ y.leftMoves) : mulOption x y a b ∈ (x * y).leftMoves := by
  rw [leftMoves_mul]; use (a, b); simp_all

theorem mulOption_right_right_mem_leftMoves_mul {x y a b : IGame}
    (h₁ : a ∈ x.rightMoves) (h₂ : b ∈ y.rightMoves) : mulOption x y a b ∈ (x * y).leftMoves := by
  rw [leftMoves_mul]; use (a, b); simp_all

theorem mulOption_left_right_mem_rightMoves_mul {x y a b : IGame}
    (h₁ : a ∈ x.leftMoves) (h₂ : b ∈ y.rightMoves) : mulOption x y a b ∈ (x * y).rightMoves := by
  rw [rightMoves_mul]; use (a, b); simp_all

theorem mulOption_right_left_mem_rightMoves_mul {x y a b : IGame}
    (h₁ : a ∈ x.rightMoves) (h₂ : b ∈ y.leftMoves) : mulOption x y a b ∈ (x * y).rightMoves := by
  rw [rightMoves_mul]; use (a, b); simp_all

theorem IsOption.mul {x y a b : IGame} (h₁ : IsOption a x) (h₂ : IsOption b y) :
    IsOption (mulOption x y a b) (x * y) := by
  aesop

@[game_cmp]
theorem forall_leftMoves_mul {P : IGame → Prop} {x y : IGame} :
    (∀ a ∈ (x * y).leftMoves, P a) ↔
      (∀ a ∈ x.leftMoves, ∀ b ∈ y.leftMoves, P (mulOption x y a b)) ∧
      (∀ a ∈ x.rightMoves, ∀ b ∈ y.rightMoves, P (mulOption x y a b)) := by
  aesop

@[game_cmp]
theorem forall_rightMoves_mul {P : IGame → Prop} {x y : IGame} :
    (∀ a ∈ (x * y).rightMoves, P a) ↔
      (∀ a ∈ x.leftMoves, ∀ b ∈ y.rightMoves, P (mulOption x y a b)) ∧
      (∀ a ∈ x.rightMoves, ∀ b ∈ y.leftMoves, P (mulOption x y a b)) := by
  aesop

@[game_cmp]
theorem exists_leftMoves_mul {P : IGame → Prop} {x y : IGame} :
    (∃ a ∈ (x * y).leftMoves, P a) ↔
      (∃ a ∈ x.leftMoves, ∃ b ∈ y.leftMoves, P (mulOption x y a b)) ∨
      (∃ a ∈ x.rightMoves, ∃ b ∈ y.rightMoves, P (mulOption x y a b)) := by
  aesop

@[game_cmp]
theorem exists_rightMoves_mul {P : IGame → Prop} {x y : IGame} :
    (∃ a ∈ (x * y).rightMoves, P a) ↔
      (∃ a ∈ x.leftMoves, ∃ b ∈ y.rightMoves, P (mulOption x y a b)) ∨
      (∃ a ∈ x.rightMoves, ∃ b ∈ y.leftMoves, P (mulOption x y a b)) := by
  aesop

instance : MulZeroClass IGame := by
  constructor <;>
  · refine (moveRecOn · fun _ _ _ ↦ ?_)
    aesop

instance : MulOneClass IGame := by
  constructor <;>
  · refine (moveRecOn · fun _ _ _ ↦ ?_)
    aesop (add simp [mulOption, and_assoc])

private theorem mul_comm' (x y : IGame) : x * y = y * x := by
  ext
  all_goals
    simp only [leftMoves_mul, rightMoves_mul, mem_image, mem_prod, mem_union, Prod.exists,
      and_comm, or_comm]
    rw [exists_comm]
    congr! 4 with b a
    rw [and_congr_left_iff]
    rintro (⟨_, _⟩ | ⟨_, _⟩) <;>
      rw [mulOption, mulOption, mul_comm' x, mul_comm' _ y, add_comm, mul_comm' a b]
termination_by (x, y)
decreasing_by igame_wf

instance : CommMagma IGame where
  mul_comm := mul_comm'

theorem mulOption_comm (x y a b : IGame) : mulOption x y a b = mulOption y x b a := by
  simp [mulOption, add_comm, mul_comm]

private theorem neg_mul' (x y : IGame) : -x * y = -(x * y) := by
  ext
  all_goals
    simp only [leftMoves_mul, leftMoves_neg, rightMoves_mul, rightMoves_neg,
      mem_image, mem_union, mem_prod, mem_neg, Prod.exists]
    rw [← (Equiv.neg _).exists_congr_right]
    simp only [Equiv.neg_apply, neg_neg, and_comm, mulOption, or_comm]
    congr! 4
    rw [and_congr_right_iff]
    rintro (⟨_, _⟩ | ⟨_, _⟩)
    all_goals
      rw [← neg_inj, neg_mul', neg_mul', neg_mul']
      simp [sub_eq_add_neg, add_comm]
termination_by (x, y)
decreasing_by igame_wf

private theorem mul_neg' (x y : IGame) : x * -y = -(x * y) := by
  rw [mul_comm, neg_mul', mul_comm]

instance : HasDistribNeg IGame where
  neg_mul := neg_mul'
  mul_neg := mul_neg'

theorem mulOption_neg_left (x y a b : IGame) : mulOption (-x) y a b = -mulOption x y (-a) b := by
  simp [mulOption, sub_eq_neg_add, add_comm]

theorem mulOption_neg_right (x y a b : IGame) : mulOption x (-y) a b = -mulOption x y a (-b) := by
  simp [mulOption, sub_eq_neg_add, add_comm]

theorem mulOption_neg (x y a b : IGame) : mulOption (-x) (-y) a b = mulOption x y (-a) (-b) := by
  simp [mulOption, sub_eq_neg_add, add_comm]

/-! Distributivity and associativity only hold up to equivalence; we prove this in
`CombinatorialGames.Game.Basic`. -/

/-! ### Division -/

/-- An auxiliary inductive type to enumerate the options of `IGame.inv`. -/
private inductive InvTy (l r : Type u) : Bool → Type u
  | zero : InvTy l r false
  | left₁ : r → InvTy l r false → InvTy l r false
  | left₂ : l → InvTy l r true → InvTy l r false
  | right₁ : l → InvTy l r false → InvTy l r true
  | right₂ : r → InvTy l r true → InvTy l r true

private def InvTy.val' {x : IGame}
    (IHl : Shrink {y ∈ x.leftMoves | 0 < y} → IGame)
    (IHr : Shrink {y ∈ x.rightMoves | 0 < y} → IGame) (b : Bool) :
    InvTy (Shrink {y ∈ x.leftMoves | 0 < y}) (Shrink {y ∈ x.rightMoves | 0 < y}) b → IGame
  | InvTy.zero => 0
  | InvTy.left₁ i j => (1 + ((equivShrink _).symm i - x) * val' IHl IHr _ j) * IHr i
  | InvTy.left₂ i j => (1 + ((equivShrink _).symm i - x) * val' IHl IHr _ j) * IHl i
  | InvTy.right₁ i j => (1 + ((equivShrink _).symm i - x) * val' IHl IHr _ j) * IHl i
  | InvTy.right₂ i j => (1 + ((equivShrink _).symm i - x) * val' IHl IHr _ j) * IHr i

private def inv' (x : IGame.{u}) : IGame.{u} :=
  let IHl : Shrink {y ∈ x.leftMoves | 0 < y} → IGame :=
    fun x ↦ inv' (Subtype.val <| (equivShrink _).symm x)
  let IHr : Shrink {y ∈ x.rightMoves | 0 < y} → IGame :=
    fun x ↦ inv' (Subtype.val <| (equivShrink _).symm x)
  {.range (InvTy.val' IHl IHr false) | .range (InvTy.val' IHl IHr true)}ᴵ
termination_by x
decreasing_by
· exact .of_mem_leftMoves ((equivShrink _).symm x).2.1
· exact .of_mem_rightMoves ((equivShrink _).symm x).2.1

private abbrev InvTy.val (x : IGame) (b : Bool)
    (i : InvTy (Shrink {y ∈ x.leftMoves | 0 < y}) (Shrink {y ∈ x.rightMoves | 0 < y}) b) : IGame :=
  i.val' (inv' ∘ Subtype.val ∘ (equivShrink _).symm) (inv' ∘ Subtype.val ∘ (equivShrink _).symm) b

/-- The inverse of a positive game `x = {s | t}ᴵ` is `{s' | t'}ᴵ`, where `s'` and `t'` are the
smallest sets such that `0 ∈ s'`, and such that `(1 + (z - x) * a) / z, (1 + (y - x) * b) / y ∈ s'`
and `(1 + (y - x) * a) / y, (1 + (z - x) * b) / z ∈ t'` for `y ∈ s` positive, `z ∈ t`, `a ∈ s'`, and
`b ∈ t'`.

If `x` is negative, we define `x⁻¹ = -(-x)⁻¹`. For any other game, we set `x⁻¹ = 0`.

If `x` is a non-zero numeric game, then `x * x⁻¹ ≈ 1`. The value of this function on any non-numeric
game should be treated as a junk value. -/
instance : Inv IGame where
  inv x := by classical exact if 0 < x then inv' x else if x < 0 then -inv' (-x) else 0

instance : Div IGame where
  div x y := x * y⁻¹

open Classical in
private theorem inv_eq' {x : IGame} :
    x⁻¹ = if 0 < x then inv' x else if x < 0 then -inv' (-x) else 0 :=
  rfl

private theorem inv_eq {x : IGame.{u}} (hx : 0 < x) :
    x⁻¹ = {.range (InvTy.val x false) | .range (InvTy.val x true)}ᴵ := by
  rw [inv_eq', if_pos hx, inv']
  rfl

protected theorem div_eq_mul_inv (x y : IGame) : x / y = x * y⁻¹ := rfl

theorem inv_of_equiv_zero {x : IGame} (h : x ≈ 0) : x⁻¹ = 0 := by simp [inv_eq', h.not_lt, h.not_gt]

@[simp] protected theorem inv_zero : (0 : IGame)⁻¹ = 0 := inv_of_equiv_zero .rfl
@[simp] protected theorem zero_div (x : IGame) : 0 / x = 0 := zero_mul _
@[simp] protected theorem neg_div (x y : IGame) : -x / y = -(x / y) := neg_mul ..

@[simp]
protected theorem inv_neg (x : IGame) : (-x)⁻¹ = -x⁻¹ := by
  rw [inv_eq', inv_eq']
  obtain h | h | h | h := lt_or_antisymmRel_or_gt_or_incompRel x 0
  repeat
    simp [h, h.asymm]
    simp [h.not_lt, h.not_gt]

/-- The general option of `x⁻¹` looks like `(1 + (y - x) * a) / y`, for `y` an option of `x`, and
`a` some other "earlier" option of `x⁻¹`. -/
@[pp_nodot]
def invOption (x y a : IGame) : IGame :=
  (1 + (y - x) * a) / y

private theorem invOption_eq {x y a : IGame} (hy : 0 < y) :
    invOption x y a = (1 + (y - x) * a) * inv' y := by
  rw [invOption, IGame.div_eq_mul_inv, inv_eq', if_pos hy]

theorem zero_mem_leftMoves_inv {x : IGame} (hx : 0 < x) : 0 ∈ x⁻¹.leftMoves := by
  rw [inv_eq hx, leftMoves_ofSets]
  exact ⟨InvTy.zero, rfl⟩

theorem inv_nonneg {x : IGame} (hx : 0 < x) : 0 ⧏ x⁻¹ :=
  leftMove_lf (zero_mem_leftMoves_inv hx)

theorem invOption_right_left_mem_leftMoves_inv {x y a : IGame} (hx : 0 < x) (hy : 0 < y)
    (hyx : y ∈ x.rightMoves) (ha : a ∈ x⁻¹.leftMoves) :
    invOption x y a ∈ x⁻¹.leftMoves := by
  rw [inv_eq hx, leftMoves_ofSets] at *
  obtain ⟨i, rfl⟩ := ha
  use InvTy.left₁ (equivShrink _ ⟨_, hyx, hy⟩) i
  simp [InvTy.val, InvTy.val', invOption_eq hy]

theorem invOption_left_right_mem_leftMoves_inv {x y a : IGame} (hx : 0 < x) (hy : 0 < y)
    (hyx : y ∈ x.leftMoves) (ha : a ∈ x⁻¹.rightMoves) :
    invOption x y a ∈ x⁻¹.leftMoves := by
  rw [inv_eq hx, leftMoves_ofSets, rightMoves_ofSets] at *
  obtain ⟨i, rfl⟩ := ha
  use InvTy.left₂ (equivShrink _ ⟨_, hyx, hy⟩) i
  simp [InvTy.val, InvTy.val', invOption_eq hy]

theorem invOption_left_left_mem_rightMoves_inv {x y a : IGame} (hx : 0 < x) (hy : 0 < y)
    (hyx : y ∈ x.leftMoves) (ha : a ∈ x⁻¹.leftMoves) :
    invOption x y a ∈ x⁻¹.rightMoves := by
  rw [inv_eq hx, leftMoves_ofSets, rightMoves_ofSets] at *
  obtain ⟨i, rfl⟩ := ha
  use InvTy.right₁ (equivShrink _ ⟨_, hyx, hy⟩) i
  simp [InvTy.val, InvTy.val', invOption_eq hy]

theorem invOption_right_right_mem_rightMoves_inv {x y a : IGame} (hx : 0 < x) (hy : 0 < y)
    (hyx : y ∈ x.rightMoves) (ha : a ∈ x⁻¹.rightMoves) :
    invOption x y a ∈ x⁻¹.rightMoves := by
  rw [inv_eq hx, rightMoves_ofSets] at *
  obtain ⟨i, rfl⟩ := ha
  use InvTy.right₂ (equivShrink _ ⟨_, hyx, hy⟩) i
  simp [InvTy.val, InvTy.val', invOption_eq hy]

set_option linter.unnecessarySimpa false in
private theorem invRec' {x : IGame} (hx : 0 < x)
    {P : ∀ y ∈ x⁻¹.leftMoves, Prop} {Q : ∀ y ∈ x⁻¹.rightMoves, Prop}
    (zero : P 0 (zero_mem_leftMoves_inv hx))
    (left₁ : ∀ y (hy : 0 < y) (hyx : y ∈ x.rightMoves), ∀ a (ha : a ∈ x⁻¹.leftMoves), P a ha →
      P _ (invOption_eq hy ▸ invOption_right_left_mem_leftMoves_inv hx hy hyx ha))
    (left₂ : ∀ y (hy : 0 < y) (hyx : y ∈ x.leftMoves), ∀ a (ha : a ∈ x⁻¹.rightMoves), Q a ha →
      P _ (invOption_eq hy ▸ invOption_left_right_mem_leftMoves_inv hx hy hyx ha))
    (right₁ : ∀ y (hy : 0 < y) (hyx : y ∈ x.leftMoves), ∀ a (ha : a ∈ x⁻¹.leftMoves), P a ha →
      Q _ (invOption_eq hy ▸ invOption_left_left_mem_rightMoves_inv hx hy hyx ha))
    (right₂ : ∀ y (hy : 0 < y) (hyx : y ∈ x.rightMoves), ∀ a (ha : a ∈ x⁻¹.rightMoves), Q a ha →
      Q _ (invOption_eq hy ▸ invOption_right_right_mem_rightMoves_inv hx hy hyx ha)) :
    (∀ y (hy : y ∈ x⁻¹.leftMoves), P y hy) ∧ (∀ y (hy : y ∈ x⁻¹.rightMoves), Q y hy) := by
  suffices ∀ b : Bool, ∀ i, if hb : b then
      Q (InvTy.val x b i) (by subst hb; simp [inv_eq hx]) else
      P (InvTy.val x b i) (by rw [Bool.not_eq_true] at hb; subst hb; simp [inv_eq hx]) by
    constructor <;> intro y hy
    · rw [inv_eq hx, leftMoves_ofSets] at hy
      obtain ⟨i, rfl⟩ := hy
      have hi := this false i
      simp_all
    · rw [inv_eq hx, rightMoves_ofSets] at hy
      obtain ⟨i, rfl⟩ := hy
      have hi := this true i
      simp_all
  intro b i
  induction i
  · simpa
  all_goals simp only [Bool.false_eq_true]
  on_goal 1 => apply left₁
  on_goal 5 => apply left₂
  on_goal 9 => apply right₁
  on_goal 13 => apply right₂
  any_goals simpa [inv_eq hx, InvTy.val]
  all_goals first |
    exact ((equivShrink {y ∈ _ | 0 < y}).symm _).2.1 |
    exact ((equivShrink {y ∈ _ | 0 < y}).symm _).2.2

/-- An induction principle on left and right moves of `x⁻¹`. -/
theorem invRec {x : IGame} (hx : 0 < x)
    {P : ∀ y ∈ x⁻¹.leftMoves, Prop} {Q : ∀ y ∈ x⁻¹.rightMoves, Prop}
    (zero : P 0 (zero_mem_leftMoves_inv hx))
    (left₁ : ∀ y (hy : 0 < y) (hyx : y ∈ x.rightMoves), ∀ a (ha : a ∈ x⁻¹.leftMoves), P a ha →
      P _ (invOption_right_left_mem_leftMoves_inv hx hy hyx ha))
    (left₂ : ∀ y (hy : 0 < y) (hyx : y ∈ x.leftMoves), ∀ a (ha : a ∈ x⁻¹.rightMoves), Q a ha →
      P _ (invOption_left_right_mem_leftMoves_inv hx hy hyx ha))
    (right₁ : ∀ y (hy : 0 < y) (hyx : y ∈ x.leftMoves), ∀ a (ha : a ∈ x⁻¹.leftMoves), P a ha →
      Q _ (invOption_left_left_mem_rightMoves_inv hx hy hyx ha))
    (right₂ : ∀ y (hy : 0 < y) (hyx : y ∈ x.rightMoves), ∀ a (ha : a ∈ x⁻¹.rightMoves), Q a ha →
      Q _ (invOption_right_right_mem_rightMoves_inv hx hy hyx ha)) :
    (∀ y (hy : y ∈ x⁻¹.leftMoves), P y hy) ∧ (∀ y (hy : y ∈ x⁻¹.rightMoves), Q y hy) := by
  apply invRec' hx zero
  on_goal 1 => convert left₁ using 6 with _ ha
  on_goal 2 => convert left₂ using 6 with _ ha
  on_goal 3 => convert right₁ using 6 with _ ha
  on_goal 4 => convert right₂ using 6 with _ ha
  all_goals simp_rw [invOption_eq ha]

instance : RatCast IGame where
  ratCast q := q.num / q.den

theorem ratCast_def (q : ℚ) : (q : IGame) = q.num / q.den := rfl

@[simp] theorem ratCast_zero : ((0 : ℚ) : IGame) = 0 := by simp [ratCast_def]
@[simp] theorem ratCast_neg (q : ℚ) : ((-q : ℚ) : IGame) = -(q : IGame) := by simp [ratCast_def]

end IGame
end<|MERGE_RESOLUTION|>--- conflicted
+++ resolved
@@ -519,21 +519,6 @@
 `IncompRel (⬝ ≤ ⬝) x y`. -/
 notation:50 x:50 " ‖ " y:50 => IncompRel (· ≤ ·) x y
 
-<<<<<<< HEAD
-theorem equiv_of_forall_lf {x y : IGame}
-    (hl₁ : ∀ a ∈ x.leftMoves,  ¬y ≤ a)
-    (hr₁ : ∀ a ∈ x.rightMoves, ¬a ≤ y)
-    (hl₂ : ∀ b ∈ y.leftMoves,  ¬x ≤ b)
-    (hr₂ : ∀ b ∈ y.rightMoves, ¬b ≤ x) : x ≈ y := by
-  constructor <;> refine le_iff_forall_lf.2 ⟨?_, ?_⟩ <;> assumption
-
-theorem equiv_of_exists_le {x y : IGame}
-    (hl₁ : ∀ a ∈ x.leftMoves,  ∃ b ∈ y.leftMoves,  a ≤ b)
-    (hr₁ : ∀ a ∈ x.rightMoves, ∃ b ∈ y.rightMoves, b ≤ a)
-    (hl₂ : ∀ b ∈ y.leftMoves,  ∃ a ∈ x.leftMoves,  b ≤ a)
-    (hr₂ : ∀ b ∈ y.rightMoves, ∃ a ∈ x.rightMoves, a ≤ b) : x ≈ y := by
-  apply equiv_of_forall_lf <;> simp +contextual [hl₁, hl₂, hr₁, hr₂, lf_iff_exists_le]
-=======
 open Lean PrettyPrinter Delaborator SubExpr Qq in
 @[delab app.AntisymmRel]
 def delabEquiv : Delab := do
@@ -569,23 +554,27 @@
       raw := Lean.Syntax.node3 info ``IGame.«term_‖_» x.raw (Lean.Syntax.atom info "‖") y.raw
     }
   annotateGoToSyntaxDef stx
->>>>>>> 5d201d80
-
--- TODO: this seems like the kind of goal that could be simplified through `aesop`.
+
+theorem equiv_of_forall_lf {x y : IGame}
+    (hl₁ : ∀ a ∈ x.leftMoves,  ¬y ≤ a)
+    (hr₁ : ∀ a ∈ x.rightMoves, ¬a ≤ y)
+    (hl₂ : ∀ b ∈ y.leftMoves,  ¬x ≤ b)
+    (hr₂ : ∀ b ∈ y.rightMoves, ¬b ≤ x) : x ≈ y := by
+  constructor <;> refine le_iff_forall_lf.2 ⟨?_, ?_⟩ <;> assumption
+
+theorem equiv_of_exists_le {x y : IGame}
+    (hl₁ : ∀ a ∈ x.leftMoves,  ∃ b ∈ y.leftMoves,  a ≤ b)
+    (hr₁ : ∀ a ∈ x.rightMoves, ∃ b ∈ y.rightMoves, b ≤ a)
+    (hl₂ : ∀ b ∈ y.leftMoves,  ∃ a ∈ x.leftMoves,  b ≤ a)
+    (hr₂ : ∀ b ∈ y.rightMoves, ∃ a ∈ x.rightMoves, a ≤ b) : x ≈ y := by
+  apply equiv_of_forall_lf <;> simp +contextual [hl₁, hl₂, hr₁, hr₂, lf_iff_exists_le]
+
 theorem equiv_of_exists {x y : IGame}
     (hl₁ : ∀ a ∈ x.leftMoves,  ∃ b ∈ y.leftMoves,  a ≈ b)
     (hr₁ : ∀ a ∈ x.rightMoves, ∃ b ∈ y.rightMoves, a ≈ b)
     (hl₂ : ∀ b ∈ y.leftMoves,  ∃ a ∈ x.leftMoves,  a ≈ b)
     (hr₂ : ∀ b ∈ y.rightMoves, ∃ a ∈ x.rightMoves, a ≈ b) : x ≈ y := by
-  apply equiv_of_exists_le <;> intro i hi
-  · obtain ⟨b, hb, hab⟩ := hl₁ i hi
-    exact ⟨b, hb, hab.le⟩
-  · obtain ⟨b, hb, hab⟩ := hr₁ i hi
-    exact ⟨b, hb, hab.ge⟩
-  · obtain ⟨a, ha, hab⟩ := hl₂ i hi
-    exact ⟨a, ha, hab.ge⟩
-  · obtain ⟨a, ha, hab⟩ := hr₂ i hi
-    exact ⟨a, ha, hab.le⟩
+  apply equiv_of_exists_le <;> grind [AntisymmRel]
 
 @[simp]
 theorem zero_lt_one : (0 : IGame) < 1 := by
