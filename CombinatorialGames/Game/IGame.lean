/-
Copyright (c) 2025 Violeta Hernández Palacios. All rights reserved.
Released under Apache 2.0 license as described in the file LICENSE.
Authors: Violeta Hernández Palacios, Reid Barton, Mario Carneiro, Isabel Longbottom, Kim Morrison, Yuyang Zhao
-/
import CombinatorialGames.Game.Functor
import CombinatorialGames.Mathlib.Order
import CombinatorialGames.Mathlib.Small
import CombinatorialGames.Register
import Mathlib.Algebra.Group.Pointwise.Set.Basic
import Mathlib.Lean.PrettyPrinter.Delaborator
import Mathlib.Logic.Hydra
import Mathlib.Logic.Small.Set
import Mathlib.Order.Comparable
import Mathlib.Order.GameAdd

/-!
# Combinatorial (pre-)games

The basic theory of combinatorial games, following Conway's book `On Numbers and Games`.

In ZFC, games are built inductively out of two other sets of games, representing the options for two
players Left and Right. In Lean, we instead define the type of games `IGame` as arising from two
`Small` sets of games, with notation `{s | t}ᴵ` (see `IGame.ofSets`). A `u`-small type `α : Type v`
is one that is equivalent to some `β : Type u`, and the distinction between small and large types in
a given universe closely mimics the ZFC distinction between sets and proper classes.

This definition requires some amount of setup, since Lean's inductive types aren't powerful enough
to express this on their own. See the docstring on `GameFunctor` for more information.

We are also interested in further quotients of `IGame`. The quotient of games under equivalence
`x ≈ y ↔ x ≤ y ∧ y ≤ x`, which in the literature is often what is meant by a "combinatorial game",
is defined as `Game` in `CombinatorialGames.Game.Basic`. The surreal numbers `Surreal` are defined
as a quotient (of a subtype) of games in `CombinatorialGames.Surreal.Basic`.

## Conway induction

Most constructions within game theory, and as such, many proofs within it, are done by structural
induction. Structural induction on games is sometimes called "Conway induction".

The most straightforward way to employ Conway induction is by using the termination checker, with
the auxiliary `igame_wf` tactic. This uses `solve_by_elim` to search the context for proofs of the
form `y ∈ x.leftMoves` or `y ∈ x.rightMoves`, which prove termination. Alternatively, you can use
the explicit recursion principles `IGame.ofSetsRecOn` or `IGame.moveRecOn`.

## Order properties

Pregames have both a `≤` and a `<` relation, satisfying the properties of a `Preorder`. The relation
`0 < x` means that `x` can always be won by Left, while `0 ≤ x` means that `x` can be won by Left as
the second player. Likewise, `x < 0` means that `x` can always be won by Right, while `x ≤ 0` means
that `x` can be won by Right as the second player.

Note that we don't actually prove these characterizations. Indeed, in Conway's setup, combinatorial
game theory can be done entirely without the concept of a strategy. For instance, `IGame.zero_le`
implies that if `0 ≤ x`, then any move by Right satisfies `¬ x ≤ 0`, and `IGame.zero_lf` implies
that if `¬ x ≤ 0`, then some move by Left satisfies `0 ≤ x`. The strategy is thus already encoded
within these game relations.

For convenience, we define notation `x ⧏ y` (pronounced "less or fuzzy") for `¬ y ≤ x`, notation
`x ‖ y` for `¬ x ≤ y ∧ ¬ y ≤ x`, and notation `x ≈ y` for `x ≤ y ∧ y ≤ x`.

You can prove most (simple) inequalities on concrete games through the `game_cmp` tactic, which
repeatedly unfolds the definition of `≤` and applies `simp` until it solves the goal.

## Algebraic structures

Most of the usual arithmetic operations can be defined for games. Addition is defined for
`x = {s₁ | t₁}ᴵ` and `y = {s₂ | t₂}ᴵ` by `x + y = {s₁ + y, x + s₂ | t₁ + y, x + t₂}ᴵ`. Negation is
defined by `-{s | t}ᴵ = {-t | -s}ᴵ`.

The order structures interact in the expected way with arithmetic. In particular, `Game` is an
`OrderedAddCommGroup`. Meanwhile, `IGame` satisfies the slightly weaker axioms of a
`SubtractionCommMonoid`, since the equation `x - x = 0` is only true up to equivalence.
-/

universe u

open Set Pointwise

-- Computations can be performed through the `game_cmp` tactic.
noncomputable section

/-! ### Game moves -/

/-- Well-founded games up to identity.

`IGame` uses the set-theoretic notion of equality on games, meaning that two `IGame`s are equal
exactly when their left and right sets of options are.

This is not the same equivalence as used broadly in combinatorial game theory literature, as a game
like `{0, 1 | 0}` is not *identical* to `{1 | 0}`, despite being equivalent. However, many theorems
can be proven over the 'identical' equivalence relation, and the literature may occasionally
specifically use the 'identical' equivalence relation for this reason. The quotient `Game` of games
up to equality is defined in `CombinatorialGames.Game.Basic`.
<<<<<<< HEAD

More precisely, `IGame` is the inductive type for the single constructor

=======

More precisely, `IGame` is the inductive type for the single constructor

>>>>>>> 0ce5ea4a
```
  | ofSets (s t : Set IGame.{u}) [Small.{u} s] [Small.{u} t] : IGame.{u}
```

(though for technical reasons it's not literally defined as such). A consequence of this is that
there is no infinite line of play. See `LGame` for a definition of loopy games. -/
def IGame : Type (u + 1) :=
  QPF.Fix GameFunctor

namespace IGame

/-- Construct an `IGame` from its left and right sets.

This is given notation `{s | t}ᴵ`, where the superscript `I` is to disambiguate from set builder
notation, and from the analogous constructors on other game types.

This function is regrettably noncomputable. Among other issues, sets simply do not carry data in
Lean. To perform computations on `IGame` we can instead make use of the `game_cmp` tactic. -/
def ofSets (s t : Set IGame.{u}) [hs : Small.{u} s] [ht : Small.{u} t] : IGame.{u} :=
  QPF.Fix.mk ⟨⟨s, t⟩, ⟨hs, ht⟩⟩

@[inherit_doc] notation "{" s " | " t "}ᴵ" => ofSets s t

/-- The set of left moves of the game. -/
def leftMoves (x : IGame.{u}) : Set IGame.{u} := x.dest.1.1

/-- The set of right moves of the game. -/
def rightMoves (x : IGame.{u}) : Set IGame.{u} := x.dest.1.2

instance (x : IGame.{u}) : Small.{u} x.leftMoves := x.dest.2.1
instance (x : IGame.{u}) : Small.{u} x.rightMoves := x.dest.2.2

@[simp, game_cmp]
theorem leftMoves_ofSets (s t : Set _) [Small.{u} s] [Small.{u} t] : {s | t}ᴵ.leftMoves = s := by
  rw [leftMoves, ofSets, QPF.Fix.dest_mk]

@[simp, game_cmp]
theorem rightMoves_ofSets (s t : Set _) [Small.{u} s] [Small.{u} t] : {s | t}ᴵ.rightMoves = t := by
  rw [rightMoves, ofSets, QPF.Fix.dest_mk]

@[simp]
theorem ofSets_leftMoves_rightMoves (x : IGame) : {x.leftMoves | x.rightMoves}ᴵ = x :=
  x.mk_dest

/-- Two `IGame`s are equal when their move sets are.

For the weaker but more common notion of equivalence where `x = y` if `x ≤ y` and `y ≤ x`,
use `Game`. -/
@[ext]
theorem ext {x y : IGame.{u}} (hl : x.leftMoves = y.leftMoves) (hr : x.rightMoves = y.rightMoves) :
    x = y := by
  rw [← ofSets_leftMoves_rightMoves x, ← ofSets_leftMoves_rightMoves y]
  simp_rw [hl, hr]

@[simp]
theorem ofSets_inj {s₁ s₂ t₁ t₂ : Set _} [Small s₁] [Small s₂] [Small t₁] [Small t₂] :
    {s₁ | t₁}ᴵ = {s₂ | t₂}ᴵ ↔ s₁ = s₂ ∧ t₁ = t₂ := by
  simp [IGame.ext_iff]

/-- `IsOption x y` means that `x` is either a left or a right move for `y`. -/
@[aesop simp]
def IsOption (x y : IGame) : Prop :=
  x ∈ y.leftMoves ∪ y.rightMoves

theorem IsOption.of_mem_leftMoves {x y : IGame} : x ∈ y.leftMoves → IsOption x y := .inl
theorem IsOption.of_mem_rightMoves {x y : IGame} : x ∈ y.rightMoves → IsOption x y := .inr

instance (x : IGame.{u}) : Small.{u} {y // IsOption y x} :=
  inferInstanceAs (Small (x.leftMoves ∪ x.rightMoves :))

theorem isOption_wf : WellFounded IsOption := by
  refine ⟨fun x ↦ ?_⟩
  apply QPF.Fix.ind
  unfold IsOption leftMoves rightMoves
  rintro _ ⟨⟨⟨s, t⟩, ⟨_, _⟩⟩, rfl⟩
  constructor
  rintro y (hy | hy)
  all_goals
    rw [QPF.Fix.dest_mk] at hy
    obtain ⟨⟨_, h⟩, _, rfl⟩ := hy
    exact h

-- We make no use of `IGame`'s definition from a `QPF` after this point.
attribute [irreducible] IGame

instance : IsWellFounded _ IsOption := ⟨isOption_wf⟩

theorem IsOption.irrefl (x : IGame) : ¬ IsOption x x := _root_.irrefl x

theorem self_notMem_leftMoves (x : IGame) : x ∉ x.leftMoves :=
  fun hx ↦ IsOption.irrefl x (.of_mem_leftMoves hx)

theorem self_notMem_rightMoves (x : IGame) : x ∉ x.rightMoves :=
  fun hx ↦ IsOption.irrefl x (.of_mem_rightMoves hx)

/-- **Conway recursion**: build data for a game by recursively building it on its
left and right sets. You rarely need to use this explicitly, as the termination checker will handle
things for you.

See `ofSetsRecOn` for an alternate form. -/
@[elab_as_elim]
def moveRecOn {motive : IGame → Sort*} (x)
    (mk : Π x, (Π y ∈ x.leftMoves, motive y) → (Π y ∈ x.rightMoves, motive y) → motive x) :
    motive x :=
  isOption_wf.recursion x fun x IH ↦
    mk x (fun _ h ↦ IH _ (.of_mem_leftMoves h)) (fun _ h ↦ IH _ (.of_mem_rightMoves h))

theorem moveRecOn_eq {motive : IGame → Sort*} (x)
    (mk : Π x, (Π y ∈ x.leftMoves, motive y) → (Π y ∈ x.rightMoves, motive y) → motive x) :
    moveRecOn x mk = mk x (fun y _ ↦ moveRecOn y mk) (fun y _ ↦ moveRecOn y mk) :=
  isOption_wf.fix_eq ..

/-- **Conway recursion**: build data for a game by recursively building it on its
left and right sets. You rarely need to use this explicitly, as the termination checker will handle
things for you.

See `moveRecOn` for an alternate form. -/
@[elab_as_elim]
def ofSetsRecOn {motive : IGame.{u} → Sort*} (x)
    (mk : Π (s t : Set _) [Small s] [Small t],
      (Π x ∈ s, motive x) → (Π x ∈ t, motive x) → motive {s | t}ᴵ) :
    motive x :=
  cast (by simp) <| moveRecOn (motive := fun x ↦ motive {x.leftMoves | x.rightMoves}ᴵ) x
    fun x IHl IHr ↦ mk _ _
      (fun y hy ↦ cast (by simp) (IHl y hy)) (fun y hy ↦ cast (by simp) (IHr y hy))

@[simp]
theorem ofSetsRecOn_ofSets {motive : IGame.{u} → Sort*}
    (s t : Set IGame) [Small.{u} s] [Small.{u} t]
    (mk : Π (s t : Set _) [Small s] [Small t],
      (Π x ∈ s, motive x) → (Π x ∈ t, motive x) → motive {s | t}ᴵ) :
    ofSetsRecOn {s | t}ᴵ mk = mk _ _ (fun y _ ↦ ofSetsRecOn y mk) (fun y _ ↦ ofSetsRecOn y mk) := by
  rw [ofSetsRecOn, cast_eq_iff_heq, moveRecOn_eq]
  congr
  any_goals simp
  all_goals
    refine Function.hfunext rfl fun x _ h ↦ ?_
    cases h
    refine Function.hfunext ?_ fun _ _ _ ↦ ?_
    · simp
    · rw [ofSetsRecOn, cast_heq_iff_heq, heq_cast_iff_heq]

/-- A (proper) subposition is any game in the transitive closure of `IsOption`. -/
def Subposition : IGame → IGame → Prop :=
  Relation.TransGen IsOption

@[aesop unsafe apply 50%]
theorem Subposition.of_mem_leftMoves {x y : IGame} (h : x ∈ y.leftMoves) : Subposition x y :=
  Relation.TransGen.single (.of_mem_leftMoves h)

@[aesop unsafe apply 50%]
theorem Subposition.of_mem_rightMoves {x y : IGame} (h : x ∈ y.rightMoves) : Subposition x y :=
  Relation.TransGen.single (.of_mem_rightMoves h)

theorem Subposition.trans {x y z : IGame} (h₁ : Subposition x y) (h₂ : Subposition y z) :
    Subposition x z :=
  Relation.TransGen.trans h₁ h₂

instance (x : IGame.{u}) : Small.{u} {y // Subposition y x} :=
  small_transGen' _ x

instance : IsTrans _ Subposition := inferInstanceAs (IsTrans _ (Relation.TransGen _))
instance : IsWellFounded _ Subposition := inferInstanceAs (IsWellFounded _ (Relation.TransGen _))
instance : WellFoundedRelation IGame := ⟨Subposition, instIsWellFoundedSubposition.wf⟩

/-- Discharges proof obligations of the form `⊢ Subposition ..` arising in termination proofs
of definitions using well-founded recursion on `IGame`. -/
macro "igame_wf" : tactic =>
  `(tactic| all_goals solve_by_elim (maxDepth := 8)
    [Prod.Lex.left, Prod.Lex.right, PSigma.Lex.left, PSigma.Lex.right,
    Subposition.of_mem_leftMoves, Subposition.of_mem_rightMoves, Subposition.trans, Subtype.prop] )

/-! ### Basic games -/

/-- The game `0 = {∅ | ∅}ᴵ`. -/
instance : Zero IGame := ⟨{∅ | ∅}ᴵ⟩

theorem zero_def : 0 = {∅ | ∅}ᴵ := rfl

@[simp, game_cmp] theorem leftMoves_zero : leftMoves 0 = ∅ := leftMoves_ofSets ..
@[simp, game_cmp] theorem rightMoves_zero : rightMoves 0 = ∅ := rightMoves_ofSets ..

instance : Inhabited IGame := ⟨0⟩

/-- The game `1 = {{0} | ∅}ᴵ`. -/
instance : One IGame := ⟨{{0} | ∅}ᴵ⟩

theorem one_def : 1 = {{0} | ∅}ᴵ := rfl

@[simp, game_cmp] theorem leftMoves_one : leftMoves 1 = {0} := leftMoves_ofSets ..
@[simp, game_cmp] theorem rightMoves_one : rightMoves 1 = ∅ := rightMoves_ofSets ..

/-! ### Order relations -/

/-- The less or equal relation on games.

If `0 ≤ x`, then Left can win `x` as the second player. `x ≤ y` means that `0 ≤ y - x`. -/
instance : LE IGame where
  le := Sym2.GameAdd.fix isOption_wf fun x y le ↦
    (∀ z (h : z ∈ x.leftMoves),  ¬le y z (Sym2.GameAdd.snd_fst (IsOption.of_mem_leftMoves h))) ∧
    (∀ z (h : z ∈ y.rightMoves), ¬le z x (Sym2.GameAdd.fst_snd (IsOption.of_mem_rightMoves h)))

/-- The less or fuzzy relation on pre-games. `x ⧏ y` is notation for `¬ y ≤ x`.

If `0 ⧏ x`, then Left can win `x` as the first player. `x ⧏ y` means that `0 ⧏ y - x`. -/
notation:50 x:50 " ⧏ " y:50 => ¬ y ≤ x

/-- Definition of `x ≤ y` on pre-games, in terms of `⧏`. -/
theorem le_iff_forall_lf {x y : IGame} :
    x ≤ y ↔ (∀ z ∈ x.leftMoves, z ⧏ y) ∧ (∀ z ∈ y.rightMoves, x ⧏ z) :=
  propext_iff.1 <| Sym2.GameAdd.fix_eq ..

/-- Definition of `x ⧏ y` on pre-games, in terms of `≤`. -/
theorem lf_iff_exists_le {x y : IGame} :
    x ⧏ y ↔ (∃ z ∈ y.leftMoves, x ≤ z) ∨ (∃ z ∈ x.rightMoves, z ≤ y) := by
  simpa [not_and_or, -not_and] using le_iff_forall_lf.not

/-- The definition of `0 ≤ x` on pre-games, in terms of `0 ⧏`. -/
theorem zero_le {x : IGame} : 0 ≤ x ↔ ∀ y ∈ x.rightMoves, 0 ⧏ y := by
  rw [le_iff_forall_lf]; simp

/-- The definition of `x ≤ 0` on pre-games, in terms of `⧏ 0`. -/
theorem le_zero {x : IGame} : x ≤ 0 ↔ ∀ y ∈ x.leftMoves, y ⧏ 0 := by
  rw [le_iff_forall_lf]; simp

/-- The definition of `0 ⧏ x` on pre-games, in terms of `0 ≤`. -/
theorem zero_lf {x : IGame} : 0 ⧏ x ↔ ∃ y ∈ x.leftMoves, 0 ≤ y := by
  rw [lf_iff_exists_le]; simp

/-- The definition of `x ⧏ 0` on pre-games, in terms of `≤ 0`. -/
theorem lf_zero {x : IGame} : x ⧏ 0 ↔ ∃ y ∈ x.rightMoves, y ≤ 0 := by
  rw [lf_iff_exists_le]; simp

/-- The definition of `x ≤ y` on pre-games, in terms of `≤` two moves later.

Note that it's often more convenient to use `le_iff_forall_lf`, which only unfolds the definition by
one step. -/
theorem le_def {x y : IGame} : x ≤ y ↔
    (∀ a ∈ x.leftMoves,  (∃ b ∈ y.leftMoves, a ≤ b) ∨ (∃ b ∈ a.rightMoves, b ≤ y)) ∧
    (∀ a ∈ y.rightMoves, (∃ b ∈ a.leftMoves, x ≤ b) ∨ (∃ b ∈ x.rightMoves, b ≤ a)) := by
  rw [le_iff_forall_lf]
  congr! 2 <;> rw [lf_iff_exists_le]

/-- The definition of `x ⧏ y` on pre-games, in terms of `⧏` two moves later.

Note that it's often more convenient to use `lf_iff_exists_le`, which only unfolds the definition by
one step. -/
theorem lf_def {x y : IGame} : x ⧏ y ↔
    (∃ a ∈ y.leftMoves,  (∀ b ∈ x.leftMoves, b ⧏ a) ∧ (∀ b ∈ a.rightMoves, x ⧏ b)) ∨
    (∃ a ∈ x.rightMoves, (∀ b ∈ a.leftMoves, b ⧏ y) ∧ (∀ b ∈ y.rightMoves, a ⧏ b)) := by
  rw [lf_iff_exists_le]
  congr! <;> rw [le_iff_forall_lf]

theorem leftMove_lf_of_le {x y z : IGame} (h : x ≤ y) (h' : z ∈ x.leftMoves) : z ⧏ y :=
  (le_iff_forall_lf.1 h).1 z h'

theorem lf_rightMove_of_le {x y z : IGame} (h : x ≤ y) (h' : z ∈ y.rightMoves) : x ⧏ z :=
  (le_iff_forall_lf.1 h).2 z h'

theorem lf_of_le_leftMove {x y z : IGame} (h : x ≤ z) (h' : z ∈ y.leftMoves) : x ⧏ y :=
  lf_iff_exists_le.2 <| Or.inl ⟨z, h', h⟩

theorem lf_of_rightMove_le {x y z : IGame} (h : z ≤ y) (h' : z ∈ x.rightMoves) : x ⧏ y :=
  lf_iff_exists_le.2 <| Or.inr ⟨z, h', h⟩

private theorem le_rfl' {x : IGame} : x ≤ x := by
  rw [le_iff_forall_lf]
  constructor <;> intro y hy
  exacts [lf_of_le_leftMove le_rfl' hy, lf_of_rightMove_le le_rfl' hy]
termination_by x
decreasing_by igame_wf

private theorem le_trans' {x y z : IGame} (h₁ : x ≤ y) (h₂ : y ≤ z) : x ≤ z := by
  rw [le_iff_forall_lf]
  constructor <;> intro a ha h₃
  exacts [leftMove_lf_of_le h₁ ha (le_trans' h₂ h₃), lf_rightMove_of_le h₂ ha (le_trans' h₃ h₁)]
termination_by isOption_wf.cutExpand.wrap {x, y, z}
decreasing_by
  on_goal 1 => convert (Relation.cutExpand_add_single {y, z} (IsOption.of_mem_leftMoves ha))
  on_goal 2 => convert (Relation.cutExpand_single_add (IsOption.of_mem_rightMoves ha) {x, y})
  all_goals simp [← Multiset.singleton_add, add_comm, add_assoc, WellFounded.wrap]

instance : Preorder IGame where
  le_refl _ := le_rfl'
  le_trans x y z := le_trans'

theorem leftMove_lf {x y : IGame} (h : y ∈ x.leftMoves) : y ⧏ x :=
  lf_of_le_leftMove le_rfl h

theorem lf_rightMove {x y : IGame} (h : y ∈ x.rightMoves) : x ⧏ y :=
  lf_of_rightMove_le le_rfl h

/-- The equivalence relation `x ≈ y` means that `x ≤ y` and `y ≤ x`. This is notation for
`AntisymmRel (⬝ ≤ ⬝) x y`. -/
infix:50 " ≈ " => AntisymmRel (· ≤ ·)

/-- The "fuzzy" relation `x ‖ y` means that `x ⧏ y` and `y ⧏ x`. This is notation for
`IncompRel (⬝ ≤ ⬝) x y`. -/
notation:50 x:50 " ‖ " y:50 => IncompRel (· ≤ ·) x y

open Lean PrettyPrinter Delaborator SubExpr Qq in
@[delab app.AntisymmRel]
def delabEquiv : Delab := do
  try
    let_expr f@AntisymmRel α r _ _ := ← getExpr | failure
    have u := f.constLevels![0]!
    have α : Q(Type u) := α
    have r : Q($α → $α → Prop) := r
    let le ← synthInstanceQ q(LE $α)
    _ ← assertDefEqQ q(($le).le) q($r)
    let x ← withNaryArg 2 delab
    let y ← withNaryArg 3 delab
    let stx : Term ← do
      let info ← Lean.MonadRef.mkInfoFromRefPos
      pure {
        raw := Lean.Syntax.node3 info ``IGame.«term_≈_» x.raw (Lean.Syntax.atom info "≈") y.raw
      }
    annotateGoToSyntaxDef stx
  catch _ => failure -- fail over to the default delaborator

open Lean PrettyPrinter Delaborator SubExpr Qq in
@[delab app.IncompRel]
def delabFuzzy : Delab := do
  try
    let_expr f@IncompRel α r _ _ := ← getExpr | failure
    have u := f.constLevels![0]!
    have α : Q(Type u) := α
    have r : Q($α → $α → Prop) := r
    let le ← synthInstanceQ q(LE $α)
    _ ← assertDefEqQ q(($le).le) q($r)
    let x ← withNaryArg 2 delab
    let y ← withNaryArg 3 delab
    let stx : Term ← do
      let info ← Lean.MonadRef.mkInfoFromRefPos
      pure {
        raw := Lean.Syntax.node3 info ``IGame.«term_‖_» x.raw (Lean.Syntax.atom info "‖") y.raw
      }
    annotateGoToSyntaxDef stx
  catch _ => failure -- fail over to the default delaborator

theorem equiv_of_forall_lf {x y : IGame}
    (hl₁ : ∀ a ∈ x.leftMoves,  ¬y ≤ a)
    (hr₁ : ∀ a ∈ x.rightMoves, ¬a ≤ y)
    (hl₂ : ∀ b ∈ y.leftMoves,  ¬x ≤ b)
    (hr₂ : ∀ b ∈ y.rightMoves, ¬b ≤ x) : x ≈ y := by
  constructor <;> refine le_iff_forall_lf.2 ⟨?_, ?_⟩ <;> assumption

theorem equiv_of_exists_le {x y : IGame}
    (hl₁ : ∀ a ∈ x.leftMoves,  ∃ b ∈ y.leftMoves,  a ≤ b)
    (hr₁ : ∀ a ∈ x.rightMoves, ∃ b ∈ y.rightMoves, b ≤ a)
    (hl₂ : ∀ b ∈ y.leftMoves,  ∃ a ∈ x.leftMoves,  b ≤ a)
    (hr₂ : ∀ b ∈ y.rightMoves, ∃ a ∈ x.rightMoves, a ≤ b) : x ≈ y := by
  apply equiv_of_forall_lf <;> simp +contextual [hl₁, hl₂, hr₁, hr₂, lf_iff_exists_le]

theorem equiv_of_exists {x y : IGame}
    (hl₁ : ∀ a ∈ x.leftMoves,  ∃ b ∈ y.leftMoves,  a ≈ b)
    (hr₁ : ∀ a ∈ x.rightMoves, ∃ b ∈ y.rightMoves, a ≈ b)
    (hl₂ : ∀ b ∈ y.leftMoves,  ∃ a ∈ x.leftMoves,  a ≈ b)
    (hr₂ : ∀ b ∈ y.rightMoves, ∃ a ∈ x.rightMoves, a ≈ b) : x ≈ y := by
  apply equiv_of_exists_le <;> grind [AntisymmRel]

@[simp]
protected theorem zero_lt_one : (0 : IGame) < 1 := by
  rw [lt_iff_le_not_ge, le_iff_forall_lf, le_iff_forall_lf]
  simp

instance : ZeroLEOneClass IGame where
  zero_le_one := IGame.zero_lt_one.le

/-! ### Negation -/

instance {α : Type*} [InvolutiveNeg α] (s : Set α) [Small.{u} s] : Small.{u} (-s :) := by
  rw [← Set.image_neg_eq_neg]
  infer_instance

private def neg' (x : IGame) : IGame :=
  {range fun y : x.rightMoves ↦ neg' y.1 | range fun y : x.leftMoves ↦ neg' y.1}ᴵ
termination_by x
decreasing_by igame_wf

/-- The negative of a game is defined by `-{s | t}ᴵ = {-t | -s}ᴵ`. -/
instance : Neg IGame where
  neg := neg'

private theorem neg_ofSets' (s t : Set _) [Small s] [Small t] :
    -{s | t}ᴵ = {Neg.neg '' t | Neg.neg '' s}ᴵ := by
  change neg' _ = _
  rw [neg']
  simp [Neg.neg, Set.ext_iff]

instance : InvolutiveNeg IGame where
  neg_neg x := by
    refine ofSetsRecOn x ?_
    aesop (add simp [neg_ofSets'])

@[simp]
theorem neg_ofSets (s t : Set _) [Small s] [Small t] : -{s | t}ᴵ = {-t | -s}ᴵ := by
  simp_rw [neg_ofSets', Set.image_neg_eq_neg]

instance : NegZeroClass IGame where
  neg_zero := by simp [zero_def]

theorem neg_eq (x : IGame) : -x = {-x.rightMoves | -x.leftMoves}ᴵ := by
  rw [← neg_ofSets, ofSets_leftMoves_rightMoves]

@[simp]
theorem leftMoves_neg (x : IGame) : (-x).leftMoves = -x.rightMoves := by
  refine ofSetsRecOn x ?_; simp

@[simp]
theorem rightMoves_neg (x : IGame) : (-x).rightMoves = -x.leftMoves := by
  refine ofSetsRecOn x ?_; simp

theorem isOption_neg {x y : IGame} : IsOption x (-y) ↔ IsOption (-x) y := by
  simp [IsOption, union_comm]

@[simp]
theorem isOption_neg_neg {x y : IGame} : IsOption (-x) (-y) ↔ IsOption x y := by
  rw [isOption_neg, neg_neg]

@[game_cmp]
theorem forall_leftMoves_neg {P : IGame → Prop} {x : IGame} :
    (∀ y ∈ (-x).leftMoves, P y) ↔ (∀ y ∈ x.rightMoves, P (-y)) := by
  rw [← (Equiv.neg _).forall_congr_right]; simp

@[game_cmp]
theorem forall_rightMoves_neg {P : IGame → Prop} {x : IGame} :
    (∀ y ∈ (-x).rightMoves, P y) ↔ (∀ y ∈ x.leftMoves, P (-y)) := by
  rw [← (Equiv.neg _).forall_congr_right]; simp

@[game_cmp]
theorem exists_leftMoves_neg {P : IGame → Prop} {x : IGame} :
    (∃ y ∈ (-x).leftMoves, P y) ↔ (∃ y ∈ x.rightMoves, P (-y)) := by
  rw [← (Equiv.neg _).exists_congr_right]; simp

@[game_cmp]
theorem exists_rightMoves_neg {P : IGame → Prop} {x : IGame} :
    (∃ y ∈ (-x).rightMoves, P y) ↔ (∃ y ∈ x.leftMoves, P (-y)) := by
  rw [← (Equiv.neg _).exists_congr_right]; simp

@[simp]
protected theorem neg_le_neg_iff {x y : IGame} : -x ≤ -y ↔ y ≤ x := by
  -- TODO: may have to add an `elab_as_elim` attr. in Mathlib
  refine Sym2.GameAdd.induction (C := fun x y ↦ -x ≤ -y ↔ y ≤ x) isOption_wf (fun x y IH ↦ ?_) x y
  dsimp at *
  rw [le_iff_forall_lf, le_iff_forall_lf, and_comm, forall_leftMoves_neg, forall_rightMoves_neg]
  congr! 3 with z hz z hz
  · rw [IH _ _ (Sym2.GameAdd.fst_snd (.of_mem_leftMoves hz))]
  · rw [IH _ _ (Sym2.GameAdd.snd_fst (.of_mem_rightMoves hz))]

protected theorem neg_le {x y : IGame} : -x ≤ y ↔ -y ≤ x := by
  simpa using @IGame.neg_le_neg_iff x (-y)
protected theorem le_neg {x y : IGame} : x ≤ -y ↔ y ≤ -x := by
  simpa using @IGame.neg_le_neg_iff (-x) y

@[simp]
protected theorem neg_lt_neg_iff {x y : IGame} : -x < -y ↔ y < x := by
  simp [lt_iff_le_not_ge]

protected theorem neg_lt {x y : IGame} : -x < y ↔ -y < x := by
  simpa using @IGame.neg_lt_neg_iff x (-y)
protected theorem lt_neg {x y : IGame} : x < -y ↔ y < -x := by
  simpa using @IGame.neg_lt_neg_iff (-x) y

@[simp]
theorem neg_equiv_neg_iff {x y : IGame} : -x ≈ -y ↔ x ≈ y := by
  simp [AntisymmRel, and_comm]

alias ⟨_, neg_congr⟩ := neg_equiv_neg_iff

@[simp]
theorem neg_fuzzy_neg_iff {x y : IGame} : -x ‖ -y ↔ x ‖ y := by
  simp [IncompRel, and_comm]

@[simp] theorem neg_le_zero {x : IGame} : -x ≤ 0 ↔ 0 ≤ x := by simpa using @IGame.neg_le x 0
@[simp] theorem zero_le_neg {x : IGame} : 0 ≤ -x ↔ x ≤ 0 := by simpa using @IGame.le_neg 0 x
@[simp] theorem neg_lt_zero {x : IGame} : -x < 0 ↔ 0 < x := by simpa using @IGame.neg_lt x 0
@[simp] theorem zero_lt_neg {x : IGame} : 0 < -x ↔ x < 0 := by simpa using @IGame.lt_neg 0 x

@[simp] theorem neg_equiv_zero {x : IGame} : -x ≈ 0 ↔ x ≈ 0 := by
  simpa using @IGame.neg_equiv_neg_iff x 0
@[simp] theorem zero_equiv_neg {x : IGame} : 0 ≈ -x ↔ 0 ≈ x := by
  simpa using @IGame.neg_equiv_neg_iff 0 x

@[simp] theorem neg_fuzzy_zero {x : IGame} : -x ‖ 0 ↔ x ‖ 0 := by
  simpa using @IGame.neg_fuzzy_neg_iff x 0
@[simp] theorem zero_fuzzy_neg {x : IGame} : 0 ‖ -x ↔ 0 ‖ x := by
  simpa using @IGame.neg_fuzzy_neg_iff 0 x

/-! ### Addition and subtraction -/

private def add' (x y : IGame) : IGame :=
  {(range fun z : x.leftMoves ↦ add' z y) ∪ (range fun z : y.leftMoves ↦ add' x z) |
    (range fun z : x.rightMoves ↦ add' z y) ∪ (range fun z : y.rightMoves ↦ add' x z)}ᴵ
termination_by (x, y)
decreasing_by igame_wf

/-- The sum of `x = {s₁ | t₁}ᴵ` and `y = {s₂ | t₂}ᴵ` is `{s₁ + y, x + s₂ | t₁ + y, x + t₂}ᴵ`. -/
instance : Add IGame where
  add := add'

theorem add_eq (x y : IGame) : x + y =
    {(· + y) '' x.leftMoves ∪ (x + ·) '' y.leftMoves |
      (· + y) '' x.rightMoves ∪ (x + ·) '' y.rightMoves}ᴵ := by
  change add' _ _ = _
  rw [add']
  simp [HAdd.hAdd, Add.add, Set.ext_iff]

theorem ofSets_add_ofSets (s₁ t₁ s₂ t₂ : Set IGame) [Small s₁] [Small t₁] [Small s₂] [Small t₂] :
    {s₁ | t₁}ᴵ + {s₂ | t₂}ᴵ =
      {(· + {s₂ | t₂}ᴵ) '' s₁ ∪ ({s₁ | t₁}ᴵ + ·) '' s₂ |
        (· + {s₂ | t₂}ᴵ) '' t₁ ∪ ({s₁ | t₁}ᴵ + ·) '' t₂}ᴵ := by
  rw [add_eq]
  simp

@[simp]
theorem leftMoves_add (x y : IGame) :
    (x + y).leftMoves = (· + y) '' x.leftMoves ∪ (x + ·) '' y.leftMoves := by
  rw [add_eq, leftMoves_ofSets]

@[simp]
theorem rightMoves_add (x y : IGame) :
    (x + y).rightMoves = (· + y) '' x.rightMoves ∪ (x + ·) '' y.rightMoves := by
  rw [add_eq, rightMoves_ofSets]

theorem add_left_mem_leftMoves_add {x y : IGame} (h : x ∈ y.leftMoves) (z : IGame) :
    z + x ∈ (z + y).leftMoves := by
  rw [leftMoves_add]; right; use x

theorem add_right_mem_leftMoves_add {x y : IGame} (h : x ∈ y.leftMoves) (z : IGame) :
    x + z ∈ (y + z).leftMoves := by
  rw [leftMoves_add]; left; use x

theorem add_left_mem_rightMoves_add {x y : IGame} (h : x ∈ y.rightMoves) (z : IGame) :
    z + x ∈ (z + y).rightMoves := by
  rw [rightMoves_add]; right; use x

theorem add_right_mem_rightMoves_add {x y : IGame} (h : x ∈ y.rightMoves) (z : IGame) :
    x + z ∈ (y + z).rightMoves := by
  rw [rightMoves_add]; left; use x

theorem IsOption.add_left {x y z : IGame} (h : IsOption x y) : IsOption (z + x) (z + y) := by
  aesop

theorem IsOption.add_right {x y z : IGame} (h : IsOption x y) : IsOption (x + z) (y + z) := by
  aesop

@[game_cmp]
theorem forall_leftMoves_add {P : IGame → Prop} {x y : IGame} :
    (∀ a ∈ (x + y).leftMoves, P a) ↔
      (∀ a ∈ x.leftMoves, P (a + y)) ∧ (∀ b ∈ y.leftMoves, P (x + b)) := by
  aesop

@[game_cmp]
theorem forall_rightMoves_add {P : IGame → Prop} {x y : IGame} :
    (∀ a ∈ (x + y).rightMoves, P a) ↔
      (∀ a ∈ x.rightMoves, P (a + y)) ∧ (∀ b ∈ y.rightMoves, P (x + b)) := by
  aesop

@[game_cmp]
theorem exists_leftMoves_add {P : IGame → Prop} {x y : IGame} :
    (∃ a ∈ (x + y).leftMoves, P a) ↔
      (∃ a ∈ x.leftMoves, P (a + y)) ∨ (∃ b ∈ y.leftMoves, P (x + b)) := by
  aesop

@[game_cmp]
theorem exists_rightMoves_add {P : IGame → Prop} {x y : IGame} :
    (∃ a ∈ (x + y).rightMoves, P a) ↔
      (∃ a ∈ x.rightMoves, P (a + y)) ∨ (∃ b ∈ y.rightMoves, P (x + b)) := by
  aesop

@[simp]
theorem add_eq_zero_iff {x y : IGame} : x + y = 0 ↔ x = 0 ∧ y = 0 := by
  constructor <;> simp_all [IGame.ext_iff]

private theorem add_zero' : ∀ x : IGame, x + 0 = x := by
  refine (moveRecOn · fun _ _ _ ↦ ?_)
  aesop

private theorem add_comm' (x y : IGame) : x + y = y + x := by
  ext <;>
  · simp only [leftMoves_add, rightMoves_add, mem_union, mem_image, or_comm]
    congr! 3 <;>
    · refine and_congr_right_iff.2 fun h ↦ ?_
      rw [add_comm']
termination_by (x, y)
decreasing_by igame_wf

private theorem add_assoc' (x y z : IGame) : x + y + z = x + (y + z) := by
  apply ext <;>
  · simp only [leftMoves_add, rightMoves_add, image_union, image_image, union_assoc]
    refine congrArg₂ _ ?_ (congrArg₂ _ ?_ ?_) <;>
    · ext
      congr! 2
      rw [add_assoc']
termination_by (x, y, z)
decreasing_by igame_wf

instance : AddCommMonoid IGame where
  add_zero := add_zero'
  zero_add _ := add_comm' .. ▸ add_zero' _
  add_comm := add_comm'
  add_assoc := add_assoc'
  nsmul := nsmulRec

/-- The subtraction of `x` and `y` is defined as `x + (-y)`. -/
instance : SubNegMonoid IGame where
  zsmul := zsmulRec

@[simp]
theorem leftMoves_sub (x y : IGame) :
    (x - y).leftMoves = (· - y) '' x.leftMoves ∪ (x + ·) '' (-y.rightMoves) := by
  simp [sub_eq_add_neg]

@[simp]
theorem rightMoves_sub (x y : IGame) :
    (x - y).rightMoves = (· - y) '' x.rightMoves ∪ (x + ·) '' (-y.leftMoves) := by
  simp [sub_eq_add_neg]

theorem sub_left_mem_leftMoves_sub {x y : IGame} (h : x ∈ y.rightMoves) (z : IGame) :
    z - x ∈ (z - y).leftMoves := by
  apply add_left_mem_leftMoves_add; simpa

theorem sub_right_mem_leftMoves_sub {x y : IGame} (h : x ∈ y.leftMoves) (z : IGame) :
    x - z ∈ (y - z).leftMoves :=
  add_right_mem_leftMoves_add h _

theorem sub_left_mem_rightMoves_sub {x y : IGame} (h : x ∈ y.leftMoves) (z : IGame) :
    z - x ∈ (z - y).rightMoves := by
  apply add_left_mem_rightMoves_add; simpa

theorem sub_right_mem_rightMoves_sub {x y : IGame} (h : x ∈ y.rightMoves) (z : IGame) :
    x - z ∈ (y - z).rightMoves :=
  add_right_mem_rightMoves_add h _

private theorem neg_add' (x y : IGame) : -(x + y) = -x + -y := by
  ext <;>
  · simp
    rw [← (Equiv.neg IGame).exists_congr_right]
    nth_rewrite 2 [← (Equiv.neg IGame).exists_congr_right]
    congr! 3 <;>
    · refine and_congr_right_iff.2 fun _ ↦ ?_
      rw [Equiv.neg_apply, ← neg_inj, neg_add', neg_neg, neg_neg]
termination_by (x, y)
decreasing_by igame_wf

instance : SubtractionCommMonoid IGame where
  neg_neg := neg_neg
  neg_add_rev x y := by rw [neg_add', add_comm]
  neg_eq_of_add := by simp
  add_comm := add_comm

private theorem sub_self_le (x : IGame) : x - x ≤ 0 := by
  rw [le_zero, leftMoves_sub]
  rintro _ (⟨y, hy, rfl⟩ | ⟨y, hy, rfl⟩)
  · exact lf_of_rightMove_le (sub_self_le y) (sub_left_mem_rightMoves_sub hy y)
  · apply lf_of_rightMove_le (sub_self_le (-y))
    rw [mem_neg] at hy
    rw [sub_neg_eq_add]
    exact add_right_mem_rightMoves_add hy _
termination_by x
decreasing_by igame_wf

/-- The sum of a game and its negative is equivalent, though not necessarily identical to zero. -/
theorem sub_self_equiv (x : IGame) : x - x ≈ 0 := by
  rw [AntisymmRel, ← neg_le_zero, neg_sub, and_self]
  exact sub_self_le x

/-- The sum of a game and its negative is equivalent, though not necessarily identical to zero. -/
theorem neg_add_equiv (x : IGame) : -x + x ≈ 0 := by
  simpa [add_comm] using sub_self_equiv x

private theorem add_le_add_left' {x y : IGame} (h : x ≤ y) (z : IGame) : z + x ≤ z + y := by
  rw [le_iff_forall_lf, leftMoves_add, rightMoves_add]
  refine ⟨?_, ?_⟩ <;> rintro a (⟨a, ha, rfl⟩ | ⟨a, ha, rfl⟩)
  · exact lf_of_le_leftMove (add_le_add_left' h a) (add_right_mem_leftMoves_add ha y)
  · obtain (⟨b, hb, hb'⟩ | ⟨b, hb, hb'⟩) := lf_iff_exists_le.1 (leftMove_lf_of_le h ha)
    · exact lf_of_le_leftMove (add_le_add_left' hb' z) (add_left_mem_leftMoves_add hb z)
    · exact lf_of_rightMove_le (add_le_add_left' hb' z) (add_left_mem_rightMoves_add hb z)
  · exact lf_of_rightMove_le (add_le_add_left' h a) (add_right_mem_rightMoves_add ha x)
  · obtain (⟨b, hb, hb'⟩ | ⟨b, hb, hb'⟩) := lf_iff_exists_le.1 (lf_rightMove_of_le h ha)
    · exact lf_of_le_leftMove (add_le_add_left' hb' z) (add_left_mem_leftMoves_add hb z)
    · exact lf_of_rightMove_le (add_le_add_left' hb' z) (add_left_mem_rightMoves_add hb z)
termination_by (x, y, z)
decreasing_by igame_wf

private theorem add_le_add_right' {x y : IGame} (h : x ≤ y) (z : IGame) : x + z ≤ y + z := by
  simpa [add_comm] using add_le_add_left' h z

instance : AddLeftMono IGame := ⟨fun x _ _ h ↦ add_le_add_left' h x⟩
instance : AddRightMono IGame := ⟨fun x _ _ h ↦ add_le_add_right' h x⟩

instance : AddLeftReflectLE IGame where
  elim x y z h := by
    rw [← zero_add y, ← zero_add z]
    apply (add_le_add_right (neg_add_equiv x).ge y).trans
    rw [add_assoc]
    apply (add_le_add_left h (-x)).trans
    rw [← add_assoc]
    exact add_le_add_right (neg_add_equiv x).le z

instance : AddRightReflectLE IGame :=
  addRightReflectLE_of_addLeftReflectLE _

instance : AddLeftStrictMono IGame where
  elim x y z h := by
    apply lt_of_le_not_ge (add_le_add_left h.le x)
    contrapose! h
    exact (le_of_add_le_add_left h).not_gt

instance : AddRightStrictMono IGame :=
  addRightStrictMono_of_addLeftStrictMono _

-- TODO: [AddLeftMono α] [AddLeftReflectLE α] → AddLeftReflectLT α
instance : AddLeftReflectLT IGame where
  elim _ := by simp [lt_iff_le_not_ge]

instance : AddRightReflectLT IGame :=
  addRightReflectLT_of_addLeftReflectLT _

-- TODO: add the general versions of this to Mathlib

theorem add_congr {a b : IGame} (h₁ : a ≈ b) {c d : IGame} (h₂ : c ≈ d) : a + c ≈ b + d :=
  ⟨add_le_add h₁.1 h₂.1, add_le_add h₁.2 h₂.2⟩

theorem add_congr_left {a b c : IGame} (h : a ≈ b) : a + c ≈ b + c :=
  add_congr h .rfl

theorem add_congr_right {a b c : IGame} (h : a ≈ b) : c + a ≈ c + b :=
  add_congr .rfl h

@[simp]
theorem add_fuzzy_add_iff_left {a b c : IGame} : a + b ‖ a + c ↔ b ‖ c := by
  simp [IncompRel]

@[simp]
theorem add_fuzzy_add_iff_right {a b c : IGame} : b + a ‖ c + a ↔ b ‖ c := by
  simp [IncompRel]

theorem sub_congr {a b : IGame} (h₁ : a ≈ b) {c d : IGame} (h₂ : c ≈ d) : a - c ≈ b - d :=
  add_congr h₁ (neg_congr h₂)

theorem sub_congr_left {a b c : IGame} (h : a ≈ b) : a - c ≈ b - c :=
  sub_congr h .rfl

theorem sub_congr_right {a b c : IGame} (h : a ≈ b) : c - a ≈ c - b :=
  sub_congr .rfl h

/-- We define the `NatCast` instance as `↑0 = 0` and `↑(n + 1) = {{↑n} | ∅}ᴵ`.

Note that this is equivalent, but not identical, to the more common definition `↑n = {Iio n | ∅}ᴵ`.
For that, use `NatOrdinal.toIGame`. -/
instance : AddMonoidWithOne IGame where

/-- This version of the theorem is more convenient for the `game_cmp` tactic. -/
@[game_cmp]
theorem leftMoves_natCast_succ' : ∀ n : ℕ, leftMoves n.succ = {(n : IGame)}
  | 0 => by simp
  | n + 1 => by
    rw [Nat.cast_succ, leftMoves_add, leftMoves_natCast_succ']
    simp

@[simp 1100] -- This should trigger before `leftMoves_add`.
theorem leftMoves_natCast_succ (n : ℕ) : leftMoves (n + 1) = {(n : IGame)} :=
  leftMoves_natCast_succ' n

@[simp 1100, game_cmp] -- This should trigger before `rightMoves_add`.
theorem rightMoves_natCast : ∀ n : ℕ, rightMoves n = ∅
  | 0 => by simp
  | n + 1 => by
    rw [Nat.cast_succ, rightMoves_add, rightMoves_natCast]
    simp

@[simp 1100, game_cmp]
theorem leftMoves_ofNat (n : ℕ) [n.AtLeastTwo] : leftMoves ofNat(n) = {((n - 1 : ℕ) : IGame)} := by
  change leftMoves n = _
  rw [← Nat.succ_pred (NeZero.out (n := n)), leftMoves_natCast_succ']
  simp

@[simp 1100, game_cmp]
theorem rightMoves_ofNat (n : ℕ) [n.AtLeastTwo] : rightMoves ofNat(n) = ∅ :=
  rightMoves_natCast n

theorem natCast_succ_eq (n : ℕ) : (n + 1 : IGame) = {{(n : IGame)} | ∅}ᴵ := by
  ext <;> simp

/-- Every left option of a natural number is equal to a smaller natural number. -/
theorem eq_natCast_of_mem_leftMoves_natCast {n : ℕ} {x : IGame} (hx : x ∈ leftMoves n) :
    ∃ m : ℕ, m < n ∧ m = x := by
  cases n with
  | zero => simp at hx
  | succ n =>
    use n
    simp_all

instance : IntCast IGame where
  intCast
  | .ofNat n => n
  | .negSucc n => -(n + 1)

@[simp, game_cmp, norm_cast] theorem intCast_nat (n : ℕ) : ((n : ℤ) : IGame) = n := rfl
@[simp, game_cmp] theorem intCast_ofNat (n : ℕ) : ((ofNat(n) : ℤ) : IGame) = n := rfl
@[simp] theorem intCast_negSucc (n : ℕ) : (Int.negSucc n : IGame) = -(n + 1) := rfl

@[game_cmp, norm_cast] theorem intCast_zero : ((0 : ℤ) : IGame) = 0 := rfl
@[game_cmp, norm_cast] theorem intCast_one : ((1 : ℤ) : IGame) = 1 := by simp

@[simp, game_cmp, norm_cast]
theorem intCast_neg (n : ℤ) : ((-n : ℤ) : IGame) = -(n : IGame) := by
  cases n with
  | ofNat n =>
    cases n with
    | zero => simp
    | succ n => rfl
  | negSucc n => exact (neg_neg _).symm

theorem eq_sub_one_of_mem_leftMoves_intCast {n : ℤ} {x : IGame} (hx : x ∈ leftMoves n) :
    x = (n - 1 : ℤ) := by
  obtain ⟨n, rfl | rfl⟩ := n.eq_nat_or_neg
  · cases n
    · simp at hx
    · rw [intCast_nat] at hx
      simp_all
  · simp at hx

theorem eq_add_one_of_mem_rightMoves_intCast {n : ℤ} {x : IGame} (hx : x ∈ rightMoves n) :
    x = (n + 1 : ℤ) := by
  have : -x ∈ leftMoves (-n : ℤ) := by simpa
  rw [← neg_inj]
  simpa [← IGame.intCast_neg, add_comm] using eq_sub_one_of_mem_leftMoves_intCast this

/-- Every left option of an integer is equal to a smaller integer. -/
theorem eq_intCast_of_mem_leftMoves_intCast {n : ℤ} {x : IGame} (hx : x ∈ leftMoves n) :
    ∃ m : ℤ, m < n ∧ m = x := by
  use n - 1
  simp [eq_sub_one_of_mem_leftMoves_intCast hx]

/-- Every right option of an integer is equal to a larger integer. -/
theorem eq_intCast_of_mem_rightMoves_intCast {n : ℤ} {x : IGame} (hx : x ∈ rightMoves n) :
    ∃ m : ℤ, n < m ∧ m = x := by
  use n + 1
  simp [eq_add_one_of_mem_rightMoves_intCast hx]

/-! ### Multiplication -/

-- TODO: upstream
attribute [aesop apply unsafe 50%] Prod.Lex.left Prod.Lex.right

def mul' (x y : IGame) : IGame :=
  {(range fun a : (x.leftMoves ×ˢ y.leftMoves ∪ x.rightMoves ×ˢ y.rightMoves :) ↦
    mul' a.1.1 y + mul' x a.1.2 - mul' a.1.1 a.1.2) |
  (range fun a : (x.leftMoves ×ˢ y.rightMoves ∪ x.rightMoves ×ˢ y.leftMoves :) ↦
    mul' a.1.1 y + mul' x a.1.2 - mul' a.1.1 a.1.2)}ᴵ
termination_by (x, y)
decreasing_by all_goals aesop

/-- The product of `x = {s₁ | t₁}ᴵ` and `y = {s₂ | t₂}ᴵ` is
`{a₁ * y + x * b₁ - a₁ * b₁ | a₂ * y + x * b₂ - a₂ * b₂}ᴵ`, where `(a₁, b₁) ∈ s₁ ×ˢ s₂ ∪ t₁ ×ˢ t₂`
and `(a₂, b₂) ∈ s₁ ×ˢ t₂ ∪ t₁ ×ˢ s₂`.

Using `IGame.mulOption`, this can alternatively be written as
`x * y = {mulOption x y a₁ b₁ | mulOption x y a₂ b₂}ᴵ`. -/
instance : Mul IGame where
  mul := mul'

/-- The general option of `x * y` looks like `a * y + x * b - a * b`, for `a` and `b` options of
`x` and `y`, respectively. -/
@[pp_nodot, game_cmp]
def mulOption (x y a b : IGame) : IGame :=
  a * y + x * b - a * b

theorem mul_eq (x y : IGame) : x * y =
    {(fun a ↦ mulOption x y a.1 a.2) ''
      (x.leftMoves ×ˢ y.leftMoves ∪ x.rightMoves ×ˢ y.rightMoves) |
    (fun a ↦ mulOption x y a.1 a.2) ''
      (x.leftMoves ×ˢ y.rightMoves ∪ x.rightMoves ×ˢ y.leftMoves)}ᴵ := by
  change mul' _ _ = _
  rw [mul']
  simp [mulOption, HMul.hMul, Mul.mul, Set.ext_iff]

theorem ofSets_mul_ofSets (s₁ t₁ s₂ t₂ : Set IGame) [Small s₁] [Small t₁] [Small s₂] [Small t₂] :
    {s₁ | t₁}ᴵ * {s₂ | t₂}ᴵ =
      {(fun a ↦ mulOption {s₁ | t₁}ᴵ {s₂ | t₂}ᴵ a.1 a.2) '' (s₁ ×ˢ s₂ ∪ t₁ ×ˢ t₂) |
      (fun a ↦ mulOption {s₁ | t₁}ᴵ {s₂ | t₂}ᴵ a.1 a.2) '' (s₁ ×ˢ t₂ ∪ t₁ ×ˢ s₂)}ᴵ := by
  rw [mul_eq]
  simp

@[simp]
theorem leftMoves_mul (x y : IGame) :
    (x * y).leftMoves = (fun a ↦ mulOption x y a.1 a.2) ''
      (x.leftMoves ×ˢ y.leftMoves ∪ x.rightMoves ×ˢ y.rightMoves) := by
  rw [mul_eq, leftMoves_ofSets]

@[simp]
theorem rightMoves_mul (x y : IGame) :
    (x * y).rightMoves = (fun a ↦ mulOption x y a.1 a.2) ''
      (x.leftMoves ×ˢ y.rightMoves ∪ x.rightMoves ×ˢ y.leftMoves) := by
  rw [mul_eq, rightMoves_ofSets]

@[simp]
theorem leftMoves_mulOption (x y a b : IGame) :
    (mulOption x y a b).leftMoves = leftMoves (a * y + x * b - a * b) :=
  rfl

@[simp]
theorem rightMoves_mulOption (x y a b : IGame) :
    (mulOption x y a b).rightMoves = rightMoves (a * y + x * b - a * b) :=
  rfl

theorem mulOption_left_left_mem_leftMoves_mul {x y a b : IGame}
    (h₁ : a ∈ x.leftMoves) (h₂ : b ∈ y.leftMoves) : mulOption x y a b ∈ (x * y).leftMoves := by
  rw [leftMoves_mul]; use (a, b); simp_all

theorem mulOption_right_right_mem_leftMoves_mul {x y a b : IGame}
    (h₁ : a ∈ x.rightMoves) (h₂ : b ∈ y.rightMoves) : mulOption x y a b ∈ (x * y).leftMoves := by
  rw [leftMoves_mul]; use (a, b); simp_all

theorem mulOption_left_right_mem_rightMoves_mul {x y a b : IGame}
    (h₁ : a ∈ x.leftMoves) (h₂ : b ∈ y.rightMoves) : mulOption x y a b ∈ (x * y).rightMoves := by
  rw [rightMoves_mul]; use (a, b); simp_all

theorem mulOption_right_left_mem_rightMoves_mul {x y a b : IGame}
    (h₁ : a ∈ x.rightMoves) (h₂ : b ∈ y.leftMoves) : mulOption x y a b ∈ (x * y).rightMoves := by
  rw [rightMoves_mul]; use (a, b); simp_all

theorem IsOption.mul {x y a b : IGame} (h₁ : IsOption a x) (h₂ : IsOption b y) :
    IsOption (mulOption x y a b) (x * y) := by
  aesop

@[game_cmp]
theorem forall_leftMoves_mul {P : IGame → Prop} {x y : IGame} :
    (∀ a ∈ (x * y).leftMoves, P a) ↔
      (∀ a ∈ x.leftMoves, ∀ b ∈ y.leftMoves, P (mulOption x y a b)) ∧
      (∀ a ∈ x.rightMoves, ∀ b ∈ y.rightMoves, P (mulOption x y a b)) := by
  aesop

@[game_cmp]
theorem forall_rightMoves_mul {P : IGame → Prop} {x y : IGame} :
    (∀ a ∈ (x * y).rightMoves, P a) ↔
      (∀ a ∈ x.leftMoves, ∀ b ∈ y.rightMoves, P (mulOption x y a b)) ∧
      (∀ a ∈ x.rightMoves, ∀ b ∈ y.leftMoves, P (mulOption x y a b)) := by
  aesop

@[game_cmp]
theorem exists_leftMoves_mul {P : IGame → Prop} {x y : IGame} :
    (∃ a ∈ (x * y).leftMoves, P a) ↔
      (∃ a ∈ x.leftMoves, ∃ b ∈ y.leftMoves, P (mulOption x y a b)) ∨
      (∃ a ∈ x.rightMoves, ∃ b ∈ y.rightMoves, P (mulOption x y a b)) := by
  aesop

@[game_cmp]
theorem exists_rightMoves_mul {P : IGame → Prop} {x y : IGame} :
    (∃ a ∈ (x * y).rightMoves, P a) ↔
      (∃ a ∈ x.leftMoves, ∃ b ∈ y.rightMoves, P (mulOption x y a b)) ∨
      (∃ a ∈ x.rightMoves, ∃ b ∈ y.leftMoves, P (mulOption x y a b)) := by
  aesop

instance : MulZeroClass IGame := by
  constructor <;>
  · refine (moveRecOn · fun _ _ _ ↦ ?_)
    aesop

instance : MulOneClass IGame := by
  constructor <;>
  · refine (moveRecOn · fun _ _ _ ↦ ?_)
    aesop (add simp [mulOption, and_assoc])

private theorem mul_comm' (x y : IGame) : x * y = y * x := by
  ext
  all_goals
    simp only [leftMoves_mul, rightMoves_mul, mem_image, mem_prod, mem_union, Prod.exists,
      and_comm, or_comm]
    rw [exists_comm]
    congr! 4 with b a
    rw [and_congr_left_iff]
    rintro (⟨_, _⟩ | ⟨_, _⟩) <;>
      rw [mulOption, mulOption, mul_comm' x, mul_comm' _ y, add_comm, mul_comm' a b]
termination_by (x, y)
decreasing_by igame_wf

instance : CommMagma IGame where
  mul_comm := mul_comm'

theorem mulOption_comm (x y a b : IGame) : mulOption x y a b = mulOption y x b a := by
  simp [mulOption, add_comm, mul_comm]

private theorem neg_mul' (x y : IGame) : -x * y = -(x * y) := by
  ext
  all_goals
    simp only [leftMoves_mul, leftMoves_neg, rightMoves_mul, rightMoves_neg,
      mem_image, mem_union, mem_prod, mem_neg, Prod.exists]
    rw [← (Equiv.neg _).exists_congr_right]
    simp only [Equiv.neg_apply, neg_neg, and_comm, mulOption, or_comm]
    congr! 4
    rw [and_congr_right_iff]
    rintro (⟨_, _⟩ | ⟨_, _⟩)
    all_goals
      rw [← neg_inj, neg_mul', neg_mul', neg_mul']
      simp [sub_eq_add_neg, add_comm]
termination_by (x, y)
decreasing_by igame_wf

private theorem mul_neg' (x y : IGame) : x * -y = -(x * y) := by
  rw [mul_comm, neg_mul', mul_comm]

instance : HasDistribNeg IGame where
  neg_mul := neg_mul'
  mul_neg := mul_neg'

theorem mulOption_neg_left (x y a b : IGame) : mulOption (-x) y a b = -mulOption x y (-a) b := by
  simp [mulOption, sub_eq_neg_add, add_comm]

theorem mulOption_neg_right (x y a b : IGame) : mulOption x (-y) a b = -mulOption x y a (-b) := by
  simp [mulOption, sub_eq_neg_add, add_comm]

theorem mulOption_neg (x y a b : IGame) : mulOption (-x) (-y) a b = mulOption x y (-a) (-b) := by
  simp [mulOption, sub_eq_neg_add, add_comm]

@[simp]
theorem mulOption_zero_left (x y a : IGame) : mulOption x y 0 a = x * a := by
  simp [mulOption]

@[simp]
theorem mulOption_zero_right (x y a : IGame) : mulOption x y a 0 = a * y := by
  simp [mulOption]

/-! Distributivity and associativity only hold up to equivalence; we prove this in
`CombinatorialGames.Game.Basic`. -/

/-! ### Division -/

/-- An auxiliary inductive type to enumerate the options of `IGame.inv`. -/
private inductive InvTy (l r : Type u) : Bool → Type u
  | zero : InvTy l r false
  | left₁ : r → InvTy l r false → InvTy l r false
  | left₂ : l → InvTy l r true → InvTy l r false
  | right₁ : l → InvTy l r false → InvTy l r true
  | right₂ : r → InvTy l r true → InvTy l r true

private def InvTy.val' {x : IGame}
    (IHl : Shrink {y ∈ x.leftMoves | 0 < y} → IGame)
    (IHr : Shrink {y ∈ x.rightMoves | 0 < y} → IGame) (b : Bool) :
    InvTy (Shrink {y ∈ x.leftMoves | 0 < y}) (Shrink {y ∈ x.rightMoves | 0 < y}) b → IGame
  | InvTy.zero => 0
  | InvTy.left₁ i j => (1 + ((equivShrink _).symm i - x) * val' IHl IHr _ j) * IHr i
  | InvTy.left₂ i j => (1 + ((equivShrink _).symm i - x) * val' IHl IHr _ j) * IHl i
  | InvTy.right₁ i j => (1 + ((equivShrink _).symm i - x) * val' IHl IHr _ j) * IHl i
  | InvTy.right₂ i j => (1 + ((equivShrink _).symm i - x) * val' IHl IHr _ j) * IHr i

private def inv' (x : IGame.{u}) : IGame.{u} :=
  let IHl : Shrink {y ∈ x.leftMoves | 0 < y} → IGame :=
    fun x ↦ inv' (Subtype.val <| (equivShrink _).symm x)
  let IHr : Shrink {y ∈ x.rightMoves | 0 < y} → IGame :=
    fun x ↦ inv' (Subtype.val <| (equivShrink _).symm x)
  {.range (InvTy.val' IHl IHr false) | .range (InvTy.val' IHl IHr true)}ᴵ
termination_by x
decreasing_by
· exact .of_mem_leftMoves ((equivShrink _).symm x).2.1
· exact .of_mem_rightMoves ((equivShrink _).symm x).2.1

private abbrev InvTy.val (x : IGame) (b : Bool)
    (i : InvTy (Shrink {y ∈ x.leftMoves | 0 < y}) (Shrink {y ∈ x.rightMoves | 0 < y}) b) : IGame :=
  i.val' (inv' ∘ Subtype.val ∘ (equivShrink _).symm) (inv' ∘ Subtype.val ∘ (equivShrink _).symm) b

/-- The inverse of a positive game `x = {s | t}ᴵ` is `{s' | t'}ᴵ`, where `s'` and `t'` are the
smallest sets such that `0 ∈ s'`, and such that `(1 + (z - x) * a) / z, (1 + (y - x) * b) / y ∈ s'`
and `(1 + (y - x) * a) / y, (1 + (z - x) * b) / z ∈ t'` for `y ∈ s` positive, `z ∈ t`, `a ∈ s'`, and
`b ∈ t'`.

If `x` is negative, we define `x⁻¹ = -(-x)⁻¹`. For any other game, we set `x⁻¹ = 0`.

If `x` is a non-zero numeric game, then `x * x⁻¹ ≈ 1`. The value of this function on any non-numeric
game should be treated as a junk value. -/
instance : Inv IGame where
  inv x := by classical exact if 0 < x then inv' x else if x < 0 then -inv' (-x) else 0

instance : Div IGame where
  div x y := x * y⁻¹

open Classical in
private theorem inv_eq' {x : IGame} :
    x⁻¹ = if 0 < x then inv' x else if x < 0 then -inv' (-x) else 0 :=
  rfl

private theorem inv_eq {x : IGame.{u}} (hx : 0 < x) :
    x⁻¹ = {.range (InvTy.val x false) | .range (InvTy.val x true)}ᴵ := by
  rw [inv_eq', if_pos hx, inv']
  rfl

protected theorem div_eq_mul_inv (x y : IGame) : x / y = x * y⁻¹ := rfl

theorem inv_of_equiv_zero {x : IGame} (h : x ≈ 0) : x⁻¹ = 0 := by simp [inv_eq', h.not_lt, h.not_gt]

@[simp] protected theorem inv_zero : (0 : IGame)⁻¹ = 0 := inv_of_equiv_zero .rfl
@[simp] protected theorem zero_div (x : IGame) : 0 / x = 0 := zero_mul _
@[simp] protected theorem neg_div (x y : IGame) : -x / y = -(x / y) := neg_mul ..

@[simp]
protected theorem inv_neg (x : IGame) : (-x)⁻¹ = -x⁻¹ := by
  rw [inv_eq', inv_eq']
  obtain h | h | h | h := lt_or_antisymmRel_or_gt_or_incompRel x 0
  repeat
    simp [h, h.asymm]
    simp [h.not_lt, h.not_gt]

/-- The general option of `x⁻¹` looks like `(1 + (y - x) * a) / y`, for `y` an option of `x`, and
`a` some other "earlier" option of `x⁻¹`. -/
@[pp_nodot]
def invOption (x y a : IGame) : IGame :=
  (1 + (y - x) * a) / y

private theorem invOption_eq {x y a : IGame} (hy : 0 < y) :
    invOption x y a = (1 + (y - x) * a) * inv' y := by
  rw [invOption, IGame.div_eq_mul_inv, inv_eq', if_pos hy]

theorem zero_mem_leftMoves_inv {x : IGame} (hx : 0 < x) : 0 ∈ x⁻¹.leftMoves := by
  rw [inv_eq hx, leftMoves_ofSets]
  exact ⟨InvTy.zero, rfl⟩

theorem inv_nonneg {x : IGame} (hx : 0 < x) : 0 ⧏ x⁻¹ :=
  leftMove_lf (zero_mem_leftMoves_inv hx)

theorem invOption_right_left_mem_leftMoves_inv {x y a : IGame} (hx : 0 < x) (hy : 0 < y)
    (hyx : y ∈ x.rightMoves) (ha : a ∈ x⁻¹.leftMoves) :
    invOption x y a ∈ x⁻¹.leftMoves := by
  rw [inv_eq hx, leftMoves_ofSets] at *
  obtain ⟨i, rfl⟩ := ha
  use InvTy.left₁ (equivShrink _ ⟨_, hyx, hy⟩) i
  simp [InvTy.val, InvTy.val', invOption_eq hy]

theorem invOption_left_right_mem_leftMoves_inv {x y a : IGame} (hx : 0 < x) (hy : 0 < y)
    (hyx : y ∈ x.leftMoves) (ha : a ∈ x⁻¹.rightMoves) :
    invOption x y a ∈ x⁻¹.leftMoves := by
  rw [inv_eq hx, leftMoves_ofSets, rightMoves_ofSets] at *
  obtain ⟨i, rfl⟩ := ha
  use InvTy.left₂ (equivShrink _ ⟨_, hyx, hy⟩) i
  simp [InvTy.val, InvTy.val', invOption_eq hy]

theorem invOption_left_left_mem_rightMoves_inv {x y a : IGame} (hx : 0 < x) (hy : 0 < y)
    (hyx : y ∈ x.leftMoves) (ha : a ∈ x⁻¹.leftMoves) :
    invOption x y a ∈ x⁻¹.rightMoves := by
  rw [inv_eq hx, leftMoves_ofSets, rightMoves_ofSets] at *
  obtain ⟨i, rfl⟩ := ha
  use InvTy.right₁ (equivShrink _ ⟨_, hyx, hy⟩) i
  simp [InvTy.val, InvTy.val', invOption_eq hy]

theorem invOption_right_right_mem_rightMoves_inv {x y a : IGame} (hx : 0 < x) (hy : 0 < y)
    (hyx : y ∈ x.rightMoves) (ha : a ∈ x⁻¹.rightMoves) :
    invOption x y a ∈ x⁻¹.rightMoves := by
  rw [inv_eq hx, rightMoves_ofSets] at *
  obtain ⟨i, rfl⟩ := ha
  use InvTy.right₂ (equivShrink _ ⟨_, hyx, hy⟩) i
  simp [InvTy.val, InvTy.val', invOption_eq hy]

private theorem invRec' {x : IGame} (hx : 0 < x)
    {P : ∀ y ∈ x⁻¹.leftMoves, Prop} {Q : ∀ y ∈ x⁻¹.rightMoves, Prop}
    (zero : P 0 (zero_mem_leftMoves_inv hx))
    (left₁ : ∀ y (hy : 0 < y) (hyx : y ∈ x.rightMoves), ∀ a (ha : a ∈ x⁻¹.leftMoves), P a ha →
      P _ (invOption_eq hy ▸ invOption_right_left_mem_leftMoves_inv hx hy hyx ha))
    (left₂ : ∀ y (hy : 0 < y) (hyx : y ∈ x.leftMoves), ∀ a (ha : a ∈ x⁻¹.rightMoves), Q a ha →
      P _ (invOption_eq hy ▸ invOption_left_right_mem_leftMoves_inv hx hy hyx ha))
    (right₁ : ∀ y (hy : 0 < y) (hyx : y ∈ x.leftMoves), ∀ a (ha : a ∈ x⁻¹.leftMoves), P a ha →
      Q _ (invOption_eq hy ▸ invOption_left_left_mem_rightMoves_inv hx hy hyx ha))
    (right₂ : ∀ y (hy : 0 < y) (hyx : y ∈ x.rightMoves), ∀ a (ha : a ∈ x⁻¹.rightMoves), Q a ha →
      Q _ (invOption_eq hy ▸ invOption_right_right_mem_rightMoves_inv hx hy hyx ha)) :
    (∀ y (hy : y ∈ x⁻¹.leftMoves), P y hy) ∧ (∀ y (hy : y ∈ x⁻¹.rightMoves), Q y hy) := by
  suffices ∀ b : Bool, ∀ i, if hb : b then
      Q (InvTy.val x b i) (by subst hb; simp [inv_eq hx]) else
      P (InvTy.val x b i) (by rw [Bool.not_eq_true] at hb; subst hb; simp [inv_eq hx]) by
    constructor <;> intro y hy
    · rw [inv_eq hx, leftMoves_ofSets] at hy
      obtain ⟨i, rfl⟩ := hy
      simpa using this false i
    · rw [inv_eq hx, rightMoves_ofSets] at hy
      obtain ⟨i, rfl⟩ := hy
      simpa using this true i
  intro b i
  induction i
  · simpa
  all_goals simp only [Bool.false_eq_true]
  on_goal 1 => apply left₁
  on_goal 5 => apply left₂
  on_goal 9 => apply right₁
  on_goal 13 => apply right₂
  any_goals simp [inv_eq hx, InvTy.val]
  all_goals first |
    exact by assumption |
    exact ((equivShrink {y ∈ _ | 0 < y}).symm _).2.1 |
    exact ((equivShrink {y ∈ _ | 0 < y}).symm _).2.2

/-- An induction principle on left and right moves of `x⁻¹`. -/
theorem invRec {x : IGame} (hx : 0 < x)
    {P : ∀ y ∈ x⁻¹.leftMoves, Prop} {Q : ∀ y ∈ x⁻¹.rightMoves, Prop}
    (zero : P 0 (zero_mem_leftMoves_inv hx))
    (left₁ : ∀ y (hy : 0 < y) (hyx : y ∈ x.rightMoves), ∀ a (ha : a ∈ x⁻¹.leftMoves), P a ha →
      P _ (invOption_right_left_mem_leftMoves_inv hx hy hyx ha))
    (left₂ : ∀ y (hy : 0 < y) (hyx : y ∈ x.leftMoves), ∀ a (ha : a ∈ x⁻¹.rightMoves), Q a ha →
      P _ (invOption_left_right_mem_leftMoves_inv hx hy hyx ha))
    (right₁ : ∀ y (hy : 0 < y) (hyx : y ∈ x.leftMoves), ∀ a (ha : a ∈ x⁻¹.leftMoves), P a ha →
      Q _ (invOption_left_left_mem_rightMoves_inv hx hy hyx ha))
    (right₂ : ∀ y (hy : 0 < y) (hyx : y ∈ x.rightMoves), ∀ a (ha : a ∈ x⁻¹.rightMoves), Q a ha →
      Q _ (invOption_right_right_mem_rightMoves_inv hx hy hyx ha)) :
    (∀ y (hy : y ∈ x⁻¹.leftMoves), P y hy) ∧ (∀ y (hy : y ∈ x⁻¹.rightMoves), Q y hy) := by
  apply invRec' hx zero
  on_goal 1 => convert left₁ using 6 with _ ha
  on_goal 2 => convert left₂ using 6 with _ ha
  on_goal 3 => convert right₁ using 6 with _ ha
  on_goal 4 => convert right₂ using 6 with _ ha
  all_goals simp_rw [invOption_eq ha]

instance : RatCast IGame where
  ratCast q := q.num / q.den

theorem ratCast_def (q : ℚ) : (q : IGame) = q.num / q.den := rfl

@[simp] theorem ratCast_zero : ((0 : ℚ) : IGame) = 0 := by simp [ratCast_def]
@[simp] theorem ratCast_neg (q : ℚ) : ((-q : ℚ) : IGame) = -(q : IGame) := by simp [ratCast_def]

end IGame
end<|MERGE_RESOLUTION|>--- conflicted
+++ resolved
@@ -92,15 +92,9 @@
 can be proven over the 'identical' equivalence relation, and the literature may occasionally
 specifically use the 'identical' equivalence relation for this reason. The quotient `Game` of games
 up to equality is defined in `CombinatorialGames.Game.Basic`.
-<<<<<<< HEAD
 
 More precisely, `IGame` is the inductive type for the single constructor
 
-=======
-
-More precisely, `IGame` is the inductive type for the single constructor
-
->>>>>>> 0ce5ea4a
 ```
   | ofSets (s t : Set IGame.{u}) [Small.{u} s] [Small.{u} t] : IGame.{u}
 ```
