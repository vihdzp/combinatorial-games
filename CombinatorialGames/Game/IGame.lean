--- conflicted
+++ resolved
@@ -542,24 +542,6 @@
   apply equiv_of_forall_lf <;> simp +contextual [hl₁, hl₂, hr₁, hr₂, lf_iff_exists_le]
 
 -- TODO: this seems like the kind of goal that could be simplified through `aesop`.
-<<<<<<< HEAD
-theorem equiv_of_exists_le {x y : IGame}
-    (hl₁ : ∀ a ∈ x.leftMoves,  ∃ b ∈ y.leftMoves,  a ≤ b)
-    (hr₁ : ∀ a ∈ x.rightMoves, ∃ b ∈ y.rightMoves, b ≤ a)
-    (hl₂ : ∀ b ∈ y.leftMoves,  ∃ a ∈ x.leftMoves,  b ≤ a)
-    (hr₂ : ∀ b ∈ y.rightMoves, ∃ a ∈ x.rightMoves, a ≤ b) : x ≈ y := by
-  constructor <;> refine le_def.2 ⟨?_, ?_⟩ <;> intro i hi
-  · obtain ⟨j, hj, hj'⟩ := hl₁ i hi
-    exact Or.inl ⟨j, hj, hj'⟩
-  · obtain ⟨j, hj, hj'⟩ := hr₂ i hi
-    exact Or.inr ⟨j, hj, hj'⟩
-  · obtain ⟨j, hj, hj'⟩ := hl₂ i hi
-    exact Or.inl ⟨j, hj, hj'⟩
-  · obtain ⟨j, hj, hj'⟩ := hr₁ i hi
-    exact Or.inr ⟨j, hj, hj'⟩
-
-=======
->>>>>>> 6faf36bd
 theorem equiv_of_exists {x y : IGame}
     (hl₁ : ∀ a ∈ x.leftMoves,  ∃ b ∈ y.leftMoves,  a ≈ b)
     (hr₁ : ∀ a ∈ x.rightMoves, ∃ b ∈ y.rightMoves, a ≈ b)
