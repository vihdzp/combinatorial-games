/-
Copyright (c) 2025 Violeta Hernández Palacios. All rights reserved.
Released under Apache 2.0 license as described in the file LICENSE.
Authors: Violeta Hernández Palacios, Reid Barton, Mario Carneiro, Isabel Longbottom, Kim Morrison, Yuyang Zhao
-/
import CombinatorialGames.Game.Functor
import CombinatorialGames.Mathlib.Order
import CombinatorialGames.Mathlib.Neg
import CombinatorialGames.Mathlib.Small
import CombinatorialGames.Tactic.Register
import Mathlib.Lean.PrettyPrinter.Delaborator
import Mathlib.Logic.Hydra
import Mathlib.Order.Comparable
import Mathlib.Order.GameAdd

/-!
# Combinatorial (pre-)games

The basic theory of combinatorial games, following Conway's book `On Numbers and Games`.

In ZFC, games are built inductively out of two other sets of games, representing the options for two
players Left and Right. In Lean, we instead define the type of games `IGame` as arising from two
`Small` sets of games, with notation `!{s | t}`. A `u`-small type `α : Type v`
is one that is equivalent to some `β : Type u`, and the distinction between small and large types in
a given universe closely mimics the ZFC distinction between sets and proper classes.

This definition requires some amount of setup, since Lean's inductive types aren't powerful enough
to express this on their own. See the docstring on `GameFunctor` for more information.

We are also interested in further quotients of `IGame`. The quotient of games under equivalence
`x ≈ y ↔ x ≤ y ∧ y ≤ x`, which in the literature is often what is meant by a "combinatorial game",
is defined as `Game` in `CombinatorialGames.Game.Basic`. The surreal numbers `Surreal` are defined
as a quotient (of a subtype) of games in `CombinatorialGames.Surreal.Basic`.

## Conway induction

Most constructions within game theory, and as such, many proofs within it, are done by structural
induction. Structural induction on games is sometimes called "Conway induction".

The most straightforward way to employ Conway induction is by using the termination checker, with
the auxiliary `igame_wf` tactic. This uses `solve_by_elim` to search the context for proofs of the
form `y ∈ x.leftMoves` or `y ∈ x.rightMoves`, which prove termination. Alternatively, you can use
the explicit recursion principles `IGame.ofSetsRecOn` or `IGame.moveRecOn`.

## Order properties

Pregames have both a `≤` and a `<` relation, satisfying the properties of a `Preorder`. The relation
`0 < x` means that `x` can always be won by Left, while `0 ≤ x` means that `x` can be won by Left as
the second player. Likewise, `x < 0` means that `x` can always be won by Right, while `x ≤ 0` means
that `x` can be won by Right as the second player.

Note that we don't actually prove these characterizations. Indeed, in Conway's setup, combinatorial
game theory can be done entirely without the concept of a strategy. For instance, `IGame.zero_le`
implies that if `0 ≤ x`, then any move by Right satisfies `¬ x ≤ 0`, and `IGame.zero_lf` implies
that if `¬ x ≤ 0`, then some move by Left satisfies `0 ≤ x`. The strategy is thus already encoded
within these game relations.

For convenience, we define notation `x ⧏ y` (pronounced "less or fuzzy") for `¬ y ≤ x`, notation
`x ‖ y` for `¬ x ≤ y ∧ ¬ y ≤ x`, and notation `x ≈ y` for `x ≤ y ∧ y ≤ x`.

You can prove most (simple) inequalities on concrete games through the `game_cmp` tactic, which
repeatedly unfolds the definition of `≤` and applies `simp` until it solves the goal.

## Algebraic structures

Most of the usual arithmetic operations can be defined for games. Addition is defined for
`x = !{s₁ | t₁}` and `y = !{s₂ | t₂}` by `x + y = !{s₁ + y, x + s₂ | t₁ + y, x + t₂}`. Negation is
defined by `-!{s | t} = !{-t | -s}`.

The order structures interact in the expected way with arithmetic. In particular, `Game` is an
`OrderedAddCommGroup`. Meanwhile, `IGame` satisfies the slightly weaker axioms of a
`SubtractionCommMonoid`, since the equation `x - x = 0` is only true up to equivalence.
-/

universe u

open Set Pointwise

-- Computations can be performed through the `game_cmp` tactic.
noncomputable section

/-! ### Game moves -/

/-- Well-founded games up to identity.

`IGame` uses the set-theoretic notion of equality on games, meaning that two `IGame`s are equal
exactly when their left and right sets of options are.

This is not the same equivalence as used broadly in combinatorial game theory literature, as a game
like `{0, 1 | 0}` is not *identical* to `{1 | 0}`, despite being equivalent. However, many theorems
can be proven over the 'identical' equivalence relation, and the literature may occasionally
specifically use the 'identical' equivalence relation for this reason. The quotient `Game` of games
up to equality is defined in `CombinatorialGames.Game.Basic`.

More precisely, `IGame` is the inductive type for the single constructor

```
  | ofSets (s t : Set IGame.{u}) [Small.{u} s] [Small.{u} t] : IGame.{u}
```

(though for technical reasons it's not literally defined as such). A consequence of this is that
there is no infinite line of play. See `LGame` for a definition of loopy games. -/
def IGame : Type (u + 1) :=
  QPF.Fix GameFunctor

namespace IGame
export Player (left right)

/-- Construct an `IGame` from its left and right sets.

This function is regrettably noncomputable. Among other issues, sets simply do not carry data in
Lean. To perform computations on `IGame` we can instead make use of the `game_cmp` tactic. -/
instance : OfSets IGame fun _ ↦ True where
  ofSets st _ := QPF.Fix.mk ⟨st, fun | left => inferInstance | right => inferInstance⟩

/-- The set of moves of the game. -/
def moves (p : Player) (x : IGame.{u}) : Set IGame.{u} := x.dest.1 p
<<<<<<< HEAD

/-- The set of left moves of the game. -/
scoped postfix:max "ᴸ" => moves left

/-- The set of right moves of the game. -/
scoped postfix:max "ᴿ" => moves right
=======
>>>>>>> d7bd5131

/-- The set of left moves of the game. -/
abbrev leftMoves (x : IGame.{u}) : Set IGame.{u} := x.moves left

/-- The set of right moves of the game. -/
abbrev rightMoves (x : IGame.{u}) : Set IGame.{u} := x.moves right

instance (p : Player) (x : IGame.{u}) : Small.{u} (x.moves p) := x.dest.2 p

@[simp, game_cmp]
<<<<<<< HEAD
theorem moves_mk (p) (st : Player → Set _) [Small.{u} (st left)] [Small.{u} (st right)] :
    (mk st).moves p = st p := by
  ext; rw [moves, mk, QPF.Fix.dest_mk]
=======
theorem moves_ofSets (p) (st : Player → Set IGame) [Small.{u} (st left)] [Small.{u} (st right)] :
    !{st}.moves p = st p := by
  dsimp [ofSets]; ext; rw [moves, QPF.Fix.dest_mk]
>>>>>>> d7bd5131

@[simp]
theorem ofSets_moves (x : IGame) : !{x.moves} = x := x.mk_dest

@[simp, game_cmp]
theorem leftMoves_ofSets (s t : Set IGame) [Small.{u} s] [Small.{u} t] : !{s | t}.leftMoves = s :=
  moves_ofSets ..

@[simp, game_cmp]
theorem rightMoves_ofSets (s t : Set IGame) [Small.{u} s] [Small.{u} t] : !{s | t}.rightMoves = t :=
  moves_ofSets ..

@[simp]
theorem ofSets_leftMoves_rightMoves (x : IGame) : !{x.leftMoves | x.rightMoves} = x := by
  convert x.ofSets_moves with p
  cases p <;> rfl

/-- Two `IGame`s are equal when their move sets are.

For the weaker but more common notion of equivalence where `x = y` if `x ≤ y` and `y ≤ x`,
use `Game`. -/
@[ext]
theorem ext {x y : IGame.{u}} (h : ∀ p, x.moves p = y.moves p) :
    x = y := by
  rw [← ofSets_moves x, ← ofSets_moves y]
  simp_rw [funext h]

@[simp]
theorem ofSets_inj' {st₁ st₂ : Player → Set IGame}
    [Small (st₁ left)] [Small (st₁ right)] [Small (st₂ left)] [Small (st₂ right)] :
    !{st₁} = !{st₂} ↔ st₁ = st₂ := by
  simp_rw [IGame.ext_iff, moves_ofSets, funext_iff]

theorem ofSets_inj {s₁ s₂ t₁ t₂ : Set IGame} [Small s₁] [Small s₂] [Small t₁] [Small t₂] :
    !{s₁ | t₁} = !{s₂ | t₂} ↔ s₁ = s₂ ∧ t₁ = t₂ := by
  simp

/-- `IsOption x y` means that `x` is either a left or a right move for `y`. -/
def IsOption (x y : IGame) : Prop :=
  x ∈ ⋃ p, y.moves p

@[aesop simp]
lemma isOption_iff_mem_union {x y : IGame} :
    IsOption x y ↔ x ∈ y.leftMoves ∪ y.rightMoves := by
  simp [IsOption, Player.exists]

theorem IsOption.of_mem_moves {p} {x y : IGame} (h : x ∈ y.moves p) : IsOption x y :=
  ⟨_, ⟨p, rfl⟩, h⟩

instance (x : IGame.{u}) : Small.{u} {y // IsOption y x} :=
  inferInstanceAs (Small (⋃ p, x.moves p))

theorem isOption_wf : WellFounded IsOption := by
  refine ⟨fun x ↦ ?_⟩
  apply QPF.Fix.ind
  unfold IsOption moves
  rintro _ ⟨⟨st, hst⟩, rfl⟩
  constructor
  rintro y hy
  rw [QPF.Fix.dest_mk, mem_iUnion] at hy
  obtain ⟨_, ⟨_, h⟩, _, rfl⟩ := hy
  exact h

-- We make no use of `IGame`'s definition from a `QPF` after this point.
attribute [irreducible] IGame

instance : IsWellFounded _ IsOption := ⟨isOption_wf⟩

theorem IsOption.irrefl (x : IGame) : ¬ IsOption x x := _root_.irrefl x

theorem self_notMem_moves (p : Player) (x : IGame) : x ∉ x.moves p :=
  fun hx ↦ IsOption.irrefl x (.of_mem_moves hx)

/-- **Conway recursion**: build data for a game by recursively building it on its
left and right sets. You rarely need to use this explicitly, as the termination checker will handle
things for you.

See `ofSetsRecOn` for an alternate form. -/
@[elab_as_elim]
def moveRecOn {motive : IGame → Sort*} (x)
    (mk : Π x, (Π p, Π y ∈ x.moves p, motive y) → motive x) :
    motive x :=
  isOption_wf.recursion x fun x IH ↦ mk x (fun _ _ h ↦ IH _ (.of_mem_moves h))

theorem moveRecOn_eq {motive : IGame → Sort*} (x)
    (mk : Π x, (Π p, Π y ∈ x.moves p, motive y) → motive x) :
    moveRecOn x mk = mk x (fun _ y _ ↦ moveRecOn y mk) :=
  isOption_wf.fix_eq ..

/-- **Conway recursion**: build data for a game by recursively building it on its
left and right sets. You rarely need to use this explicitly, as the termination checker will handle
things for you.

See `moveRecOn` for an alternate form. -/
@[elab_as_elim]
def ofSetsRecOn {motive : IGame.{u} → Sort*} (x)
    (mk : Π (s t : Set IGame) [Small s] [Small t],
      (Π x ∈ s, motive x) → (Π x ∈ t, motive x) → motive !{s | t}) :
    motive x :=
  cast (by simp) <| moveRecOn (motive := fun x ↦ motive !{x.leftMoves | x.rightMoves}) x
    fun x IH ↦ mk _ _
      (fun y hy ↦ cast (by simp) (IH left y hy)) (fun y hy ↦ cast (by simp) (IH right y hy))

@[simp]
theorem ofSetsRecOn_ofSets {motive : IGame.{u} → Sort*}
    (s t : Set IGame) [Small.{u} s] [Small.{u} t]
    (mk : Π (s t : Set IGame) [Small s] [Small t],
      (Π x ∈ s, motive x) → (Π x ∈ t, motive x) → motive !{s | t}) :
    ofSetsRecOn !{s | t} mk = mk _ _ (fun y _ ↦ ofSetsRecOn y mk) (fun y _ ↦ ofSetsRecOn y mk) := by
  rw [ofSetsRecOn, cast_eq_iff_heq, moveRecOn_eq]
  congr
  any_goals simp
  all_goals
    refine Function.hfunext rfl fun x _ h ↦ ?_
    cases h
    refine Function.hfunext ?_ fun _ _ _ ↦ ?_
    · simp
    · rw [ofSetsRecOn, cast_heq_iff_heq, heq_cast_iff_heq]

/-- A (proper) subposition is any game in the transitive closure of `IsOption`. -/
def Subposition : IGame → IGame → Prop :=
  Relation.TransGen IsOption

@[aesop unsafe apply 50%]
theorem Subposition.of_mem_moves {p} {x y : IGame} (h : x ∈ y.moves p) : Subposition x y :=
  Relation.TransGen.single (.of_mem_moves h)

theorem Subposition.trans {x y z : IGame} (h₁ : Subposition x y) (h₂ : Subposition y z) :
    Subposition x z :=
  Relation.TransGen.trans h₁ h₂

instance (x : IGame.{u}) : Small.{u} {y // Subposition y x} :=
  small_transGen' _ x

instance : IsTrans _ Subposition := inferInstanceAs (IsTrans _ (Relation.TransGen _))
instance : IsWellFounded _ Subposition := inferInstanceAs (IsWellFounded _ (Relation.TransGen _))
instance : WellFoundedRelation IGame := ⟨Subposition, instIsWellFoundedSubposition.wf⟩

/-- Discharges proof obligations of the form `⊢ Subposition ..` arising in termination proofs
of definitions using well-founded recursion on `IGame`. -/
macro "igame_wf" : tactic =>
  `(tactic| all_goals solve_by_elim (maxDepth := 8)
    [Prod.Lex.left, Prod.Lex.right, PSigma.Lex.left, PSigma.Lex.right,
    Subposition.of_mem_moves, Subposition.trans, Subtype.prop] )

/-! ### Basic games -/

/-- The game `0 = !{∅ | ∅}`. -/
instance : Zero IGame := ⟨!{fun _ ↦ ∅}⟩

theorem zero_def : (0 : IGame) = !{fun _ ↦ ∅} := rfl

@[simp, game_cmp] theorem leftMoves_zero : leftMoves 0 = ∅ := moves_ofSets ..
@[simp, game_cmp] theorem rightMoves_zero : rightMoves 0 = ∅ := moves_ofSets ..

-- TODO: remove the former?
@[simp, game_cmp] theorem moves_zero (p : Player) : moves p 0 = ∅ := moves_ofSets ..

instance : Inhabited IGame := ⟨0⟩

/-- The game `1 = !{{0} | ∅}`. -/
instance : One IGame := ⟨!{{0} | ∅}⟩

theorem one_def : (1 : IGame) = !{{0} | ∅} := rfl

@[simp, game_cmp] theorem leftMoves_one : leftMoves 1 = {0} := leftMoves_ofSets ..
@[simp, game_cmp] theorem rightMoves_one : rightMoves 1 = ∅ := rightMoves_ofSets ..

/-! ### Order relations -/

/-- The less or equal relation on games.

If `0 ≤ x`, then Left can win `x` as the second player. `x ≤ y` means that `0 ≤ y - x`. -/
instance : LE IGame where
  le := Sym2.GameAdd.fix isOption_wf fun x y le ↦
    (∀ z (h : z ∈ x.leftMoves),  ¬le y z (Sym2.GameAdd.snd_fst (IsOption.of_mem_moves h))) ∧
    (∀ z (h : z ∈ y.rightMoves), ¬le z x (Sym2.GameAdd.fst_snd (IsOption.of_mem_moves h)))

/-- The less or fuzzy relation on games. `x ⧏ y` is notation for `¬ y ≤ x`.

If `0 ⧏ x`, then Left can win `x` as the first player. `x ⧏ y` means that `0 ⧏ y - x`. -/
notation:50 x:50 " ⧏ " y:50 => ¬ y ≤ x
recommended_spelling "lf" for "⧏" in [«term_⧏_»]

/-- Definition of `x ≤ y` on games, in terms of `⧏`. -/
theorem le_iff_forall_lf {x y : IGame} :
    x ≤ y ↔ (∀ z ∈ x.leftMoves, z ⧏ y) ∧ (∀ z ∈ y.rightMoves, x ⧏ z) :=
  propext_iff.1 <| Sym2.GameAdd.fix_eq ..

/-- Definition of `x ⧏ y` on games, in terms of `≤`. -/
theorem lf_iff_exists_le {x y : IGame} :
    x ⧏ y ↔ (∃ z ∈ y.leftMoves, x ≤ z) ∨ (∃ z ∈ x.rightMoves, z ≤ y) := by
  simpa [not_and_or, -not_and] using le_iff_forall_lf.not

/-- The definition of `0 ≤ x` on games, in terms of `0 ⧏`. -/
theorem zero_le {x : IGame} : 0 ≤ x ↔ ∀ y ∈ x.rightMoves, 0 ⧏ y := by
  rw [le_iff_forall_lf]; simp

/-- The definition of `x ≤ 0` on games, in terms of `⧏ 0`. -/
theorem le_zero {x : IGame} : x ≤ 0 ↔ ∀ y ∈ x.leftMoves, y ⧏ 0 := by
  rw [le_iff_forall_lf]; simp

/-- The definition of `0 ⧏ x` on games, in terms of `0 ≤`. -/
theorem zero_lf {x : IGame} : 0 ⧏ x ↔ ∃ y ∈ x.leftMoves, 0 ≤ y := by
  rw [lf_iff_exists_le]; simp

/-- The definition of `x ⧏ 0` on games, in terms of `≤ 0`. -/
theorem lf_zero {x : IGame} : x ⧏ 0 ↔ ∃ y ∈ x.rightMoves, y ≤ 0 := by
  rw [lf_iff_exists_le]; simp

/-- The definition of `x ≤ y` on games, in terms of `≤` two moves later.

Note that it's often more convenient to use `le_iff_forall_lf`, which only unfolds the definition by
one step. -/
theorem le_def {x y : IGame} : x ≤ y ↔
    (∀ a ∈ x.leftMoves,  (∃ b ∈ y.leftMoves, a ≤ b) ∨ (∃ b ∈ a.rightMoves, b ≤ y)) ∧
    (∀ a ∈ y.rightMoves, (∃ b ∈ a.leftMoves, x ≤ b) ∨ (∃ b ∈ x.rightMoves, b ≤ a)) := by
  rw [le_iff_forall_lf]
  congr! 2 <;> rw [lf_iff_exists_le]

/-- The definition of `x ⧏ y` on games, in terms of `⧏` two moves later.

Note that it's often more convenient to use `lf_iff_exists_le`, which only unfolds the definition by
one step. -/
theorem lf_def {x y : IGame} : x ⧏ y ↔
    (∃ a ∈ y.leftMoves,  (∀ b ∈ x.leftMoves, b ⧏ a) ∧ (∀ b ∈ a.rightMoves, x ⧏ b)) ∨
    (∃ a ∈ x.rightMoves, (∀ b ∈ a.leftMoves, b ⧏ y) ∧ (∀ b ∈ y.rightMoves, a ⧏ b)) := by
  rw [lf_iff_exists_le]
  congr! <;> rw [le_iff_forall_lf]

theorem leftMove_lf_of_le {x y z : IGame} (h : x ≤ y) (h' : z ∈ x.leftMoves) : z ⧏ y :=
  (le_iff_forall_lf.1 h).1 z h'

theorem lf_rightMove_of_le {x y z : IGame} (h : x ≤ y) (h' : z ∈ y.rightMoves) : x ⧏ z :=
  (le_iff_forall_lf.1 h).2 z h'

theorem lf_of_le_leftMove {x y z : IGame} (h : x ≤ z) (h' : z ∈ y.leftMoves) : x ⧏ y :=
  lf_iff_exists_le.2 <| Or.inl ⟨z, h', h⟩

theorem lf_of_rightMove_le {x y z : IGame} (h : z ≤ y) (h' : z ∈ x.rightMoves) : x ⧏ y :=
  lf_iff_exists_le.2 <| Or.inr ⟨z, h', h⟩

private theorem le_rfl' {x : IGame} : x ≤ x := by
  rw [le_iff_forall_lf]
  constructor <;> intro y hy
  exacts [lf_of_le_leftMove le_rfl' hy, lf_of_rightMove_le le_rfl' hy]
termination_by x
decreasing_by igame_wf

private theorem le_trans' {x y z : IGame} (h₁ : x ≤ y) (h₂ : y ≤ z) : x ≤ z := by
  rw [le_iff_forall_lf]
  constructor <;> intro a ha h₃
  exacts [leftMove_lf_of_le h₁ ha (le_trans' h₂ h₃), lf_rightMove_of_le h₂ ha (le_trans' h₃ h₁)]
termination_by isOption_wf.cutExpand.wrap {x, y, z}
decreasing_by
  on_goal 1 => convert (Relation.cutExpand_add_single {y, z} (IsOption.of_mem_moves ha))
  on_goal 2 => convert (Relation.cutExpand_single_add (IsOption.of_mem_moves ha) {x, y})
  all_goals simp [← Multiset.singleton_add, add_comm, add_assoc, WellFounded.wrap]

instance : Preorder IGame where
  le_refl _ := le_rfl'
  le_trans x y z := le_trans'

theorem leftMove_lf {x y : IGame} (h : y ∈ x.leftMoves) : y ⧏ x :=
  lf_of_le_leftMove le_rfl h

theorem lf_rightMove {x y : IGame} (h : y ∈ x.rightMoves) : x ⧏ y :=
  lf_of_rightMove_le le_rfl h

/-- The equivalence relation `x ≈ y` means that `x ≤ y` and `y ≤ x`. This is notation for
`AntisymmRel (⬝ ≤ ⬝) x y`. -/
infix:50 " ≈ " => AntisymmRel (· ≤ ·)
recommended_spelling "equiv" for "≈" in [«term_≈_»]

/-- The "fuzzy" relation `x ‖ y` means that `x ⧏ y` and `y ⧏ x`. This is notation for
`IncompRel (⬝ ≤ ⬝) x y`. -/
notation:50 x:50 " ‖ " y:50 => IncompRel (· ≤ ·) x y
recommended_spelling "fuzzy" for "‖" in [«term_‖_»]

open Lean PrettyPrinter Delaborator SubExpr Qq in
@[delab app.AntisymmRel]
def delabEquiv : Delab := do
  try
    let_expr f@AntisymmRel α r _ _ := ← getExpr | failure
    have u := f.constLevels![0]!
    have α : Q(Type u) := α
    have r : Q($α → $α → Prop) := r
    let le ← synthInstanceQ q(LE $α)
    _ ← assertDefEqQ q(($le).le) q($r)
    let x ← withNaryArg 2 delab
    let y ← withNaryArg 3 delab
    let stx : Term ← do
      let info ← Lean.MonadRef.mkInfoFromRefPos
      pure {
        raw := Lean.Syntax.node3 info ``IGame.«term_≈_» x.raw (Lean.Syntax.atom info "≈") y.raw
      }
    annotateGoToSyntaxDef stx
  catch _ => failure -- fail over to the default delaborator

open Lean PrettyPrinter Delaborator SubExpr Qq in
@[delab app.IncompRel]
def delabFuzzy : Delab := do
  try
    let_expr f@IncompRel α r _ _ := ← getExpr | failure
    have u := f.constLevels![0]!
    have α : Q(Type u) := α
    have r : Q($α → $α → Prop) := r
    let le ← synthInstanceQ q(LE $α)
    _ ← assertDefEqQ q(($le).le) q($r)
    let x ← withNaryArg 2 delab
    let y ← withNaryArg 3 delab
    let stx : Term ← do
      let info ← Lean.MonadRef.mkInfoFromRefPos
      pure {
        raw := Lean.Syntax.node3 info ``IGame.«term_‖_» x.raw (Lean.Syntax.atom info "‖") y.raw
      }
    annotateGoToSyntaxDef stx
  catch _ => failure -- fail over to the default delaborator

theorem equiv_of_forall_lf {x y : IGame}
    (hl₁ : ∀ a ∈ x.leftMoves,  ¬y ≤ a)
    (hr₁ : ∀ a ∈ x.rightMoves, ¬a ≤ y)
    (hl₂ : ∀ b ∈ y.leftMoves,  ¬x ≤ b)
    (hr₂ : ∀ b ∈ y.rightMoves, ¬b ≤ x) : x ≈ y := by
  constructor <;> refine le_iff_forall_lf.2 ⟨?_, ?_⟩ <;> assumption

theorem equiv_of_exists_le {x y : IGame}
    (hl₁ : ∀ a ∈ x.leftMoves,  ∃ b ∈ y.leftMoves,  a ≤ b)
    (hr₁ : ∀ a ∈ x.rightMoves, ∃ b ∈ y.rightMoves, b ≤ a)
    (hl₂ : ∀ b ∈ y.leftMoves,  ∃ a ∈ x.leftMoves,  b ≤ a)
    (hr₂ : ∀ b ∈ y.rightMoves, ∃ a ∈ x.rightMoves, a ≤ b) : x ≈ y := by
  apply equiv_of_forall_lf <;> simp +contextual [hl₁, hl₂, hr₁, hr₂, lf_iff_exists_le]

theorem equiv_of_exists {x y : IGame}
    (hl₁ : ∀ a ∈ x.leftMoves,  ∃ b ∈ y.leftMoves,  a ≈ b)
    (hr₁ : ∀ a ∈ x.rightMoves, ∃ b ∈ y.rightMoves, a ≈ b)
    (hl₂ : ∀ b ∈ y.leftMoves,  ∃ a ∈ x.leftMoves,  a ≈ b)
    (hr₂ : ∀ b ∈ y.rightMoves, ∃ a ∈ x.rightMoves, a ≈ b) : x ≈ y := by
  apply equiv_of_exists_le <;> grind [AntisymmRel]

@[simp]
protected theorem zero_lt_one : (0 : IGame) < 1 := by
  rw [lt_iff_le_not_ge, le_iff_forall_lf, le_iff_forall_lf]
  simp

instance : ZeroLEOneClass IGame where
  zero_le_one := IGame.zero_lt_one.le

/-! ### Negation -/

private def neg' (x : IGame) : IGame :=
  !{range fun y : x.rightMoves ↦ neg' y.1 | range fun y : x.leftMoves ↦ neg' y.1}
termination_by x
decreasing_by igame_wf

/-- The negative of a game is defined by `-!{s | t} = !{-t | -s}`. -/
instance : Neg IGame where
  neg := neg'

private theorem neg_ofSets'' (s t : Set IGame) [Small s] [Small t] :
    -!{s | t} = !{Neg.neg '' t | Neg.neg '' s} := by
  change neg' _ = _
  rw [neg']
  simp [Neg.neg, Set.ext_iff]

instance : InvolutiveNeg IGame where
  neg_neg x := by
    refine ofSetsRecOn x ?_
    aesop (add simp [neg_ofSets''])

@[simp]
theorem neg_ofSets (s t : Set IGame) [Small s] [Small t] : -!{s | t} = !{-t | -s} := by
  simp_rw [neg_ofSets'', Set.image_neg_eq_neg]

theorem neg_ofSets' (st : Player → Set IGame) [Small (st left)] [Small (st right)] :
    -!{st} = !{fun p ↦ -st (-p)} := by
  rw [ofSets_eq_ofSets_cases, ofSets_eq_ofSets_cases fun _ ↦ -_, neg_ofSets]
  rfl

@[simp]
theorem neg_ofSets_const (s : Set IGame) [Small s] :
    -!{fun _ ↦ s} = !{fun _ ↦ -s} := by
  simp [neg_ofSets']

instance : NegZeroClass IGame where
  neg_zero := by simp [zero_def]

theorem neg_eq (x : IGame) : -x = !{-x.rightMoves | -x.leftMoves} := by
  rw [← neg_ofSets, ofSets_leftMoves_rightMoves]

theorem neg_eq' (x : IGame) : -x = !{fun p ↦ -x.moves (-p)} := by
  rw [neg_eq, ofSets_eq_ofSets_cases (fun _ ↦ -_)]; rfl

@[simp]
theorem moves_neg (p : Player) (x : IGame) :
    (-x).moves p = -x.moves (-p) := by
  rw [neg_eq', moves_ofSets]

theorem isOption_neg {x y : IGame} : IsOption x (-y) ↔ IsOption (-x) y := by
  simp [isOption_iff_mem_union, union_comm]

@[simp]
theorem isOption_neg_neg {x y : IGame} : IsOption (-x) (-y) ↔ IsOption x y := by
  rw [isOption_neg, neg_neg]

@[game_cmp]
theorem forall_moves_neg {P : IGame → Prop} {p : Player} {x : IGame} :
    (∀ y ∈ (-x).moves p, P y) ↔ (∀ y ∈ x.moves (-p), P (-y)) := by
  simp

@[game_cmp]
theorem exists_moves_neg {P : IGame → Prop} {p : Player} {x : IGame} :
    (∃ y ∈ (-x).moves p, P y) ↔ (∃ y ∈ x.moves (-p), P (-y)) := by
  simp

@[simp]
protected theorem neg_le_neg_iff {x y : IGame} : -x ≤ -y ↔ y ≤ x := by
  -- TODO: may have to add an `elab_as_elim` attr. in Mathlib
  refine Sym2.GameAdd.induction (C := fun x y ↦ -x ≤ -y ↔ y ≤ x) isOption_wf (fun x y IH ↦ ?_) x y
  dsimp at *
  rw [le_iff_forall_lf, le_iff_forall_lf, and_comm, forall_moves_neg, forall_moves_neg]
  congr! 3 with z hz z hz
  · rw [IH _ _ (Sym2.GameAdd.fst_snd (.of_mem_moves hz))]
  · rw [IH _ _ (Sym2.GameAdd.snd_fst (.of_mem_moves hz))]

protected theorem neg_le {x y : IGame} : -x ≤ y ↔ -y ≤ x := by
  simpa using @IGame.neg_le_neg_iff x (-y)
protected theorem le_neg {x y : IGame} : x ≤ -y ↔ y ≤ -x := by
  simpa using @IGame.neg_le_neg_iff (-x) y

@[simp]
protected theorem neg_lt_neg_iff {x y : IGame} : -x < -y ↔ y < x := by
  simp [lt_iff_le_not_ge]

protected theorem neg_lt {x y : IGame} : -x < y ↔ -y < x := by
  simpa using @IGame.neg_lt_neg_iff x (-y)
protected theorem lt_neg {x y : IGame} : x < -y ↔ y < -x := by
  simpa using @IGame.neg_lt_neg_iff (-x) y

@[simp]
theorem neg_equiv_neg_iff {x y : IGame} : -x ≈ -y ↔ x ≈ y := by
  simp [AntisymmRel, and_comm]

alias ⟨_, neg_congr⟩ := neg_equiv_neg_iff

@[simp]
theorem neg_fuzzy_neg_iff {x y : IGame} : -x ‖ -y ↔ x ‖ y := by
  simp [IncompRel, and_comm]

@[simp] theorem neg_le_zero {x : IGame} : -x ≤ 0 ↔ 0 ≤ x := by simpa using @IGame.neg_le x 0
@[simp] theorem zero_le_neg {x : IGame} : 0 ≤ -x ↔ x ≤ 0 := by simpa using @IGame.le_neg 0 x
@[simp] theorem neg_lt_zero {x : IGame} : -x < 0 ↔ 0 < x := by simpa using @IGame.neg_lt x 0
@[simp] theorem zero_lt_neg {x : IGame} : 0 < -x ↔ x < 0 := by simpa using @IGame.lt_neg 0 x

@[simp] theorem neg_equiv_zero {x : IGame} : -x ≈ 0 ↔ x ≈ 0 := by
  simpa using @IGame.neg_equiv_neg_iff x 0
@[simp] theorem zero_equiv_neg {x : IGame} : 0 ≈ -x ↔ 0 ≈ x := by
  simpa using @IGame.neg_equiv_neg_iff 0 x

@[simp] theorem neg_fuzzy_zero {x : IGame} : -x ‖ 0 ↔ x ‖ 0 := by
  simpa using @IGame.neg_fuzzy_neg_iff x 0
@[simp] theorem zero_fuzzy_neg {x : IGame} : 0 ‖ -x ↔ 0 ‖ x := by
  simpa using @IGame.neg_fuzzy_neg_iff 0 x

/-! ### Addition and subtraction -/

private def add' (x y : IGame) : IGame :=
  !{(range fun z : x.leftMoves ↦ add' z y) ∪ (range fun z : y.leftMoves ↦ add' x z) |
    (range fun z : x.rightMoves ↦ add' z y) ∪ (range fun z : y.rightMoves ↦ add' x z)}
termination_by (x, y)
decreasing_by igame_wf

/-- The sum of `x = !{s₁ | t₁}` and `y = !{s₂ | t₂}` is `!{s₁ + y, x + s₂ | t₁ + y, x + t₂}`. -/
instance : Add IGame where
  add := add'

theorem add_eq (x y : IGame) : x + y =
    !{(· + y) '' x.leftMoves ∪ (x + ·) '' y.leftMoves |
      (· + y) '' x.rightMoves ∪ (x + ·) '' y.rightMoves} := by
  change add' _ _ = _
  rw [add']
  simp [HAdd.hAdd, Add.add, Set.ext_iff]

theorem add_eq' (x y : IGame) : x + y =
    !{fun p ↦ (· + y) '' x.moves p ∪ (x + ·) '' y.moves p} := by
  rw [add_eq, ofSets_eq_ofSets_cases (fun _ ↦ _ ∪ _)]

theorem ofSets_add_ofSets
    (s₁ t₁ s₂ t₂ : Set IGame) [Small s₁] [Small t₁] [Small s₂] [Small t₂] :
    !{s₁ | t₁} + !{s₂ | t₂} =
      !{(· + !{s₂ | t₂}) '' s₁ ∪ (!{s₁ | t₁} + ·) '' s₂ |
        (· + !{s₂ | t₂}) '' t₁ ∪ (!{s₁ | t₁} + ·) '' t₂} := by
  rw [add_eq]
  simp

theorem ofSets_add_ofSets' (st₁ st₂ : Player → Set IGame)
    [Small (st₁ left)] [Small (st₂ left)] [Small (st₁ right)] [Small (st₂ right)] :
    !{st₁} + !{st₂} =
      !{fun p ↦ (· + !{st₂}) '' st₁ p ∪ (!{st₁} + ·) '' st₂ p} := by
  rw [ofSets_eq_ofSets_cases, ofSets_eq_ofSets_cases st₂, ofSets_eq_ofSets_cases (fun _ ↦ _ ∪ _),
    ofSets_add_ofSets]

@[simp]
theorem moves_add (p : Player) (x y : IGame) :
    (x + y).moves p = (· + y) '' x.moves p ∪ (x + ·) '' y.moves p := by
  rw [add_eq', moves_ofSets]

theorem add_left_mem_moves_add {p : Player} {x y : IGame} (h : x ∈ y.moves p) (z : IGame) :
    z + x ∈ (z + y).moves p := by
  rw [moves_add]; right; use x

theorem add_right_mem_moves_add {p : Player} {x y : IGame} (h : x ∈ y.moves p) (z : IGame) :
    x + z ∈ (y + z).moves p := by
  rw [moves_add]; left; use x

theorem IsOption.add_left {x y z : IGame} (h : IsOption x y) : IsOption (z + x) (z + y) := by
  aesop

theorem IsOption.add_right {x y z : IGame} (h : IsOption x y) : IsOption (x + z) (y + z) := by
  aesop

@[game_cmp]
theorem forall_moves_add {p : Player} {P : IGame → Prop} {x y : IGame} :
    (∀ a ∈ (x + y).moves p, P a) ↔
      (∀ a ∈ x.moves p, P (a + y)) ∧ (∀ b ∈ y.moves p, P (x + b)) := by
  aesop

@[game_cmp]
theorem exists_moves_add {p : Player} {P : IGame → Prop} {x y : IGame} :
    (∃ a ∈ (x + y).moves p, P a) ↔
      (∃ a ∈ x.moves p, P (a + y)) ∨ (∃ b ∈ y.moves p, P (x + b)) := by
  aesop

@[simp]
theorem add_eq_zero_iff {x y : IGame} : x + y = 0 ↔ x = 0 ∧ y = 0 := by
  constructor <;> simp_all [IGame.ext_iff]

private theorem add_zero' (x : IGame) : x + 0 = x := by
  refine moveRecOn x ?_
  aesop

private theorem add_comm' (x y : IGame) : x + y = y + x := by
  ext
  simp only [moves_add, mem_union, mem_image, or_comm]
  congr! 3 <;>
  · refine and_congr_right_iff.2 fun h ↦ ?_
    rw [add_comm']
termination_by (x, y)
decreasing_by igame_wf

private theorem add_assoc' (x y z : IGame) : x + y + z = x + (y + z) := by
  ext1
  simp only [moves_add, image_union, image_image, union_assoc]
  refine congrArg₂ _ ?_ (congrArg₂ _ ?_ ?_) <;>
  · ext
    congr! 2
    rw [add_assoc']
termination_by (x, y, z)
decreasing_by igame_wf

instance : AddCommMonoid IGame where
  add_zero := add_zero'
  zero_add _ := add_comm' .. ▸ add_zero' _
  add_comm := add_comm'
  add_assoc := add_assoc'
  nsmul := nsmulRec

/-- The subtraction of `x` and `y` is defined as `x + (-y)`. -/
instance : SubNegMonoid IGame where
  zsmul := zsmulRec

@[simp]
theorem moves_sub (p : Player) (x y : IGame) :
    (x - y).moves p = (· - y) '' x.moves p ∪ (x + ·) '' (-y.moves (-p)) := by
  simp [sub_eq_add_neg]

theorem sub_left_mem_moves_sub {p : Player} {x y : IGame} (h : x ∈ y.moves p) (z : IGame) :
    z - x ∈ (z - y).moves (-p) := by
  apply add_left_mem_moves_add; simpa

theorem sub_left_mem_moves_sub_neg {p : Player} {x y : IGame} (h : x ∈ y.moves (-p)) (z : IGame) :
    z - x ∈ (z - y).moves p := by
  apply add_left_mem_moves_add; simpa

theorem sub_right_mem_moves_sub {p : Player} {x y : IGame} (h : x ∈ y.moves p) (z : IGame) :
    x - z ∈ (y - z).moves p :=
  add_right_mem_moves_add h _

private theorem neg_add' (x y : IGame) : -(x + y) = -x + -y := by
  ext
  simp only [moves_neg, moves_add, union_neg, mem_union, mem_neg, mem_image, exists_mem_neg]
  congr! 3 <;>
  · refine and_congr_right_iff.2 fun _ ↦ ?_
    rw [← neg_inj, neg_add', neg_neg]
termination_by (x, y)
decreasing_by igame_wf

instance : SubtractionCommMonoid IGame where
  neg_neg := neg_neg
  neg_add_rev x y := by rw [neg_add', add_comm]
  neg_eq_of_add := by simp
  add_comm := add_comm

private theorem sub_self_le (x : IGame) : x - x ≤ 0 := by
  rw [le_zero, leftMoves, moves_sub]
  rintro _ (⟨y, hy, rfl⟩ | ⟨y, hy, rfl⟩)
  · exact lf_of_rightMove_le (sub_self_le y) (sub_left_mem_moves_sub hy y)
  · apply lf_of_rightMove_le (sub_self_le (-y))
    rw [mem_neg] at hy
    rw [sub_neg_eq_add]
    exact add_right_mem_moves_add hy _
termination_by x
decreasing_by igame_wf

/-- The sum of a game and its negative is equivalent, though not necessarily identical to zero. -/
theorem sub_self_equiv (x : IGame) : x - x ≈ 0 := by
  rw [AntisymmRel, ← neg_le_zero, neg_sub, and_self]
  exact sub_self_le x

/-- The sum of a game and its negative is equivalent, though not necessarily identical to zero. -/
theorem neg_add_equiv (x : IGame) : -x + x ≈ 0 := by
  simpa [add_comm] using sub_self_equiv x

private theorem add_le_add_left' {x y : IGame} (h : x ≤ y) (z : IGame) : z + x ≤ z + y := by
  rw [le_iff_forall_lf, leftMoves, rightMoves, moves_add, moves_add]
  refine ⟨?_, ?_⟩ <;> rintro a (⟨a, ha, rfl⟩ | ⟨a, ha, rfl⟩)
  · exact lf_of_le_leftMove (add_le_add_left' h a) (add_right_mem_moves_add ha y)
  · obtain (⟨b, hb, hb'⟩ | ⟨b, hb, hb'⟩) := lf_iff_exists_le.1 (leftMove_lf_of_le h ha)
    · exact lf_of_le_leftMove (add_le_add_left' hb' z) (add_left_mem_moves_add hb z)
    · exact lf_of_rightMove_le (add_le_add_left' hb' z) (add_left_mem_moves_add hb z)
  · exact lf_of_rightMove_le (add_le_add_left' h a) (add_right_mem_moves_add ha x)
  · obtain (⟨b, hb, hb'⟩ | ⟨b, hb, hb'⟩) := lf_iff_exists_le.1 (lf_rightMove_of_le h ha)
    · exact lf_of_le_leftMove (add_le_add_left' hb' z) (add_left_mem_moves_add hb z)
    · exact lf_of_rightMove_le (add_le_add_left' hb' z) (add_left_mem_moves_add hb z)
termination_by (x, y, z)
decreasing_by igame_wf

private theorem add_le_add_right' {x y : IGame} (h : x ≤ y) (z : IGame) : x + z ≤ y + z := by
  simpa [add_comm] using add_le_add_left' h z

instance : AddLeftMono IGame := ⟨fun x _ _ h ↦ add_le_add_left' h x⟩
instance : AddRightMono IGame := ⟨fun x _ _ h ↦ add_le_add_right' h x⟩

instance : AddLeftReflectLE IGame where
  elim x y z h := by
    rw [← zero_add y, ← zero_add z]
    apply (add_le_add_right (neg_add_equiv x).ge y).trans
    rw [add_assoc]
    apply (add_le_add_left h (-x)).trans
    rw [← add_assoc]
    exact add_le_add_right (neg_add_equiv x).le z

instance : AddRightReflectLE IGame :=
  addRightReflectLE_of_addLeftReflectLE _

instance : AddLeftStrictMono IGame where
  elim x y z h := by
    apply lt_of_le_not_ge (add_le_add_left h.le x)
    contrapose! h
    exact (le_of_add_le_add_left h).not_gt

instance : AddRightStrictMono IGame :=
  addRightStrictMono_of_addLeftStrictMono _

-- TODO: [AddLeftMono α] [AddLeftReflectLE α] → AddLeftReflectLT α
instance : AddLeftReflectLT IGame where
  elim _ := by simp [lt_iff_le_not_ge]

instance : AddRightReflectLT IGame :=
  addRightReflectLT_of_addLeftReflectLT _

-- TODO: add the general versions of this to Mathlib

theorem add_congr {a b : IGame} (h₁ : a ≈ b) {c d : IGame} (h₂ : c ≈ d) : a + c ≈ b + d :=
  ⟨add_le_add h₁.1 h₂.1, add_le_add h₁.2 h₂.2⟩

theorem add_congr_left {a b c : IGame} (h : a ≈ b) : a + c ≈ b + c :=
  add_congr h .rfl

theorem add_congr_right {a b c : IGame} (h : a ≈ b) : c + a ≈ c + b :=
  add_congr .rfl h

@[simp]
theorem add_fuzzy_add_iff_left {a b c : IGame} : a + b ‖ a + c ↔ b ‖ c := by
  simp [IncompRel]

@[simp]
theorem add_fuzzy_add_iff_right {a b c : IGame} : b + a ‖ c + a ↔ b ‖ c := by
  simp [IncompRel]

theorem sub_congr {a b : IGame} (h₁ : a ≈ b) {c d : IGame} (h₂ : c ≈ d) : a - c ≈ b - d :=
  add_congr h₁ (neg_congr h₂)

theorem sub_congr_left {a b c : IGame} (h : a ≈ b) : a - c ≈ b - c :=
  sub_congr h .rfl

theorem sub_congr_right {a b c : IGame} (h : a ≈ b) : c - a ≈ c - b :=
  sub_congr .rfl h

/-- We define the `NatCast` instance as `↑0 = 0` and `↑(n + 1) = !{{↑n} | ∅}`.

Note that this is equivalent, but not identical, to the more common definition `↑n = !{Iio n | ∅}`.
For that, use `NatOrdinal.toIGame`. -/
instance : AddCommMonoidWithOne IGame where

/-- This version of the theorem is more convenient for the `game_cmp` tactic. -/
@[game_cmp]
theorem leftMoves_natCast_succ' : ∀ n : ℕ, leftMoves n.succ = {(n : IGame)}
  | 0 => by simp
  | n + 1 => by
    rw [Nat.cast_succ, leftMoves, moves_add, ← leftMoves, leftMoves_natCast_succ']
    simp

@[simp 1100] -- This should trigger before `leftMoves_add`.
theorem leftMoves_natCast_succ (n : ℕ) : leftMoves (n + 1) = {(n : IGame)} :=
  leftMoves_natCast_succ' n

@[simp 1100, game_cmp] -- This should trigger before `rightMoves_add`.
theorem rightMoves_natCast : ∀ n : ℕ, rightMoves n = ∅
  | 0 => by simp
  | n + 1 => by
    rw [Nat.cast_succ, rightMoves, moves_add, ← rightMoves, rightMoves_natCast]
    simp

@[simp 1100, game_cmp]
theorem leftMoves_ofNat (n : ℕ) [n.AtLeastTwo] : leftMoves ofNat(n) = {((n - 1 : ℕ) : IGame)} := by
  change leftMoves n = _
  rw [← Nat.succ_pred (NeZero.out (n := n)), leftMoves_natCast_succ']
  simp

@[simp 1100, game_cmp]
theorem rightMoves_ofNat (n : ℕ) [n.AtLeastTwo] : rightMoves ofNat(n) = ∅ :=
  rightMoves_natCast n

theorem natCast_succ_eq (n : ℕ) : (n + 1 : IGame) = !{{(n : IGame)} | ∅} := by
  ext p; cases p <;> simp

/-- Every left option of a natural number is equal to a smaller natural number. -/
theorem eq_natCast_of_mem_leftMoves_natCast {n : ℕ} {x : IGame} (hx : x ∈ leftMoves n) :
    ∃ m : ℕ, m < n ∧ m = x := by
  cases n with
  | zero => simp at hx
  | succ n =>
    use n
    simp_all

instance : IntCast IGame where
  intCast
  | .ofNat n => n
  | .negSucc n => -(n + 1)

@[simp, game_cmp, norm_cast] theorem intCast_nat (n : ℕ) : ((n : ℤ) : IGame) = n := rfl
@[simp, game_cmp] theorem intCast_ofNat (n : ℕ) : ((ofNat(n) : ℤ) : IGame) = n := rfl
@[simp] theorem intCast_negSucc (n : ℕ) : (Int.negSucc n : IGame) = -(n + 1) := rfl

@[game_cmp, norm_cast] theorem intCast_zero : ((0 : ℤ) : IGame) = 0 := rfl
@[game_cmp, norm_cast] theorem intCast_one : ((1 : ℤ) : IGame) = 1 := by simp

@[simp, game_cmp, norm_cast]
theorem intCast_neg (n : ℤ) : ((-n : ℤ) : IGame) = -(n : IGame) := by
  cases n with
  | ofNat n =>
    cases n with
    | zero => simp
    | succ n => rfl
  | negSucc n => exact (neg_neg _).symm

theorem eq_sub_one_of_mem_leftMoves_intCast {n : ℤ} {x : IGame} (hx : x ∈ leftMoves n) :
    x = (n - 1 : ℤ) := by
  obtain ⟨n, rfl | rfl⟩ := n.eq_nat_or_neg
  · cases n
    · simp at hx
    · rw [intCast_nat] at hx
      simp_all
  · simp at hx

theorem eq_add_one_of_mem_rightMoves_intCast {n : ℤ} {x : IGame} (hx : x ∈ rightMoves n) :
    x = (n + 1 : ℤ) := by
  have : -x ∈ leftMoves (-n : ℤ) := by simpa
  rw [← neg_inj]
  simpa [← IGame.intCast_neg, add_comm] using eq_sub_one_of_mem_leftMoves_intCast this

/-- Every left option of an integer is equal to a smaller integer. -/
theorem eq_intCast_of_mem_leftMoves_intCast {n : ℤ} {x : IGame} (hx : x ∈ leftMoves n) :
    ∃ m : ℤ, m < n ∧ m = x := by
  use n - 1
  simp [eq_sub_one_of_mem_leftMoves_intCast hx]

/-- Every right option of an integer is equal to a larger integer. -/
theorem eq_intCast_of_mem_rightMoves_intCast {n : ℤ} {x : IGame} (hx : x ∈ rightMoves n) :
    ∃ m : ℤ, n < m ∧ m = x := by
  use n + 1
  simp [eq_add_one_of_mem_rightMoves_intCast hx]

/-! ### Multiplication -/

-- TODO: upstream
attribute [aesop apply unsafe 50%] Prod.Lex.left Prod.Lex.right

def mul' (x y : IGame) : IGame :=
  !{(range fun a : (x.leftMoves ×ˢ y.leftMoves ∪ x.rightMoves ×ˢ y.rightMoves :) ↦
    mul' a.1.1 y + mul' x a.1.2 - mul' a.1.1 a.1.2) |
  (range fun a : (x.leftMoves ×ˢ y.rightMoves ∪ x.rightMoves ×ˢ y.leftMoves :) ↦
    mul' a.1.1 y + mul' x a.1.2 - mul' a.1.1 a.1.2)}
termination_by (x, y)
decreasing_by all_goals aesop

/-- The product of `x = !{s₁ | t₁}` and `y = !{s₂ | t₂}` is
`!{a₁ * y + x * b₁ - a₁ * b₁ | a₂ * y + x * b₂ - a₂ * b₂}`, where `(a₁, b₁) ∈ s₁ ×ˢ s₂ ∪ t₁ ×ˢ t₂`
and `(a₂, b₂) ∈ s₁ ×ˢ t₂ ∪ t₁ ×ˢ s₂`.

Using `IGame.mulOption`, this can alternatively be written as
`x * y = !{mulOption x y a₁ b₁ | mulOption x y a₂ b₂}`. -/
instance : Mul IGame where
  mul := mul'

/-- The general option of `x * y` looks like `a * y + x * b - a * b`, for `a` and `b` options of
`x` and `y`, respectively. -/
@[pp_nodot, game_cmp]
def mulOption (x y a b : IGame) : IGame :=
  a * y + x * b - a * b

theorem mul_eq (x y : IGame) : x * y =
    !{(fun a ↦ mulOption x y a.1 a.2) ''
      (x.leftMoves ×ˢ y.leftMoves ∪ x.rightMoves ×ˢ y.rightMoves) |
    (fun a ↦ mulOption x y a.1 a.2) ''
      (x.leftMoves ×ˢ y.rightMoves ∪ x.rightMoves ×ˢ y.leftMoves)} := by
  change mul' _ _ = _
  rw [mul']
  simp [mulOption, HMul.hMul, Mul.mul, Set.ext_iff]

theorem mul_eq' (x y : IGame) : x * y =
    !{fun p ↦ (fun a ↦ mulOption x y a.1 a.2) ''
      (x.leftMoves ×ˢ y.moves p ∪ x.rightMoves ×ˢ y.moves (-p))} := by
  rw [mul_eq, ofSets_eq_ofSets_cases (fun _ ↦ _ '' _)]; rfl

theorem ofSets_mul_ofSets (s₁ t₁ s₂ t₂ : Set IGame) [Small s₁] [Small t₁] [Small s₂] [Small t₂] :
    !{s₁ | t₁} * !{s₂ | t₂} =
      !{(fun a ↦ mulOption !{s₁ | t₁} !{s₂ | t₂} a.1 a.2) '' (s₁ ×ˢ s₂ ∪ t₁ ×ˢ t₂) |
      (fun a ↦ mulOption !{s₁ | t₁} !{s₂ | t₂} a.1 a.2) '' (s₁ ×ˢ t₂ ∪ t₁ ×ˢ s₂)} := by
  rw [mul_eq]
  simp

@[simp]
theorem moves_mul (p : Player) (x y : IGame) :
    (x * y).moves p = (fun a ↦ mulOption x y a.1 a.2) ''
      (x.leftMoves ×ˢ y.moves p ∪ x.rightMoves ×ˢ y.moves (-p)) := by
  rw [mul_eq', moves_ofSets]

@[simp]
theorem moves_mulOption (p : Player) (x y a b : IGame) :
    (mulOption x y a b).moves p = (a * y + x * b - a * b).moves p :=
  rfl

theorem mulOption_mem_moves_mul {px py : Player} {x y a b : IGame}
    (h₁ : a ∈ x.moves px) (h₂ : b ∈ y.moves py) : mulOption x y a b ∈ (x * y).moves (px * py) := by
  rw [moves_mul]; use (a, b); cases px <;> cases py <;> simp_all

theorem IsOption.mul {x y a b : IGame} (h₁ : IsOption a x) (h₂ : IsOption b y) :
    IsOption (mulOption x y a b) (x * y) := by
  aesop

@[game_cmp]
theorem forall_moves_mul {p : Player} {P : IGame → Prop} {x y : IGame} :
    (∀ a ∈ (x * y).moves p, P a) ↔
      (∀ p', ∀ a ∈ x.moves p', ∀ b ∈ y.moves (p' * p), P (mulOption x y a b)) := by
  aesop

@[game_cmp]
theorem exists_moves_mul {p : Player} {P : IGame → Prop} {x y : IGame} :
    (∃ a ∈ (x * y).moves p, P a) ↔
      (∃ p', ∃ a ∈ x.moves p', ∃ b ∈ y.moves (p' * p), P (mulOption x y a b)) := by
  aesop

private theorem zero_mul' (x : IGame) : 0 * x = 0 := by
  ext p; cases p <;> simp

private theorem one_mul' (x : IGame) : 1 * x = x := by
  refine moveRecOn x ?_
  aesop (add simp [mulOption, and_assoc, zero_mul'])

private theorem mul_comm' (x y : IGame) : x * y = y * x := by
  ext p
  simp only [moves_mul, mem_image, mem_prod, mem_union, Prod.exists]
  cases p; all_goals
    dsimp
    simp only [and_comm, or_comm]
    rw [exists_comm]
    congr! 4 with b a
    rw [and_congr_left_iff]
    rintro (⟨_, _⟩ | ⟨_, _⟩) <;>
      rw [mulOption, mulOption, mul_comm' x, mul_comm' _ y, add_comm, mul_comm' a b]
termination_by (x, y)
decreasing_by igame_wf

instance : CommMagma IGame where
  mul_comm := mul_comm'

instance : MulZeroClass IGame where
  zero_mul := zero_mul'
  mul_zero x := mul_comm' .. ▸ zero_mul' x

instance : MulZeroOneClass IGame where
  one_mul := one_mul'
  mul_one x := mul_comm' .. ▸ one_mul' x

theorem mulOption_comm (x y a b : IGame) : mulOption x y a b = mulOption y x b a := by
  simp [mulOption, add_comm, mul_comm]

private theorem neg_mul' (x y : IGame) : -x * y = -(x * y) := by
  ext
  simp only [moves_mul, moves_neg, mem_image, mem_union, mem_prod, mem_neg, Prod.exists]
  rw [← (Equiv.neg _).exists_congr_right]
  dsimp only [leftMoves, rightMoves, Player.neg_left, Player.neg_right]
  simp only [Equiv.neg_apply, neg_neg, mulOption, or_comm]
  congr! 4
  rw [and_congr_right_iff]
  rintro (⟨_, _⟩ | ⟨_, _⟩)
  all_goals
    rw [← neg_inj, neg_mul', neg_mul', neg_mul']
    simp [sub_eq_add_neg, add_comm]
termination_by (x, y)
decreasing_by igame_wf

instance : HasDistribNeg IGame where
  neg_mul := neg_mul'
  mul_neg _ _ := by rw [mul_comm, neg_mul', mul_comm]

theorem mulOption_neg_left (x y a b : IGame) : mulOption (-x) y a b = -mulOption x y (-a) b := by
  simp [mulOption, sub_eq_neg_add, add_comm]

theorem mulOption_neg_right (x y a b : IGame) : mulOption x (-y) a b = -mulOption x y a (-b) := by
  simp [mulOption, sub_eq_neg_add, add_comm]

theorem mulOption_neg (x y a b : IGame) : mulOption (-x) (-y) a b = mulOption x y (-a) (-b) := by
  simp [mulOption, sub_eq_neg_add, add_comm]

@[simp]
theorem mulOption_zero_left (x y a : IGame) : mulOption x y 0 a = x * a := by
  simp [mulOption]

@[simp]
theorem mulOption_zero_right (x y a : IGame) : mulOption x y a 0 = a * y := by
  simp [mulOption]

/-! Distributivity and associativity only hold up to equivalence; we prove this in
`CombinatorialGames.Game.Basic`. -/

/-! ### Division -/

/-- An auxiliary inductive type to enumerate the options of `IGame.inv`. -/
private inductive InvTy (lr : Player → Type u) : Player → Type u
  | zero : InvTy lr left
  | mk (p₁ p₂) : (lr (-(p₁ * p₂))) → InvTy lr p₁ → InvTy lr p₂

private def InvTy.val' {x : IGame}
    (IH : ∀ p, Shrink {y ∈ x.moves p | 0 < y} → IGame) (b : Player) :
    InvTy (fun p ↦ Shrink {y ∈ x.moves p | 0 < y}) b → IGame
  | zero => 0
  | mk _ _ i j => (1 + ((equivShrink _).symm i - x) * val' IH _ j) * IH _ i

private def inv' (x : IGame.{u}) : IGame.{u} :=
  let IH (p) : Shrink {y ∈ x.moves p | 0 < y} → IGame :=
    fun x ↦ inv' (Subtype.val <| (equivShrink _).symm x)
  !{.range (InvTy.val' IH left) | .range (InvTy.val' IH right)}
termination_by x
decreasing_by exact .of_mem_moves ((equivShrink _).symm x).2.1

private abbrev InvTy.val (x : IGame) (b : Player)
    (i : InvTy (fun p ↦ Shrink {y ∈ x.moves p | 0 < y}) b) : IGame :=
  i.val' (fun _ ↦ inv' ∘ Subtype.val ∘ (equivShrink _).symm) b

/-- The inverse of a positive game `x = !{s | t}` is `!{s' | t'}`, where `s'` and `t'` are the
smallest sets such that `0 ∈ s'`, and such that `(1 + (z - x) * a) / z, (1 + (y - x) * b) / y ∈ s'`
and `(1 + (y - x) * a) / y, (1 + (z - x) * b) / z ∈ t'` for `y ∈ s` positive, `z ∈ t`, `a ∈ s'`, and
`b ∈ t'`.

If `x` is negative, we define `x⁻¹ = -(-x)⁻¹`. For any other game, we set `x⁻¹ = 0`.

If `x` is a non-zero numeric game, then `x * x⁻¹ ≈ 1`. The value of this function on any non-numeric
game should be treated as a junk value. -/
instance : Inv IGame where
  inv x := by classical exact if 0 < x then inv' x else if x < 0 then -inv' (-x) else 0

instance : Div IGame where
  div x y := x * y⁻¹

open Classical in
private theorem inv_eq'' {x : IGame} :
    x⁻¹ = if 0 < x then inv' x else if x < 0 then -inv' (-x) else 0 :=
  rfl

private theorem inv_eq {x : IGame.{u}} (hx : 0 < x) :
    x⁻¹ = !{.range (InvTy.val x left) | .range (InvTy.val x right)} := by
  rw [inv_eq'', if_pos hx, inv']
  rfl

private theorem inv_eq' {x : IGame.{u}} (hx : 0 < x) :
    x⁻¹ = !{fun p ↦ .range (InvTy.val x p)} := by
  rw [inv_eq hx, ofSets_eq_ofSets_cases fun _ ↦ range _]

protected theorem div_eq_mul_inv (x y : IGame) : x / y = x * y⁻¹ := rfl

theorem inv_of_equiv_zero {x : IGame} (h : x ≈ 0) : x⁻¹ = 0 := by
  simp [inv_eq'', h.not_lt, h.not_gt]

@[simp] protected theorem inv_zero : (0 : IGame)⁻¹ = 0 := inv_of_equiv_zero .rfl
@[simp] protected theorem zero_div (x : IGame) : 0 / x = 0 := zero_mul _
@[simp] protected theorem neg_div (x y : IGame) : -x / y = -(x / y) := neg_mul ..

@[simp]
protected theorem inv_neg (x : IGame) : (-x)⁻¹ = -x⁻¹ := by
  rw [inv_eq'', inv_eq'']
  obtain h | h | h | h := lt_or_antisymmRel_or_gt_or_incompRel x 0
  repeat
    simp [h, h.asymm]
    simp [h.not_lt, h.not_gt]

/-- The general option of `x⁻¹` looks like `(1 + (y - x) * a) / y`, for `y` an option of `x`, and
`a` some other "earlier" option of `x⁻¹`. -/
@[pp_nodot]
def invOption (x y a : IGame) : IGame :=
  (1 + (y - x) * a) / y

private theorem invOption_eq {x y a : IGame} (hy : 0 < y) :
    invOption x y a = (1 + (y - x) * a) * inv' y := by
  rw [invOption, IGame.div_eq_mul_inv, inv_eq'', if_pos hy]

theorem zero_mem_leftMoves_inv {x : IGame} (hx : 0 < x) : 0 ∈ x⁻¹.leftMoves := by
  rw [inv_eq hx, leftMoves_ofSets]
  exact ⟨InvTy.zero, rfl⟩

theorem inv_nonneg {x : IGame} (hx : 0 < x) : 0 ⧏ x⁻¹ :=
  leftMove_lf (zero_mem_leftMoves_inv hx)

theorem invOption_mem_moves_inv {x y a : IGame} {p₁ p₂} (hx : 0 < x) (hy : 0 < y)
    (hyx : y ∈ x.moves (-(p₁ * p₂))) (ha : a ∈ x⁻¹.moves p₁) :
    invOption x y a ∈ x⁻¹.moves p₂ := by
  rw [inv_eq' hx, moves_ofSets] at *
  obtain ⟨i, rfl⟩ := ha
  use InvTy.mk _ _ (equivShrink _ ⟨_, (by simpa [mul_left_comm p₂]), hy⟩) i
  simp [InvTy.val, InvTy.val', invOption_eq hy]

private theorem invRec' {x : IGame.{u}} (hx : 0 < x)
    {P : ∀ p, ∀ y ∈ x⁻¹.moves p, Prop}
    (zero : P left 0 (zero_mem_leftMoves_inv hx))
    (mk : ∀ p₁ p₂, ∀ y (hy : 0 < y) (hyx : y ∈ x.moves (-(p₁ * p₂))), ∀ a (ha : a ∈ x⁻¹.moves p₁),
      P p₁ a ha → P p₂ _ (invOption_eq hy ▸ invOption_mem_moves_inv hx hy hyx ha)) :
    (∀ p y (hy : y ∈ x⁻¹.moves p), P p y hy) := by
  suffices ∀ p : Player, ∀ i, P p (InvTy.val x p i) (by cases p <;> simp [inv_eq hx]) by
    intro p y hy
    rw [inv_eq' hx, moves_ofSets] at hy
    obtain ⟨i, rfl⟩ := hy
    simpa using this p i
  intro b i
  induction i
  · simpa
  · apply mk
    · exact ((equivShrink {y ∈ _ | 0 < y}).symm _).2.2
    · exact ((equivShrink {y ∈ _ | 0 < y}).symm _).2.1
    · assumption

/-- An induction principle on left and right moves of `x⁻¹`. -/
theorem invRec {x : IGame} (hx : 0 < x)
    {P : ∀ p, ∀ y ∈ x⁻¹.moves p, Prop}
    (zero : P left 0 (zero_mem_leftMoves_inv hx))
    (mk : ∀ p₁ p₂, ∀ y (hy : 0 < y) (hyx : y ∈ x.moves (-(p₁ * p₂))), ∀ a (ha : a ∈ x⁻¹.moves p₁),
      P p₁ a ha → P p₂ _ (invOption_mem_moves_inv hx hy hyx ha)) :
    (∀ p y (hy : y ∈ x⁻¹.moves p), P p y hy) := by
  apply invRec' hx zero
  convert mk using 8 with _ _ _ ha
  simp_rw [invOption_eq ha]

instance : RatCast IGame where
  ratCast q := q.num / q.den

theorem ratCast_def (q : ℚ) : (q : IGame) = q.num / q.den := rfl

@[simp] theorem ratCast_zero : ((0 : ℚ) : IGame) = 0 := by simp [ratCast_def]
@[simp] theorem ratCast_neg (q : ℚ) : ((-q : ℚ) : IGame) = -(q : IGame) := by simp [ratCast_def]

end IGame
end<|MERGE_RESOLUTION|>--- conflicted
+++ resolved
@@ -39,7 +39,7 @@
 
 The most straightforward way to employ Conway induction is by using the termination checker, with
 the auxiliary `igame_wf` tactic. This uses `solve_by_elim` to search the context for proofs of the
-form `y ∈ x.leftMoves` or `y ∈ x.rightMoves`, which prove termination. Alternatively, you can use
+form `y ∈ xᴸ` or `y ∈ xᴿ`, which prove termination. Alternatively, you can use
 the explicit recursion principles `IGame.ofSetsRecOn` or `IGame.moveRecOn`.
 
 ## Order properties
@@ -115,48 +115,33 @@
 
 /-- The set of moves of the game. -/
 def moves (p : Player) (x : IGame.{u}) : Set IGame.{u} := x.dest.1 p
-<<<<<<< HEAD
 
 /-- The set of left moves of the game. -/
 scoped postfix:max "ᴸ" => moves left
 
 /-- The set of right moves of the game. -/
 scoped postfix:max "ᴿ" => moves right
-=======
->>>>>>> d7bd5131
-
-/-- The set of left moves of the game. -/
-abbrev leftMoves (x : IGame.{u}) : Set IGame.{u} := x.moves left
-
-/-- The set of right moves of the game. -/
-abbrev rightMoves (x : IGame.{u}) : Set IGame.{u} := x.moves right
 
 instance (p : Player) (x : IGame.{u}) : Small.{u} (x.moves p) := x.dest.2 p
 
 @[simp, game_cmp]
-<<<<<<< HEAD
-theorem moves_mk (p) (st : Player → Set _) [Small.{u} (st left)] [Small.{u} (st right)] :
-    (mk st).moves p = st p := by
-  ext; rw [moves, mk, QPF.Fix.dest_mk]
-=======
 theorem moves_ofSets (p) (st : Player → Set IGame) [Small.{u} (st left)] [Small.{u} (st right)] :
     !{st}.moves p = st p := by
   dsimp [ofSets]; ext; rw [moves, QPF.Fix.dest_mk]
->>>>>>> d7bd5131
 
 @[simp]
 theorem ofSets_moves (x : IGame) : !{x.moves} = x := x.mk_dest
 
 @[simp, game_cmp]
-theorem leftMoves_ofSets (s t : Set IGame) [Small.{u} s] [Small.{u} t] : !{s | t}.leftMoves = s :=
+theorem leftMoves_ofSets (s t : Set IGame) [Small.{u} s] [Small.{u} t] : !{s | t}ᴸ = s :=
   moves_ofSets ..
 
 @[simp, game_cmp]
-theorem rightMoves_ofSets (s t : Set IGame) [Small.{u} s] [Small.{u} t] : !{s | t}.rightMoves = t :=
+theorem rightMoves_ofSets (s t : Set IGame) [Small.{u} s] [Small.{u} t] : !{s | t}ᴿ = t :=
   moves_ofSets ..
 
 @[simp]
-theorem ofSets_leftMoves_rightMoves (x : IGame) : !{x.leftMoves | x.rightMoves} = x := by
+theorem ofSets_leftMoves_rightMoves (x : IGame) : !{xᴸ | xᴿ} = x := by
   convert x.ofSets_moves with p
   cases p <;> rfl
 
@@ -186,7 +171,7 @@
 
 @[aesop simp]
 lemma isOption_iff_mem_union {x y : IGame} :
-    IsOption x y ↔ x ∈ y.leftMoves ∪ y.rightMoves := by
+    IsOption x y ↔ x ∈ yᴸ ∪ yᴿ := by
   simp [IsOption, Player.exists]
 
 theorem IsOption.of_mem_moves {p} {x y : IGame} (h : x ∈ y.moves p) : IsOption x y :=
@@ -242,7 +227,7 @@
     (mk : Π (s t : Set IGame) [Small s] [Small t],
       (Π x ∈ s, motive x) → (Π x ∈ t, motive x) → motive !{s | t}) :
     motive x :=
-  cast (by simp) <| moveRecOn (motive := fun x ↦ motive !{x.leftMoves | x.rightMoves}) x
+  cast (by simp) <| moveRecOn (motive := fun x ↦ motive !{xᴸ | xᴿ}) x
     fun x IH ↦ mk _ _
       (fun y hy ↦ cast (by simp) (IH left y hy)) (fun y hy ↦ cast (by simp) (IH right y hy))
 
@@ -295,8 +280,8 @@
 
 theorem zero_def : (0 : IGame) = !{fun _ ↦ ∅} := rfl
 
-@[simp, game_cmp] theorem leftMoves_zero : leftMoves 0 = ∅ := moves_ofSets ..
-@[simp, game_cmp] theorem rightMoves_zero : rightMoves 0 = ∅ := moves_ofSets ..
+@[simp, game_cmp] theorem leftMoves_zero : 0ᴸ = ∅ := moves_ofSets ..
+@[simp, game_cmp] theorem rightMoves_zero : 0ᴿ = ∅ := moves_ofSets ..
 
 -- TODO: remove the former?
 @[simp, game_cmp] theorem moves_zero (p : Player) : moves p 0 = ∅ := moves_ofSets ..
@@ -308,8 +293,8 @@
 
 theorem one_def : (1 : IGame) = !{{0} | ∅} := rfl
 
-@[simp, game_cmp] theorem leftMoves_one : leftMoves 1 = {0} := leftMoves_ofSets ..
-@[simp, game_cmp] theorem rightMoves_one : rightMoves 1 = ∅ := rightMoves_ofSets ..
+@[simp, game_cmp] theorem leftMoves_one : 1ᴸ = {0} := leftMoves_ofSets ..
+@[simp, game_cmp] theorem rightMoves_one : 1ᴿ = ∅ := rightMoves_ofSets ..
 
 /-! ### Order relations -/
 
@@ -318,8 +303,8 @@
 If `0 ≤ x`, then Left can win `x` as the second player. `x ≤ y` means that `0 ≤ y - x`. -/
 instance : LE IGame where
   le := Sym2.GameAdd.fix isOption_wf fun x y le ↦
-    (∀ z (h : z ∈ x.leftMoves),  ¬le y z (Sym2.GameAdd.snd_fst (IsOption.of_mem_moves h))) ∧
-    (∀ z (h : z ∈ y.rightMoves), ¬le z x (Sym2.GameAdd.fst_snd (IsOption.of_mem_moves h)))
+    (∀ z (h : z ∈ xᴸ),  ¬le y z (Sym2.GameAdd.snd_fst (IsOption.of_mem_moves h))) ∧
+    (∀ z (h : z ∈ yᴿ), ¬le z x (Sym2.GameAdd.fst_snd (IsOption.of_mem_moves h)))
 
 /-- The less or fuzzy relation on games. `x ⧏ y` is notation for `¬ y ≤ x`.
 
@@ -329,28 +314,28 @@
 
 /-- Definition of `x ≤ y` on games, in terms of `⧏`. -/
 theorem le_iff_forall_lf {x y : IGame} :
-    x ≤ y ↔ (∀ z ∈ x.leftMoves, z ⧏ y) ∧ (∀ z ∈ y.rightMoves, x ⧏ z) :=
+    x ≤ y ↔ (∀ z ∈ xᴸ, z ⧏ y) ∧ (∀ z ∈ yᴿ, x ⧏ z) :=
   propext_iff.1 <| Sym2.GameAdd.fix_eq ..
 
 /-- Definition of `x ⧏ y` on games, in terms of `≤`. -/
 theorem lf_iff_exists_le {x y : IGame} :
-    x ⧏ y ↔ (∃ z ∈ y.leftMoves, x ≤ z) ∨ (∃ z ∈ x.rightMoves, z ≤ y) := by
+    x ⧏ y ↔ (∃ z ∈ yᴸ, x ≤ z) ∨ (∃ z ∈ xᴿ, z ≤ y) := by
   simpa [not_and_or, -not_and] using le_iff_forall_lf.not
 
 /-- The definition of `0 ≤ x` on games, in terms of `0 ⧏`. -/
-theorem zero_le {x : IGame} : 0 ≤ x ↔ ∀ y ∈ x.rightMoves, 0 ⧏ y := by
+theorem zero_le {x : IGame} : 0 ≤ x ↔ ∀ y ∈ xᴿ, 0 ⧏ y := by
   rw [le_iff_forall_lf]; simp
 
 /-- The definition of `x ≤ 0` on games, in terms of `⧏ 0`. -/
-theorem le_zero {x : IGame} : x ≤ 0 ↔ ∀ y ∈ x.leftMoves, y ⧏ 0 := by
+theorem le_zero {x : IGame} : x ≤ 0 ↔ ∀ y ∈ xᴸ, y ⧏ 0 := by
   rw [le_iff_forall_lf]; simp
 
 /-- The definition of `0 ⧏ x` on games, in terms of `0 ≤`. -/
-theorem zero_lf {x : IGame} : 0 ⧏ x ↔ ∃ y ∈ x.leftMoves, 0 ≤ y := by
+theorem zero_lf {x : IGame} : 0 ⧏ x ↔ ∃ y ∈ xᴸ, 0 ≤ y := by
   rw [lf_iff_exists_le]; simp
 
 /-- The definition of `x ⧏ 0` on games, in terms of `≤ 0`. -/
-theorem lf_zero {x : IGame} : x ⧏ 0 ↔ ∃ y ∈ x.rightMoves, y ≤ 0 := by
+theorem lf_zero {x : IGame} : x ⧏ 0 ↔ ∃ y ∈ xᴿ, y ≤ 0 := by
   rw [lf_iff_exists_le]; simp
 
 /-- The definition of `x ≤ y` on games, in terms of `≤` two moves later.
@@ -358,8 +343,8 @@
 Note that it's often more convenient to use `le_iff_forall_lf`, which only unfolds the definition by
 one step. -/
 theorem le_def {x y : IGame} : x ≤ y ↔
-    (∀ a ∈ x.leftMoves,  (∃ b ∈ y.leftMoves, a ≤ b) ∨ (∃ b ∈ a.rightMoves, b ≤ y)) ∧
-    (∀ a ∈ y.rightMoves, (∃ b ∈ a.leftMoves, x ≤ b) ∨ (∃ b ∈ x.rightMoves, b ≤ a)) := by
+    (∀ a ∈ xᴸ,  (∃ b ∈ yᴸ, a ≤ b) ∨ (∃ b ∈ aᴿ, b ≤ y)) ∧
+    (∀ a ∈ yᴿ, (∃ b ∈ aᴸ, x ≤ b) ∨ (∃ b ∈ xᴿ, b ≤ a)) := by
   rw [le_iff_forall_lf]
   congr! 2 <;> rw [lf_iff_exists_le]
 
@@ -368,21 +353,21 @@
 Note that it's often more convenient to use `lf_iff_exists_le`, which only unfolds the definition by
 one step. -/
 theorem lf_def {x y : IGame} : x ⧏ y ↔
-    (∃ a ∈ y.leftMoves,  (∀ b ∈ x.leftMoves, b ⧏ a) ∧ (∀ b ∈ a.rightMoves, x ⧏ b)) ∨
-    (∃ a ∈ x.rightMoves, (∀ b ∈ a.leftMoves, b ⧏ y) ∧ (∀ b ∈ y.rightMoves, a ⧏ b)) := by
+    (∃ a ∈ yᴸ,  (∀ b ∈ xᴸ, b ⧏ a) ∧ (∀ b ∈ aᴿ, x ⧏ b)) ∨
+    (∃ a ∈ xᴿ, (∀ b ∈ aᴸ, b ⧏ y) ∧ (∀ b ∈ yᴿ, a ⧏ b)) := by
   rw [lf_iff_exists_le]
   congr! <;> rw [le_iff_forall_lf]
 
-theorem leftMove_lf_of_le {x y z : IGame} (h : x ≤ y) (h' : z ∈ x.leftMoves) : z ⧏ y :=
+theorem leftMove_lf_of_le {x y z : IGame} (h : x ≤ y) (h' : z ∈ xᴸ) : z ⧏ y :=
   (le_iff_forall_lf.1 h).1 z h'
 
-theorem lf_rightMove_of_le {x y z : IGame} (h : x ≤ y) (h' : z ∈ y.rightMoves) : x ⧏ z :=
+theorem lf_rightMove_of_le {x y z : IGame} (h : x ≤ y) (h' : z ∈ yᴿ) : x ⧏ z :=
   (le_iff_forall_lf.1 h).2 z h'
 
-theorem lf_of_le_leftMove {x y z : IGame} (h : x ≤ z) (h' : z ∈ y.leftMoves) : x ⧏ y :=
+theorem lf_of_le_leftMove {x y z : IGame} (h : x ≤ z) (h' : z ∈ yᴸ) : x ⧏ y :=
   lf_iff_exists_le.2 <| Or.inl ⟨z, h', h⟩
 
-theorem lf_of_rightMove_le {x y z : IGame} (h : z ≤ y) (h' : z ∈ x.rightMoves) : x ⧏ y :=
+theorem lf_of_rightMove_le {x y z : IGame} (h : z ≤ y) (h' : z ∈ xᴿ) : x ⧏ y :=
   lf_iff_exists_le.2 <| Or.inr ⟨z, h', h⟩
 
 private theorem le_rfl' {x : IGame} : x ≤ x := by
@@ -406,10 +391,10 @@
   le_refl _ := le_rfl'
   le_trans x y z := le_trans'
 
-theorem leftMove_lf {x y : IGame} (h : y ∈ x.leftMoves) : y ⧏ x :=
+theorem leftMove_lf {x y : IGame} (h : y ∈ xᴸ) : y ⧏ x :=
   lf_of_le_leftMove le_rfl h
 
-theorem lf_rightMove {x y : IGame} (h : y ∈ x.rightMoves) : x ⧏ y :=
+theorem lf_rightMove {x y : IGame} (h : y ∈ xᴿ) : x ⧏ y :=
   lf_of_rightMove_le le_rfl h
 
 /-- The equivalence relation `x ≈ y` means that `x ≤ y` and `y ≤ x`. This is notation for
@@ -463,24 +448,24 @@
   catch _ => failure -- fail over to the default delaborator
 
 theorem equiv_of_forall_lf {x y : IGame}
-    (hl₁ : ∀ a ∈ x.leftMoves,  ¬y ≤ a)
-    (hr₁ : ∀ a ∈ x.rightMoves, ¬a ≤ y)
-    (hl₂ : ∀ b ∈ y.leftMoves,  ¬x ≤ b)
-    (hr₂ : ∀ b ∈ y.rightMoves, ¬b ≤ x) : x ≈ y := by
+    (hl₁ : ∀ a ∈ xᴸ,  ¬y ≤ a)
+    (hr₁ : ∀ a ∈ xᴿ, ¬a ≤ y)
+    (hl₂ : ∀ b ∈ yᴸ,  ¬x ≤ b)
+    (hr₂ : ∀ b ∈ yᴿ, ¬b ≤ x) : x ≈ y := by
   constructor <;> refine le_iff_forall_lf.2 ⟨?_, ?_⟩ <;> assumption
 
 theorem equiv_of_exists_le {x y : IGame}
-    (hl₁ : ∀ a ∈ x.leftMoves,  ∃ b ∈ y.leftMoves,  a ≤ b)
-    (hr₁ : ∀ a ∈ x.rightMoves, ∃ b ∈ y.rightMoves, b ≤ a)
-    (hl₂ : ∀ b ∈ y.leftMoves,  ∃ a ∈ x.leftMoves,  b ≤ a)
-    (hr₂ : ∀ b ∈ y.rightMoves, ∃ a ∈ x.rightMoves, a ≤ b) : x ≈ y := by
+    (hl₁ : ∀ a ∈ xᴸ,  ∃ b ∈ yᴸ,  a ≤ b)
+    (hr₁ : ∀ a ∈ xᴿ, ∃ b ∈ yᴿ, b ≤ a)
+    (hl₂ : ∀ b ∈ yᴸ,  ∃ a ∈ xᴸ,  b ≤ a)
+    (hr₂ : ∀ b ∈ yᴿ, ∃ a ∈ xᴿ, a ≤ b) : x ≈ y := by
   apply equiv_of_forall_lf <;> simp +contextual [hl₁, hl₂, hr₁, hr₂, lf_iff_exists_le]
 
 theorem equiv_of_exists {x y : IGame}
-    (hl₁ : ∀ a ∈ x.leftMoves,  ∃ b ∈ y.leftMoves,  a ≈ b)
-    (hr₁ : ∀ a ∈ x.rightMoves, ∃ b ∈ y.rightMoves, a ≈ b)
-    (hl₂ : ∀ b ∈ y.leftMoves,  ∃ a ∈ x.leftMoves,  a ≈ b)
-    (hr₂ : ∀ b ∈ y.rightMoves, ∃ a ∈ x.rightMoves, a ≈ b) : x ≈ y := by
+    (hl₁ : ∀ a ∈ xᴸ,  ∃ b ∈ yᴸ,  a ≈ b)
+    (hr₁ : ∀ a ∈ xᴿ, ∃ b ∈ yᴿ, a ≈ b)
+    (hl₂ : ∀ b ∈ yᴸ,  ∃ a ∈ xᴸ,  a ≈ b)
+    (hr₂ : ∀ b ∈ yᴿ, ∃ a ∈ xᴿ, a ≈ b) : x ≈ y := by
   apply equiv_of_exists_le <;> grind [AntisymmRel]
 
 @[simp]
@@ -494,7 +479,7 @@
 /-! ### Negation -/
 
 private def neg' (x : IGame) : IGame :=
-  !{range fun y : x.rightMoves ↦ neg' y.1 | range fun y : x.leftMoves ↦ neg' y.1}
+  !{range fun y : xᴿ ↦ neg' y.1 | range fun y : xᴸ ↦ neg' y.1}
 termination_by x
 decreasing_by igame_wf
 
@@ -530,7 +515,7 @@
 instance : NegZeroClass IGame where
   neg_zero := by simp [zero_def]
 
-theorem neg_eq (x : IGame) : -x = !{-x.rightMoves | -x.leftMoves} := by
+theorem neg_eq (x : IGame) : -x = !{-xᴿ | -xᴸ} := by
   rw [← neg_ofSets, ofSets_leftMoves_rightMoves]
 
 theorem neg_eq' (x : IGame) : -x = !{fun p ↦ -x.moves (-p)} := by
@@ -610,8 +595,8 @@
 /-! ### Addition and subtraction -/
 
 private def add' (x y : IGame) : IGame :=
-  !{(range fun z : x.leftMoves ↦ add' z y) ∪ (range fun z : y.leftMoves ↦ add' x z) |
-    (range fun z : x.rightMoves ↦ add' z y) ∪ (range fun z : y.rightMoves ↦ add' x z)}
+  !{(range fun z : xᴸ ↦ add' z y) ∪ (range fun z : yᴸ ↦ add' x z) |
+    (range fun z : xᴿ ↦ add' z y) ∪ (range fun z : yᴿ ↦ add' x z)}
 termination_by (x, y)
 decreasing_by igame_wf
 
@@ -620,8 +605,8 @@
   add := add'
 
 theorem add_eq (x y : IGame) : x + y =
-    !{(· + y) '' x.leftMoves ∪ (x + ·) '' y.leftMoves |
-      (· + y) '' x.rightMoves ∪ (x + ·) '' y.rightMoves} := by
+    !{(· + y) '' xᴸ ∪ (x + ·) '' yᴸ |
+      (· + y) '' xᴿ ∪ (x + ·) '' yᴿ} := by
   change add' _ _ = _
   rw [add']
   simp [HAdd.hAdd, Add.add, Set.ext_iff]
@@ -747,7 +732,7 @@
   add_comm := add_comm
 
 private theorem sub_self_le (x : IGame) : x - x ≤ 0 := by
-  rw [le_zero, leftMoves, moves_sub]
+  rw [le_zero, moves_sub]
   rintro _ (⟨y, hy, rfl⟩ | ⟨y, hy, rfl⟩)
   · exact lf_of_rightMove_le (sub_self_le y) (sub_left_mem_moves_sub hy y)
   · apply lf_of_rightMove_le (sub_self_le (-y))
@@ -767,7 +752,7 @@
   simpa [add_comm] using sub_self_equiv x
 
 private theorem add_le_add_left' {x y : IGame} (h : x ≤ y) (z : IGame) : z + x ≤ z + y := by
-  rw [le_iff_forall_lf, leftMoves, rightMoves, moves_add, moves_add]
+  rw [le_iff_forall_lf, moves_add, moves_add]
   refine ⟨?_, ?_⟩ <;> rintro a (⟨a, ha, rfl⟩ | ⟨a, ha, rfl⟩)
   · exact lf_of_le_leftMove (add_le_add_left' h a) (add_right_mem_moves_add ha y)
   · obtain (⟨b, hb, hb'⟩ | ⟨b, hb, hb'⟩) := lf_iff_exists_le.1 (leftMove_lf_of_le h ha)
@@ -850,38 +835,38 @@
 
 /-- This version of the theorem is more convenient for the `game_cmp` tactic. -/
 @[game_cmp]
-theorem leftMoves_natCast_succ' : ∀ n : ℕ, leftMoves n.succ = {(n : IGame)}
+theorem leftMoves_natCast_succ' : ∀ n : ℕ, n.succᴸ = {(n : IGame)}
   | 0 => by simp
   | n + 1 => by
-    rw [Nat.cast_succ, leftMoves, moves_add, ← leftMoves, leftMoves_natCast_succ']
+    rw [Nat.cast_succ, moves_add, leftMoves_natCast_succ']
     simp
 
 @[simp 1100] -- This should trigger before `leftMoves_add`.
-theorem leftMoves_natCast_succ (n : ℕ) : leftMoves (n + 1) = {(n : IGame)} :=
+theorem leftMoves_natCast_succ (n : ℕ) : (n + 1)ᴸ = {(n : IGame)} :=
   leftMoves_natCast_succ' n
 
 @[simp 1100, game_cmp] -- This should trigger before `rightMoves_add`.
-theorem rightMoves_natCast : ∀ n : ℕ, rightMoves n = ∅
+theorem rightMoves_natCast : ∀ n : ℕ, nᴿ = ∅
   | 0 => by simp
   | n + 1 => by
-    rw [Nat.cast_succ, rightMoves, moves_add, ← rightMoves, rightMoves_natCast]
+    rw [Nat.cast_succ, moves_add, rightMoves_natCast]
     simp
 
 @[simp 1100, game_cmp]
-theorem leftMoves_ofNat (n : ℕ) [n.AtLeastTwo] : leftMoves ofNat(n) = {((n - 1 : ℕ) : IGame)} := by
-  change leftMoves n = _
+theorem leftMoves_ofNat (n : ℕ) [n.AtLeastTwo] : ofNat(n)ᴸ = {((n - 1 : ℕ) : IGame)} := by
+  change nᴸ = _
   rw [← Nat.succ_pred (NeZero.out (n := n)), leftMoves_natCast_succ']
   simp
 
 @[simp 1100, game_cmp]
-theorem rightMoves_ofNat (n : ℕ) [n.AtLeastTwo] : rightMoves ofNat(n) = ∅ :=
+theorem rightMoves_ofNat (n : ℕ) [n.AtLeastTwo] : ofNat(n)ᴿ = ∅ :=
   rightMoves_natCast n
 
 theorem natCast_succ_eq (n : ℕ) : (n + 1 : IGame) = !{{(n : IGame)} | ∅} := by
   ext p; cases p <;> simp
 
 /-- Every left option of a natural number is equal to a smaller natural number. -/
-theorem eq_natCast_of_mem_leftMoves_natCast {n : ℕ} {x : IGame} (hx : x ∈ leftMoves n) :
+theorem eq_natCast_of_mem_leftMoves_natCast {n : ℕ} {x : IGame} (hx : x ∈ nᴸ) :
     ∃ m : ℕ, m < n ∧ m = x := by
   cases n with
   | zero => simp at hx
@@ -910,7 +895,7 @@
     | succ n => rfl
   | negSucc n => exact (neg_neg _).symm
 
-theorem eq_sub_one_of_mem_leftMoves_intCast {n : ℤ} {x : IGame} (hx : x ∈ leftMoves n) :
+theorem eq_sub_one_of_mem_leftMoves_intCast {n : ℤ} {x : IGame} (hx : x ∈ nᴸ) :
     x = (n - 1 : ℤ) := by
   obtain ⟨n, rfl | rfl⟩ := n.eq_nat_or_neg
   · cases n
@@ -919,20 +904,20 @@
       simp_all
   · simp at hx
 
-theorem eq_add_one_of_mem_rightMoves_intCast {n : ℤ} {x : IGame} (hx : x ∈ rightMoves n) :
+theorem eq_add_one_of_mem_rightMoves_intCast {n : ℤ} {x : IGame} (hx : x ∈ nᴿ) :
     x = (n + 1 : ℤ) := by
-  have : -x ∈ leftMoves (-n : ℤ) := by simpa
+  have : -x ∈ (-n : ℤ)ᴸ := by simpa
   rw [← neg_inj]
   simpa [← IGame.intCast_neg, add_comm] using eq_sub_one_of_mem_leftMoves_intCast this
 
 /-- Every left option of an integer is equal to a smaller integer. -/
-theorem eq_intCast_of_mem_leftMoves_intCast {n : ℤ} {x : IGame} (hx : x ∈ leftMoves n) :
+theorem eq_intCast_of_mem_leftMoves_intCast {n : ℤ} {x : IGame} (hx : x ∈ nᴸ) :
     ∃ m : ℤ, m < n ∧ m = x := by
   use n - 1
   simp [eq_sub_one_of_mem_leftMoves_intCast hx]
 
 /-- Every right option of an integer is equal to a larger integer. -/
-theorem eq_intCast_of_mem_rightMoves_intCast {n : ℤ} {x : IGame} (hx : x ∈ rightMoves n) :
+theorem eq_intCast_of_mem_rightMoves_intCast {n : ℤ} {x : IGame} (hx : x ∈ nᴿ) :
     ∃ m : ℤ, n < m ∧ m = x := by
   use n + 1
   simp [eq_add_one_of_mem_rightMoves_intCast hx]
@@ -943,9 +928,9 @@
 attribute [aesop apply unsafe 50%] Prod.Lex.left Prod.Lex.right
 
 def mul' (x y : IGame) : IGame :=
-  !{(range fun a : (x.leftMoves ×ˢ y.leftMoves ∪ x.rightMoves ×ˢ y.rightMoves :) ↦
+  !{(range fun a : (xᴸ ×ˢ yᴸ ∪ xᴿ ×ˢ yᴿ :) ↦
     mul' a.1.1 y + mul' x a.1.2 - mul' a.1.1 a.1.2) |
-  (range fun a : (x.leftMoves ×ˢ y.rightMoves ∪ x.rightMoves ×ˢ y.leftMoves :) ↦
+  (range fun a : (xᴸ ×ˢ yᴿ ∪ xᴿ ×ˢ yᴸ :) ↦
     mul' a.1.1 y + mul' x a.1.2 - mul' a.1.1 a.1.2)}
 termination_by (x, y)
 decreasing_by all_goals aesop
@@ -967,16 +952,16 @@
 
 theorem mul_eq (x y : IGame) : x * y =
     !{(fun a ↦ mulOption x y a.1 a.2) ''
-      (x.leftMoves ×ˢ y.leftMoves ∪ x.rightMoves ×ˢ y.rightMoves) |
+      (xᴸ ×ˢ yᴸ ∪ xᴿ ×ˢ yᴿ) |
     (fun a ↦ mulOption x y a.1 a.2) ''
-      (x.leftMoves ×ˢ y.rightMoves ∪ x.rightMoves ×ˢ y.leftMoves)} := by
+      (xᴸ ×ˢ yᴿ ∪ xᴿ ×ˢ yᴸ)} := by
   change mul' _ _ = _
   rw [mul']
   simp [mulOption, HMul.hMul, Mul.mul, Set.ext_iff]
 
 theorem mul_eq' (x y : IGame) : x * y =
     !{fun p ↦ (fun a ↦ mulOption x y a.1 a.2) ''
-      (x.leftMoves ×ˢ y.moves p ∪ x.rightMoves ×ˢ y.moves (-p))} := by
+      (xᴸ ×ˢ y.moves p ∪ xᴿ ×ˢ y.moves (-p))} := by
   rw [mul_eq, ofSets_eq_ofSets_cases (fun _ ↦ _ '' _)]; rfl
 
 theorem ofSets_mul_ofSets (s₁ t₁ s₂ t₂ : Set IGame) [Small s₁] [Small t₁] [Small s₂] [Small t₂] :
@@ -989,7 +974,7 @@
 @[simp]
 theorem moves_mul (p : Player) (x y : IGame) :
     (x * y).moves p = (fun a ↦ mulOption x y a.1 a.2) ''
-      (x.leftMoves ×ˢ y.moves p ∪ x.rightMoves ×ˢ y.moves (-p)) := by
+      (xᴸ ×ˢ y.moves p ∪ xᴿ ×ˢ y.moves (-p)) := by
   rw [mul_eq', moves_ofSets]
 
 @[simp]
@@ -1056,7 +1041,7 @@
   ext
   simp only [moves_mul, moves_neg, mem_image, mem_union, mem_prod, mem_neg, Prod.exists]
   rw [← (Equiv.neg _).exists_congr_right]
-  dsimp only [leftMoves, rightMoves, Player.neg_left, Player.neg_right]
+  dsimp only [Player.neg_left, Player.neg_right]
   simp only [Equiv.neg_apply, neg_neg, mulOption, or_comm]
   congr! 4
   rw [and_congr_right_iff]
@@ -1171,7 +1156,7 @@
     invOption x y a = (1 + (y - x) * a) * inv' y := by
   rw [invOption, IGame.div_eq_mul_inv, inv_eq'', if_pos hy]
 
-theorem zero_mem_leftMoves_inv {x : IGame} (hx : 0 < x) : 0 ∈ x⁻¹.leftMoves := by
+theorem zero_mem_leftMoves_inv {x : IGame} (hx : 0 < x) : 0 ∈ x⁻¹ᴸ := by
   rw [inv_eq hx, leftMoves_ofSets]
   exact ⟨InvTy.zero, rfl⟩
 
