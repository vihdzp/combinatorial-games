--- conflicted
+++ resolved
@@ -8,14 +8,9 @@
 /-!
 # Grundy value
 
-<<<<<<< HEAD
-The Grundy value of an impartial game is recursively defined as the least nimber not among the
-Grundy values of either its left or right options. This map respects (by definition!) addition and
-=======
 The Grundy value of a (weakly) impartial game is recursively defined as the least nimber not among
-the Grundy values of either its left or right options. This map respects nimber addition and
->>>>>>> 9951b58a
-multiplication.
+the Grundy values of either its left or right options. This map respects (definitionally!) nimber
+addition and multiplication.
 
 We provide two definitions for the Grundy value. `grundyAux` is computed using either the left or
 right options of the game, and is defined for all games. To make the API symmetric, we also provide
@@ -148,22 +143,8 @@
   | left => rw [← grundy_neg, grundy, grundyAux_neg, Player.neg_right]
   | right => rfl
 
-<<<<<<< HEAD
-theorem grundy_moves_ne {p : Player} {x y : IGame} [Impartial x] (hy : y ∈ x.moves p) :
-    have := Impartial.of_mem_moves hy; grundy y ≠ grundy x := by
-=======
-@[simp]
-theorem grundy_add (x y : IGame) [WeaklyImpartial x] [WeaklyImpartial y] :
-    grundy (x + y) = grundy x + grundy y :=
-  grundyAux_add _ x y
-
-theorem _root_.IGame.nim_add_equiv (a b : Nimber) : nim (a + b) ≈ nim a + nim b := by
-  conv_lhs => rw [← grundy_nim a, ← grundy_nim b, ← grundy_add]
-  exact nim_grundy_equiv _
-
 theorem grundy_moves_ne {p : Player} {x y : IGame} [WeaklyImpartial x] (hy : y ∈ x.moves p) :
     have := WeaklyImpartial.of_mem_moves hy; grundy y ≠ grundy x := by
->>>>>>> 9951b58a
   cases p with
   | left =>
     simp_rw [← grundyAux_eq_grundy left]
@@ -218,95 +199,6 @@
   have H := of_grundyAux_left_eq_grundyAux_right' h H
   .mk ((neg_congr H).symm.trans ((neg_nim _).symm ▸ H)) h
 
-<<<<<<< HEAD
-=======
-/-! ### Multiplication -/
-
-private theorem mul' (x y : IGame) [WeaklyImpartial x] [WeaklyImpartial y] :
-    WeaklyImpartial (x * y) ∧ grundyAux right (x * y) = grundyAux right x * grundyAux right y := by
-  have h (p) : grundyAux p (x * y) = grundyAux p x * grundyAux p y := by
-    apply le_antisymm
-    · apply grundyAux_le_of_notMem
-      intro ⟨z, hz, hz'⟩
-      rw [moves_mul] at hz
-      obtain ⟨⟨a, b⟩, ⟨ha, hb⟩ | ⟨ha, hb⟩, rfl⟩ := hz
-      all_goals
-        have := WeaklyImpartial.of_mem_moves ha
-        have := WeaklyImpartial.of_mem_moves hb
-        have := (mul' a y).1
-        have := (mul' x b).1
-        have := (mul' a b).1
-        simp_rw [mulOption, grundyAux_sub, grundyAux_add, grundyAux_eq_grundy,
-          ← grundyAux_eq_grundy right] at hz'
-        repeat rw [(mul' ..).2] at hz'
-        apply mul_ne_of_ne _ _ hz' <;> solve_by_elim [grundy_moves_ne]
-    · rw [le_grundyAux_iff]
-      intro a h
-      obtain ⟨a, ha, b, hb, rfl⟩ := exists_of_lt_mul h
-      rw [grundyAux_eq_grundy, ← grundyAux_eq_grundy left] at ha
-      obtain ⟨a, ha', rfl⟩ := mem_grundyAux_image_of_lt ha
-      obtain ⟨b, hb', rfl⟩ := mem_grundyAux_image_of_lt hb
-      refine ⟨_, mulOption_mem_moves_mul ha' hb', ?_⟩
-      have := WeaklyImpartial.of_mem_moves ha'
-      have := WeaklyImpartial.of_mem_moves hb'
-      have := (mul' a y).1
-      have := (mul' x b).1
-      have := (mul' a b).1
-      simp_rw [mulOption, grundyAux_sub, grundyAux_add, grundyAux_eq_grundy,
-        ← grundyAux_eq_grundy right]
-      repeat rw [(mul' ..).2]
-  simp_rw [grundyAux_eq_grundy] at h
-  refine ⟨of_grundyAux_left_eq_grundyAux_right ?_ ((h left).trans (h right).symm), h right⟩
-  intro p
-  simp only [forall_moves_mul, mulOption]
-  intro p' a ha b hb
-  have := WeaklyImpartial.of_mem_moves ha
-  have := WeaklyImpartial.of_mem_moves hb
-  have := (mul' a y).1; have := (mul' x b).1; have := (mul' a b).1
-  infer_instance
-termination_by (x, y)
-decreasing_by igame_wf
-
-protected instance _root_.IGame.WeaklyImpartial.mul (x y : IGame)
-    [WeaklyImpartial x] [WeaklyImpartial y] : WeaklyImpartial (x * y) :=
-  (mul' x y).1
-
-@[simp]
-theorem grundy_mul (x y : IGame) [WeaklyImpartial x] [WeaklyImpartial y] :
-    grundy (x * y) = grundy x * grundy y :=
-  (mul' x y).2
-
-theorem _root_.IGame.nim_mul_equiv (a b : Nimber) : nim (a * b) ≈ nim a * nim b := by
-  conv_lhs => rw [← grundy_nim a, ← grundy_nim b, ← grundy_mul]
-  exact nim_grundy_equiv _
-
-theorem mul_equiv_zero {x y : IGame} [WeaklyImpartial x] [WeaklyImpartial y] :
-    x * y ≈ 0 ↔ x ≈ 0 ∨ y ≈ 0 := by
-  rw [← grundy_eq_zero_iff, grundy_mul, mul_eq_zero, grundy_eq_zero_iff, grundy_eq_zero_iff]
-
-protected instance mulOption (x y a b : IGame)
-    [WeaklyImpartial x] [WeaklyImpartial y] [WeaklyImpartial a] [WeaklyImpartial b] :
-    WeaklyImpartial (mulOption x y a b) :=
-  .sub ..
-
-theorem mul_congr_left {x₁ x₂ y : IGame}
-    [WeaklyImpartial x₁] [WeaklyImpartial x₂] [WeaklyImpartial y]
-    (he : x₁ ≈ x₂) : x₁ * y ≈ x₂ * y := by
-  rw [← Game.mk_eq_mk, ← sub_eq_zero] at he ⊢
-  rw [← Game.mk_sub_mul]
-  exact Game.mk_eq (mul_equiv_zero.2 <| .inl (Game.mk_eq_mk.1 he))
-
-theorem mul_congr_right {x y₁ y₂ : IGame}
-    [WeaklyImpartial x] [WeaklyImpartial y₁] [WeaklyImpartial y₂]
-    (he : y₁ ≈ y₂) : x * y₁ ≈ x * y₂ := by
-  rw [mul_comm, mul_comm x]; exact mul_congr_left he
-
-theorem mul_congr {x₁ x₂ y₁ y₂ : IGame}
-    [WeaklyImpartial x₁] [WeaklyImpartial x₂] [WeaklyImpartial y₁] [WeaklyImpartial y₂]
-    (hx : x₁ ≈ x₂) (hy : y₁ ≈ y₂) : x₁ * y₁ ≈ x₂ * y₂ :=
-  (mul_congr_left hx).trans (mul_congr_right hy)
-
->>>>>>> 9951b58a
 end Impartial
 end IGame
 end