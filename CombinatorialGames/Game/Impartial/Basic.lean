--- conflicted
+++ resolved
@@ -164,35 +164,19 @@
 theorem lf_iff_fuzzy : x ⧏ y ↔ x ‖ y := by simp [comm]
 theorem gf_iff_fuzzy : y ⧏ x ↔ x ‖ y := by simp
 
-<<<<<<< HEAD
-theorem fuzzy_leftMove {y : IGame} (hy : y ∈ xᴸ) : x ‖ y := by
-=======
-theorem fuzzy_left {y : IGame} (hy : y ∈ x.leftMoves) : x ‖ y := by
->>>>>>> 07b2375d
+theorem fuzzy_left {y : IGame} (hy : y ∈ xᴸ) : x ‖ y := by
   have := hx.of_mem_moves hy
   simpa using left_lf hy
 
-<<<<<<< HEAD
-theorem leftMove_fuzzy {y : IGame} (hy : y ∈ xᴸ) : y ‖ x :=
+theorem left_fuzzy {y : IGame} (hy : y ∈ xᴸ) : y ‖ x :=
   (fuzzy_leftMove hy).symm
 
-theorem rightMove_fuzzy {y : IGame} (hy : y ∈ xᴿ) : y ‖ x := by
-=======
-theorem left_fuzzy {y : IGame} (hy : y ∈ x.leftMoves) : y ‖ x :=
-  (fuzzy_left hy).symm
-
-theorem right_fuzzy {y : IGame} (hy : y ∈ x.rightMoves) : y ‖ x := by
->>>>>>> 07b2375d
+theorem right_fuzzy {y : IGame} (hy : y ∈ xᴿ) : y ‖ x := by
   have := hx.of_mem_moves hy
   simpa using lf_right hy
 
-<<<<<<< HEAD
-theorem fuzzy_rightMove {y : IGame} (hy : y ∈ xᴿ) : x ‖ y :=
+theorem fuzzy_right {y : IGame} (hy : y ∈ xᴿ) : x ‖ y :=
   (rightMove_fuzzy hy).symm
-=======
-theorem fuzzy_right {y : IGame} (hy : y ∈ x.rightMoves) : x ‖ y :=
-  (right_fuzzy hy).symm
->>>>>>> 07b2375d
 
 /-- This version is stated in terms of left moves of `x` and right moves of `y`. -/
 theorem equiv_iff_forall_fuzzy :
