/-
Copyright (c) 2020 Fox Thomson. All rights reserved.
Released under Apache 2.0 license as described in the file LICENSE.
Authors: Fox Thomson, Violeta Hernández Palacios
-/
import CombinatorialGames.Game.Basic
import CombinatorialGames.Game.Special

/-!
# Basic definitions about impartial games

In the literature, an impartial game is defined so that its left and right moves are equal, and
every left or right move is also impartial.

However, a weaker definition suffices to prove most of the results of interest: instead of requiring
`-x = x`, we can require `-x ≈ x`. These "weakly impartial" games are closed under negation,
addition, multiplication, and satisfy the Sprague--Grundy theorem.

As such, this file provides two typeclasses: `Impartial` for the standard notion in the literature,
and `WeaklyImpartial` for games satisfying the weaker `-x ≈ x` condition.

## Implementation notes

For discoverability, we put all theorems about either weakly impartial or impartial games in the
common `Impartial` namespace.
-/

universe u

namespace IGame

<<<<<<< HEAD
/-! ### Weakly impartial games -/

private def WeaklyImpartialAux (x : IGame) : Prop :=
  -x ≈ x ∧ ∀ p, ∀ i ∈ x.moves p, WeaklyImpartialAux i
=======
private def ImpartialAux (x : IGame) : Prop :=
  -x ≈ x ∧ ∀ p, ∀ y ∈ x.moves p, ImpartialAux y
>>>>>>> cc80e58a
termination_by x
decreasing_by igame_wf

/-- A weakly impartial game is one that's **equivalent** to its negative, such that each left and
right move is also weakly impartial.

This is a sufficient condition for proving the Sprague--Grundy theorem: see
`Impartial.nim_grundy_equiv`.

For the stronger notion of impartiality in the literature, which requires the game to be **equal**
to its negative, see `Impartial`. -/
@[mk_iff weaklyImpartial_iff_aux]
class WeaklyImpartial (x : IGame) : Prop where of_WeaklyImpartialAux ::
  out : WeaklyImpartialAux x

<<<<<<< HEAD
theorem weaklyImpartial_def {x : IGame} :
    x.WeaklyImpartial ↔ -x ≈ x ∧ ∀ p, ∀ i ∈ x.moves p, WeaklyImpartial i := by
  simp_rw [weaklyImpartial_iff_aux]
  rw [WeaklyImpartialAux]

theorem weaklyImpartial_def' {x : IGame} :
    x.WeaklyImpartial ↔ -x ≈ x ∧ (∀ i ∈ xᴸ, WeaklyImpartial i) ∧ ∀ j ∈ xᴿ, WeaklyImpartial j := by
  rw [weaklyImpartial_def, Player.forall]

theorem WeaklyImpartial.mk {x : IGame} (h₁ : -x ≈ x)
    (h₂ : ∀ i ∈ xᴸ, WeaklyImpartial i) (h₃ : ∀ j ∈ xᴿ, WeaklyImpartial j) : WeaklyImpartial x :=
  weaklyImpartial_def'.2 ⟨h₁, h₂, h₃⟩

=======
theorem impartial_def {x : IGame} :
    x.Impartial ↔ -x ≈ x ∧ ∀ p, ∀ y ∈ x.moves p, Impartial y := by
  simp_rw [impartial_iff_aux]
  rw [ImpartialAux]

>>>>>>> cc80e58a
namespace Impartial
variable (x y : IGame) [hx : WeaklyImpartial x] [hy : WeaklyImpartial y]

<<<<<<< HEAD
@[aesop unsafe 50% apply]
protected theorem _root_.IGame.WeaklyImpartial.of_mem_moves {p} {x y : IGame}
    [h : WeaklyImpartial x] : y ∈ x.moves p → WeaklyImpartial y :=
  (weaklyImpartial_def.1 h).2 p y
=======
theorem mk {x : IGame} (h₁ : -x ≈ x) (h₂ : ∀ p, ∀ y ∈ x.moves p, Impartial y) : Impartial x :=
  impartial_def.2 ⟨h₁, h₂⟩
>>>>>>> cc80e58a

@[simp] theorem neg_equiv : -x ≈ x := (weaklyImpartial_def.1 hx).1
@[simp] theorem equiv_neg : x ≈ -x := (neg_equiv _).symm

omit hx in
theorem sub_equiv : x - y ≈ x + y := add_congr_right (neg_equiv y)

@[simp]
theorem neg_mk : -Game.mk x = Game.mk x :=
  Game.mk_eq (equiv_neg x).symm

@[simp]
theorem sub_mk (x : Game) : x - Game.mk y = x + Game.mk y := by
  rw [sub_eq_add_neg, neg_mk]

@[simp]
theorem mk_add_self : Game.mk x + Game.mk x = 0 := by
  rw [add_eq_zero_iff_neg_eq, neg_mk]

theorem add_self_equiv (x : IGame) [WeaklyImpartial x] : x + x ≈ 0 :=
  Game.mk_eq_mk.1 (mk_add_self x)

protected instance _root_.IGame.WeaklyImpartial.zero : WeaklyImpartial 0 := by
  rw [weaklyImpartial_def]; simp

protected instance _root_.IGame.WeaklyImpartial.neg (x : IGame) [WeaklyImpartial x] :
    WeaklyImpartial (-x) := by
  apply WeaklyImpartial.mk
  · simp
<<<<<<< HEAD
  all_goals
  · rw [moves_neg]
    intro y hy
    have := WeaklyImpartial.of_mem_moves hy
=======
  · simp_rw [moves_neg, Set.mem_neg]
    intro p y hy
    have := Impartial.of_mem_moves hy
>>>>>>> cc80e58a
    rw [← neg_neg y]
    exact .neg _
termination_by x
decreasing_by igame_wf

protected instance _root_.IGame.WeaklyImpartial.add (x y : IGame)
    [WeaklyImpartial x] [WeaklyImpartial y] : WeaklyImpartial (x + y) := by
  apply WeaklyImpartial.mk
  · rw [neg_add]
    exact add_congr (neg_equiv x) (neg_equiv y)
  · simp_rw [forall_moves_add]
    intro p
    constructor
    all_goals
      intro z hz
      have := WeaklyImpartial.of_mem_moves hz
      exact .add ..
termination_by (x, y)
decreasing_by igame_wf

protected instance _root_.IGame.WeaklyImpartial.sub (x y : IGame)
    [WeaklyImpartial x] [WeaklyImpartial y] : WeaklyImpartial (x - y) :=
  .add x (-y)

/-- The product instance is proven in `Game.Impartial.Grundy`. -/

theorem le_comm {x y} [WeaklyImpartial x] [WeaklyImpartial y] : x ≤ y ↔ y ≤ x := by
  rw [← IGame.neg_le_neg_iff, (neg_equiv y).le_congr (neg_equiv x)]

@[simp]
theorem not_lt : ¬x < y := by
  apply (lt_asymm · ?_)
  rwa [← IGame.neg_lt_neg_iff, (neg_equiv x).lt_congr (neg_equiv y)]

/-- By setting `y = 0`, we find that in an impartial game, either the first player always wins, or
the second player always wins. -/
theorem equiv_or_fuzzy : x ≈ y ∨ x ‖ y := by
  obtain (h | h | h | h) := lt_or_antisymmRel_or_gt_or_incompRel x y
  · cases not_lt x y h
  · exact .inl h
  · cases not_lt y x h
  · exact .inr h

/-- This lemma doesn't require `x` to be impartial. -/
theorem equiv_iff_add_equiv_zero {x y : IGame} [WeaklyImpartial y] : x ≈ y ↔ x + y ≈ 0 := by
  rw [← Game.mk_eq_mk, ← Game.mk_eq_mk, Game.mk_add, Game.mk_zero, add_eq_zero_iff_eq_neg, neg_mk]

/-- This lemma doesn't require `y` to be impartial. -/
theorem equiv_iff_add_equiv_zero' {x y : IGame} [WeaklyImpartial x] : x ≈ y ↔ x + y ≈ 0 := by
  rw [antisymmRel_comm, add_comm, equiv_iff_add_equiv_zero]

variable {x y}

@[simp]
theorem not_equiv_iff : ¬ x ≈ y ↔ x ‖ y :=
   ⟨(equiv_or_fuzzy x y).resolve_left, IncompRel.not_antisymmRel⟩

@[simp]
theorem not_fuzzy_iff : ¬ x ‖ y ↔ x ≈ y :=
  not_iff_comm.1 not_equiv_iff

theorem fuzzy_iff_add_fuzzy_zero : x ‖ y ↔ x + y ‖ 0 := by
  simpa using (@equiv_iff_add_equiv_zero x y).not

@[simp]
theorem le_iff_equiv : x ≤ y ↔ x ≈ y :=
  ⟨fun h ↦ ⟨h, le_comm.1 h⟩, And.left⟩

theorem ge_iff_equiv : y ≤ x ↔ x ≈ y :=
  ⟨fun h ↦ ⟨le_comm.2 h, h⟩, And.right⟩

theorem lf_iff_fuzzy : x ⧏ y ↔ x ‖ y := by simp [comm]
theorem gf_iff_fuzzy : y ⧏ x ↔ x ‖ y := by simp

theorem fuzzy_of_mem_moves {y : IGame} {p : Player} (hy : y ∈ x.moves p) : y ‖ x := by
  have := hx.of_mem_moves hy
  induction p with
  | left => symm; simpa using leftMove_lf hy
  | right => simpa using lf_rightMove hy

private theorem equiv_iff_forall_fuzzy' :
    x ≈ y ↔ (∀ z ∈ xᴸ, z ‖ y) ∧ (∀ z ∈ yᴿ, x ‖ z) := by
  rw [← le_iff_equiv, le_iff_forall_lf]
  congr! with z hz z hz
  all_goals have := WeaklyImpartial.of_mem_moves hz; simp [incompRel_comm]

theorem equiv_iff_forall_fuzzy (p : Player) :
    x ≈ y ↔ (∀ z ∈ x.moves p, z ‖ y) ∧ (∀ z ∈ y.moves (-p), x ‖ z) := by
  induction p with
  | left => exact equiv_iff_forall_fuzzy'
  | right =>
    rw [antisymmRel_comm, equiv_iff_forall_fuzzy', and_comm]
    simp_rw [incompRel_comm]
    rfl

theorem fuzzy_iff_exists_equiv (p : Player) :
    x ‖ y ↔ (∃ z ∈ x.moves p, z ≈ y) ∨ (∃ z ∈ y.moves (-p), x ≈ z) := by
  rw [← not_equiv_iff, equiv_iff_forall_fuzzy p, not_and_or]
  simp_rw [not_forall, ← exists_prop]
  congr! 5 with _ h _ h
  all_goals have := WeaklyImpartial.of_mem_moves h; exact not_fuzzy_iff

theorem equiv_zero (p : Player) : x ≈ 0 ↔ ∀ y ∈ x.moves p, y ‖ 0 := by
  rw [equiv_iff_forall_fuzzy p]; simp

theorem fuzzy_zero (p : Player) : x ‖ 0 ↔ ∃ y ∈ x.moves p, y ≈ 0 := by
  rw [fuzzy_iff_exists_equiv p]; simp

/-- A **strategy stealing** argument. If there's a move in `x`, such that any immediate move could
have also been reached in the first turn, then `x` is won by the first player. -/
theorem fuzzy_zero_of_forall_exists {p : Player} {y} (hy : y ∈ x.moves p)
    (H : ∀ z ∈ y.moves p, ∃ w ∈ x.moves p, z ≈ w) : x ‖ 0 := by
  apply (equiv_or_fuzzy _ _).resolve_left fun hx ↦ ?_
  have := WeaklyImpartial.of_mem_moves hy
  rw [equiv_zero] at hx
  obtain ⟨z, hz, hz'⟩ := (fuzzy_zero _).1 (hx y hy)
  obtain ⟨w, hw, hw'⟩ := H z hz
  exact (hx w hw).not_antisymmRel (hw'.symm.trans hz')

end Impartial

/-! ### Impartial games -/

private def ImpartialAux (x : IGame) : Prop :=
  xᴸ = xᴿ ∧ ∀ p, ∀ i ∈ x.moves p, ImpartialAux i
termination_by x
decreasing_by igame_wf

/-- An impartial game is one that's **equal** to its negative, such that each left and right move is
also impartial.

For a weaker notion of impartiality, which only requires the game to be **equivalent** to its
negative, see `Impartial`. -/
@[mk_iff impartial_iff_aux]
class Impartial (x : IGame) : Prop where of_ImpartialAux ::
  out : ImpartialAux x

theorem impartial_def {x : IGame} :
    x.Impartial ↔ xᴸ = xᴿ ∧ ∀ p, ∀ i ∈ x.moves p, Impartial i := by
  simp_rw [impartial_iff_aux]
  rw [ImpartialAux]

theorem impartial_def' {x : IGame} :
    x.Impartial ↔ xᴸ = xᴿ ∧ (∀ i ∈ xᴸ, Impartial i) ∧ ∀ j ∈ xᴿ, Impartial j := by
  rw [impartial_def, Player.forall]

theorem Impartial.mk {x : IGame} (h₁ : xᴸ = xᴿ)
    (h₂ : ∀ i ∈ xᴸ, Impartial i) (h₃ : ∀ j ∈ xᴿ, Impartial j) : Impartial x :=
  impartial_def'.2 ⟨h₁, h₂, h₃⟩

namespace Impartial
variable (x y : IGame) [hx : Impartial x] [hy : Impartial y]

@[aesop unsafe 50% apply]
protected theorem of_mem_moves {p} {x y : IGame} [h : Impartial x] : y ∈ x.moves p → Impartial y :=
  (impartial_def.1 h).2 p y

theorem moves_const : ∀ p q, x.moves p = x.moves q :=
  Player.const_of_left_eq_right (impartial_def.1 hx).1

@[simp]
theorem neg_eq (x : IGame) [Impartial x] : -x = x := by
  ext1 p
  rw [← Set.image_id (moves p x), moves_neg, moves_const x (-p) p,
    ← Set.image_neg_eq_neg, Set.image_congr]
  intro y hy
  have := Impartial.of_mem_moves hy
  exact neg_eq y
termination_by x
decreasing_by igame_wf

omit hx in
@[simp]
theorem sub_eq : x - y = x + y := by
  rw [sub_eq_add_neg, neg_eq]

instance _root_.IGame.Impartial.toWeaklyImpartial (x : IGame) [Impartial x] : WeaklyImpartial x := by
  rw [weaklyImpartial_def]
  refine ⟨?_, fun p y hy ↦ (Impartial.of_mem_moves hy).toWeaklyImpartial⟩
  rw [neg_eq]
termination_by x
decreasing_by igame_wf

protected instance zero : Impartial 0 := by
  rw [impartial_def]
  simp

protected instance star : Impartial ⋆ := by
  rw [impartial_def]
  simp [Impartial.zero]

protected instance neg (x : IGame) [hx : Impartial x] : Impartial (-x) := by
  rwa [neg_eq]

protected instance add (x y : IGame) [Impartial x] [Impartial y] : Impartial (x + y) := by
  apply WeaklyImpartial.mk
  · rw [neg_add]
    exact add_congr (neg_equiv x) (neg_equiv y)
  all_goals
  · rw [forall_moves_add]
    constructor
    all_goals
      intro z hz
      have := WeaklyImpartial.of_mem_moves hz
      exact .add ..
termination_by (x, y)
decreasing_by igame_wf

protected instance _root_.IGame.WeaklyImpartial.sub (x y : IGame)
    [WeaklyImpartial x] [WeaklyImpartial y] : WeaklyImpartial (x - y) :=
  .add x (-y)

end Impartial
end IGame<|MERGE_RESOLUTION|>--- conflicted
+++ resolved
@@ -29,15 +29,10 @@
 
 namespace IGame
 
-<<<<<<< HEAD
 /-! ### Weakly impartial games -/
 
 private def WeaklyImpartialAux (x : IGame) : Prop :=
-  -x ≈ x ∧ ∀ p, ∀ i ∈ x.moves p, WeaklyImpartialAux i
-=======
-private def ImpartialAux (x : IGame) : Prop :=
-  -x ≈ x ∧ ∀ p, ∀ y ∈ x.moves p, ImpartialAux y
->>>>>>> cc80e58a
+  -x ≈ x ∧ ∀ p, ∀ y ∈ x.moves p, WeaklyImpartialAux y
 termination_by x
 decreasing_by igame_wf
 
@@ -53,39 +48,22 @@
 class WeaklyImpartial (x : IGame) : Prop where of_WeaklyImpartialAux ::
   out : WeaklyImpartialAux x
 
-<<<<<<< HEAD
 theorem weaklyImpartial_def {x : IGame} :
-    x.WeaklyImpartial ↔ -x ≈ x ∧ ∀ p, ∀ i ∈ x.moves p, WeaklyImpartial i := by
+    x.WeaklyImpartial ↔ -x ≈ x ∧ ∀ p, ∀ y ∈ x.moves p, WeaklyImpartial y := by
   simp_rw [weaklyImpartial_iff_aux]
   rw [WeaklyImpartialAux]
 
-theorem weaklyImpartial_def' {x : IGame} :
-    x.WeaklyImpartial ↔ -x ≈ x ∧ (∀ i ∈ xᴸ, WeaklyImpartial i) ∧ ∀ j ∈ xᴿ, WeaklyImpartial j := by
-  rw [weaklyImpartial_def, Player.forall]
-
 theorem WeaklyImpartial.mk {x : IGame} (h₁ : -x ≈ x)
-    (h₂ : ∀ i ∈ xᴸ, WeaklyImpartial i) (h₃ : ∀ j ∈ xᴿ, WeaklyImpartial j) : WeaklyImpartial x :=
-  weaklyImpartial_def'.2 ⟨h₁, h₂, h₃⟩
-
-=======
-theorem impartial_def {x : IGame} :
-    x.Impartial ↔ -x ≈ x ∧ ∀ p, ∀ y ∈ x.moves p, Impartial y := by
-  simp_rw [impartial_iff_aux]
-  rw [ImpartialAux]
-
->>>>>>> cc80e58a
+    (h₂ : ∀ p, ∀ y ∈ x.moves p, WeaklyImpartial y) : WeaklyImpartial x :=
+  weaklyImpartial_def.2 ⟨h₁, h₂⟩
+
 namespace Impartial
 variable (x y : IGame) [hx : WeaklyImpartial x] [hy : WeaklyImpartial y]
 
-<<<<<<< HEAD
 @[aesop unsafe 50% apply]
 protected theorem _root_.IGame.WeaklyImpartial.of_mem_moves {p} {x y : IGame}
     [h : WeaklyImpartial x] : y ∈ x.moves p → WeaklyImpartial y :=
   (weaklyImpartial_def.1 h).2 p y
-=======
-theorem mk {x : IGame} (h₁ : -x ≈ x) (h₂ : ∀ p, ∀ y ∈ x.moves p, Impartial y) : Impartial x :=
-  impartial_def.2 ⟨h₁, h₂⟩
->>>>>>> cc80e58a
 
 @[simp] theorem neg_equiv : -x ≈ x := (weaklyImpartial_def.1 hx).1
 @[simp] theorem equiv_neg : x ≈ -x := (neg_equiv _).symm
@@ -115,16 +93,9 @@
     WeaklyImpartial (-x) := by
   apply WeaklyImpartial.mk
   · simp
-<<<<<<< HEAD
-  all_goals
-  · rw [moves_neg]
-    intro y hy
-    have := WeaklyImpartial.of_mem_moves hy
-=======
   · simp_rw [moves_neg, Set.mem_neg]
     intro p y hy
-    have := Impartial.of_mem_moves hy
->>>>>>> cc80e58a
+    have := WeaklyImpartial.of_mem_moves hy
     rw [← neg_neg y]
     exact .neg _
 termination_by x
@@ -263,17 +234,13 @@
   out : ImpartialAux x
 
 theorem impartial_def {x : IGame} :
-    x.Impartial ↔ xᴸ = xᴿ ∧ ∀ p, ∀ i ∈ x.moves p, Impartial i := by
+    x.Impartial ↔ xᴸ = xᴿ ∧ ∀ p, ∀ y ∈ x.moves p, Impartial y := by
   simp_rw [impartial_iff_aux]
   rw [ImpartialAux]
 
-theorem impartial_def' {x : IGame} :
-    x.Impartial ↔ xᴸ = xᴿ ∧ (∀ i ∈ xᴸ, Impartial i) ∧ ∀ j ∈ xᴿ, Impartial j := by
-  rw [impartial_def, Player.forall]
-
 theorem Impartial.mk {x : IGame} (h₁ : xᴸ = xᴿ)
-    (h₂ : ∀ i ∈ xᴸ, Impartial i) (h₃ : ∀ j ∈ xᴿ, Impartial j) : Impartial x :=
-  impartial_def'.2 ⟨h₁, h₂, h₃⟩
+    (h₂ : ∀ p, ∀ y ∈ x.moves p, Impartial y) : Impartial x :=
+  impartial_def.2 ⟨h₁, h₂⟩
 
 namespace Impartial
 variable (x y : IGame) [hx : Impartial x] [hy : Impartial y]
@@ -320,10 +287,8 @@
   rwa [neg_eq]
 
 protected instance add (x y : IGame) [Impartial x] [Impartial y] : Impartial (x + y) := by
-  apply WeaklyImpartial.mk
-  · rw [neg_add]
-    exact add_congr (neg_equiv x) (neg_equiv y)
-  all_goals
+  apply Impartial.mk
+  · simp_rw [moves_add, moves_const _ left right]
   · rw [forall_moves_add]
     constructor
     all_goals
