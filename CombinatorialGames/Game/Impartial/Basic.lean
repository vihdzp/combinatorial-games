/-
Copyright (c) 2020 Fox Thomson. All rights reserved.
Released under Apache 2.0 license as described in the file LICENSE.
Authors: Fox Thomson, Violeta Hernández Palacios
-/
import CombinatorialGames.Game.Basic
import CombinatorialGames.Game.Special

/-!
# Basic definitions about impartial games

We will define an impartial game, one in which left and right can make exactly the same moves.
Our definition differs slightly by saying that the game is always equivalent to its negative,
no matter what moves are played. This allows for games such as poker-nim to be classified as
impartial.
-/

universe u

namespace IGame

private def ImpartialAux (x : IGame) : Prop :=
  -x ≈ x ∧ ∀ p, ∀ y ∈ x.moves p, ImpartialAux y
termination_by x
decreasing_by igame_wf

/-- An impartial game is one that's equivalent to its negative, such that each left and right move
is also impartial.

Note that this is a slightly more general definition than the one that's usually in the literature,
as we don't require `x = -x`. Despite this, the Sprague-Grundy theorem still holds: see
`IGame.equiv_nim_grundyValue`.

In such a game, both players have the same payoffs at any subposition. -/
@[mk_iff impartial_iff_aux]
class Impartial (x : IGame) : Prop where of_ImpartialAux ::
  out : ImpartialAux x

theorem impartial_def {x : IGame} :
    x.Impartial ↔ -x ≈ x ∧ ∀ p, ∀ y ∈ x.moves p, Impartial y := by
  simp_rw [impartial_iff_aux]
  rw [ImpartialAux]

namespace Impartial
variable (x y : IGame) [hx : Impartial x] [hy : Impartial y]

theorem mk {x : IGame} (h₁ : -x ≈ x) (h₂ : ∀ p, ∀ y ∈ x.moves p, Impartial y) : Impartial x :=
  impartial_def.2 ⟨h₁, h₂⟩

@[simp] theorem neg_equiv : -x ≈ x := (impartial_def.1 hx).1
@[simp] theorem equiv_neg : x ≈ -x := (neg_equiv _).symm

omit hx in
theorem sub_equiv : x - y ≈ x + y := add_congr_right (neg_equiv y)

@[simp]
theorem neg_mk : -Game.mk x = Game.mk x :=
  Game.mk_eq (equiv_neg x).symm

@[simp]
theorem sub_mk (x : Game) : x - Game.mk y = x + Game.mk y := by
  rw [sub_eq_add_neg, neg_mk]

@[simp]
theorem mk_add_self : Game.mk x + Game.mk x = 0 := by
  rw [add_eq_zero_iff_neg_eq, neg_mk]

theorem add_self_equiv (x : IGame) [Impartial x] : x + x ≈ 0 :=
  Game.mk_eq_mk.1 (mk_add_self x)

@[aesop unsafe 50% apply]
protected theorem of_mem_moves {p} {x y : IGame} [h : Impartial x] :
    y ∈ x.moves p → Impartial y :=
  (impartial_def.1 h).2 p y

protected instance zero : Impartial 0 := by
  rw [impartial_def]
  simp

protected instance star : Impartial ⋆ := by
  rw [impartial_def]
  simp [Impartial.zero]

protected instance neg (x : IGame) [Impartial x] : Impartial (-x) := by
  apply mk
  · simp
  · simp_rw [moves_neg, Set.mem_neg]
    intro p y hy
    have := Impartial.of_mem_moves hy
    rw [← neg_neg y]
    exact .neg _
termination_by x
decreasing_by igame_wf

protected instance add (x y : IGame) [Impartial x] [Impartial y] : Impartial (x + y) := by
  apply mk
  · rw [neg_add]
    exact add_congr (neg_equiv x) (neg_equiv y)
  · simp_rw [forall_moves_add]
    intro p
    constructor
    all_goals
      intro z hz
      have := Impartial.of_mem_moves hz
      exact .add ..
termination_by (x, y)
decreasing_by igame_wf

protected instance sub (x y : IGame) [Impartial x] [Impartial y] : Impartial (x - y) :=
  .add x (-y)

/-- The product instance is proven in `Game.Impartial.Grundy`. -/

theorem le_comm {x y} [Impartial x] [Impartial y] : x ≤ y ↔ y ≤ x := by
  rw [← IGame.neg_le_neg_iff, (neg_equiv y).le_congr (neg_equiv x)]

@[simp]
theorem not_lt : ¬x < y := by
  apply (lt_asymm · ?_)
  rwa [← IGame.neg_lt_neg_iff, (neg_equiv x).lt_congr (neg_equiv y)]

/-- By setting `y = 0`, we find that in an impartial game, either the first player always wins, or
the second player always wins. -/
theorem equiv_or_fuzzy : x ≈ y ∨ x ‖ y := by
  obtain (h | h | h | h) := lt_or_antisymmRel_or_gt_or_incompRel x y
  · cases not_lt x y h
  · exact .inl h
  · cases not_lt y x h
  · exact .inr h

/-- This lemma doesn't require `x` to be impartial. -/
theorem equiv_iff_add_equiv_zero {x y : IGame} [Impartial y] : x ≈ y ↔ x + y ≈ 0 := by
  rw [← Game.mk_eq_mk, ← Game.mk_eq_mk, Game.mk_add, Game.mk_zero, add_eq_zero_iff_eq_neg, neg_mk]

/-- This lemma doesn't require `y` to be impartial. -/
theorem equiv_iff_add_equiv_zero' {x y : IGame} [Impartial x] : x ≈ y ↔ x + y ≈ 0 := by
  rw [antisymmRel_comm, add_comm, equiv_iff_add_equiv_zero]

variable {x y}

@[simp]
theorem not_equiv_iff : ¬ x ≈ y ↔ x ‖ y :=
   ⟨(equiv_or_fuzzy x y).resolve_left, IncompRel.not_antisymmRel⟩

@[simp]
theorem not_fuzzy_iff : ¬ x ‖ y ↔ x ≈ y :=
  not_iff_comm.1 not_equiv_iff

theorem fuzzy_iff_add_fuzzy_zero : x ‖ y ↔ x + y ‖ 0 := by
  simpa using (@equiv_iff_add_equiv_zero x y).not

@[simp]
theorem le_iff_equiv : x ≤ y ↔ x ≈ y :=
  ⟨fun h ↦ ⟨h, le_comm.1 h⟩, And.left⟩

theorem ge_iff_equiv : y ≤ x ↔ x ≈ y :=
  ⟨fun h ↦ ⟨le_comm.2 h, h⟩, And.right⟩

theorem lf_iff_fuzzy : x ⧏ y ↔ x ‖ y := by simp [comm]
theorem gf_iff_fuzzy : y ⧏ x ↔ x ‖ y := by simp

<<<<<<< HEAD
theorem fuzzy_left {y : IGame} (hy : y ∈ xᴸ) : x ‖ y := by
  have := hx.of_mem_moves hy
  simpa using left_lf hy

theorem left_fuzzy {y : IGame} (hy : y ∈ xᴸ) : y ‖ x :=
  (fuzzy_left hy).symm

theorem right_fuzzy {y : IGame} (hy : y ∈ xᴿ) : y ‖ x := by
  have := hx.of_mem_moves hy
  simpa using lf_right hy

theorem fuzzy_right {y : IGame} (hy : y ∈ xᴿ) : x ‖ y :=
  (right_fuzzy hy).symm

/-- This version is stated in terms of left moves of `x` and right moves of `y`. -/
theorem equiv_iff_forall_fuzzy :
=======
theorem fuzzy_of_mem_moves {y : IGame} {p : Player} (hy : y ∈ x.moves p) : y ‖ x := by
  have := hx.of_mem_moves hy
  induction p with
  | left => symm; simpa using leftMove_lf hy
  | right => simpa using lf_rightMove hy

private theorem equiv_iff_forall_fuzzy' :
>>>>>>> 38ad92f5
    x ≈ y ↔ (∀ z ∈ xᴸ, z ‖ y) ∧ (∀ z ∈ yᴿ, x ‖ z) := by
  rw [← le_iff_equiv, le_iff_forall_lf]
  congr! with z hz z hz
  all_goals have := Impartial.of_mem_moves hz; simp [incompRel_comm]

theorem equiv_iff_forall_fuzzy (p : Player) :
    x ≈ y ↔ (∀ z ∈ x.moves p, z ‖ y) ∧ (∀ z ∈ y.moves (-p), x ‖ z) := by
  induction p with
  | left => exact equiv_iff_forall_fuzzy'
  | right =>
    rw [antisymmRel_comm, equiv_iff_forall_fuzzy', and_comm]
    simp_rw [incompRel_comm]
    rfl

theorem fuzzy_iff_exists_equiv (p : Player) :
    x ‖ y ↔ (∃ z ∈ x.moves p, z ≈ y) ∨ (∃ z ∈ y.moves (-p), x ≈ z) := by
  rw [← not_equiv_iff, equiv_iff_forall_fuzzy p, not_and_or]
  simp_rw [not_forall, ← exists_prop]
  congr! 5 with _ h _ h
  all_goals have := Impartial.of_mem_moves h; exact not_fuzzy_iff

theorem equiv_zero (p : Player) : x ≈ 0 ↔ ∀ y ∈ x.moves p, y ‖ 0 := by
  rw [equiv_iff_forall_fuzzy p]; simp

theorem fuzzy_zero (p : Player) : x ‖ 0 ↔ ∃ y ∈ x.moves p, y ≈ 0 := by
  rw [fuzzy_iff_exists_equiv p]; simp

/-- A **strategy stealing** argument. If there's a move in `x`, such that any immediate move could
have also been reached in the first turn, then `x` is won by the first player. -/
theorem fuzzy_zero_of_forall_exists {p : Player} {y} (hy : y ∈ x.moves p)
    (H : ∀ z ∈ y.moves p, ∃ w ∈ x.moves p, z ≈ w) : x ‖ 0 := by
  apply (equiv_or_fuzzy _ _).resolve_left fun hx ↦ ?_
  have := Impartial.of_mem_moves hy
  rw [equiv_zero] at hx
  obtain ⟨z, hz, hz'⟩ := (fuzzy_zero _).1 (hx y hy)
  obtain ⟨w, hw, hw'⟩ := H z hz
  exact (hx w hw).not_antisymmRel (hw'.symm.trans hz')

end Impartial
end IGame<|MERGE_RESOLUTION|>--- conflicted
+++ resolved
@@ -159,24 +159,6 @@
 theorem lf_iff_fuzzy : x ⧏ y ↔ x ‖ y := by simp [comm]
 theorem gf_iff_fuzzy : y ⧏ x ↔ x ‖ y := by simp
 
-<<<<<<< HEAD
-theorem fuzzy_left {y : IGame} (hy : y ∈ xᴸ) : x ‖ y := by
-  have := hx.of_mem_moves hy
-  simpa using left_lf hy
-
-theorem left_fuzzy {y : IGame} (hy : y ∈ xᴸ) : y ‖ x :=
-  (fuzzy_left hy).symm
-
-theorem right_fuzzy {y : IGame} (hy : y ∈ xᴿ) : y ‖ x := by
-  have := hx.of_mem_moves hy
-  simpa using lf_right hy
-
-theorem fuzzy_right {y : IGame} (hy : y ∈ xᴿ) : x ‖ y :=
-  (right_fuzzy hy).symm
-
-/-- This version is stated in terms of left moves of `x` and right moves of `y`. -/
-theorem equiv_iff_forall_fuzzy :
-=======
 theorem fuzzy_of_mem_moves {y : IGame} {p : Player} (hy : y ∈ x.moves p) : y ‖ x := by
   have := hx.of_mem_moves hy
   induction p with
@@ -184,7 +166,6 @@
   | right => simpa using lf_rightMove hy
 
 private theorem equiv_iff_forall_fuzzy' :
->>>>>>> 38ad92f5
     x ≈ y ↔ (∀ z ∈ xᴸ, z ‖ y) ∧ (∀ z ∈ yᴿ, x ‖ z) := by
   rw [← le_iff_equiv, le_iff_forall_lf]
   congr! with z hz z hz
