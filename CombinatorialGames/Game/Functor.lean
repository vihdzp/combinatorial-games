--- conflicted
+++ resolved
@@ -38,24 +38,13 @@
 universe u
 
 /-- Either the Left or Right player. -/
-<<<<<<< HEAD
 @[aesop safe cases]
-=======
->>>>>>> 1d8d5aad
 inductive Player where
   /-- The Left player. -/
   | left  : Player
   /-- The Right player. -/
   | right : Player
-<<<<<<< HEAD
 deriving DecidableEq
-
-namespace Player
-
-instance : Fintype Player where
-  elems := {left, right}
-  complete := by aesop
-=======
 
 namespace Player
 
@@ -63,16 +52,20 @@
 abbrev cases {α : Sort*} (l r : α) : Player → α
   | left => l
   | right => r
->>>>>>> 1d8d5aad
+
+@[simp]
+theorem ofSets_inj {α : Sort*} (l₁ r₁ : α) (l₂ r₂ : α) :
+    cases l₁ r₁ = cases l₂ r₂ ↔ l₁ = l₂ ∧ r₁ = r₂ :=
+  ⟨fun h ↦ ⟨congr($h left), congr($h right)⟩, fun ⟨hl, hr⟩ ↦ hl ▸ hr ▸ rfl⟩
+
+instance : Fintype Player where
+  elems := {left, right}
+  complete := by aesop
 
 @[simp]
 protected lemma «forall» {p : Player → Prop} :
     (∀ x, p x) ↔ p left ∧ p right :=
-<<<<<<< HEAD
-  ⟨fun h ↦ ⟨h left, h right⟩, fun ⟨hl, hr⟩ ↦ Player.rec hl hr⟩
-=======
   ⟨fun h ↦ ⟨h left, h right⟩, fun ⟨hl, hr⟩ ↦ fun | left => hl | right => hr⟩
->>>>>>> 1d8d5aad
 
 @[simp]
 protected lemma «exists» {p : Player → Prop} :
@@ -80,23 +73,13 @@
   ⟨fun | ⟨left, h⟩ => .inl h | ⟨right, h⟩ => .inr h, fun | .inl h | .inr h => ⟨_, h⟩⟩
 
 instance : Neg Player where
-<<<<<<< HEAD
-  neg := fun
-    | left => right
-    | right => left
-=======
   neg := cases right left
->>>>>>> 1d8d5aad
 
 @[simp] lemma neg_left : -left = right := rfl
 @[simp] lemma neg_right : -right = left := rfl
 
 instance : InvolutiveNeg Player where
-<<<<<<< HEAD
   neg_neg := by decide
-=======
-  neg_neg := fun | left | right => rfl
->>>>>>> 1d8d5aad
 
 instance : Mul Player where
   mul := fun
@@ -105,7 +88,6 @@
 
 @[simp] lemma left_mul (p : Player) : left * p = p := rfl
 @[simp] lemma right_mul (p : Player) : right * p = -p := rfl
-<<<<<<< HEAD
 @[simp] lemma mul_left : ∀ p, p * left = p := by decide
 @[simp] lemma mul_right : ∀ p, p * right = -p := by decide
 @[simp] lemma mul_self : ∀ p, p * p = left := by decide
@@ -125,14 +107,6 @@
 
 @[simp] lemma one_eq_left : 1 = left := rfl
 @[simp] lemma inv_eq_self (p : Player) : p⁻¹ = p := rfl
-=======
-@[simp] lemma mul_left (p : Player) : p * left = p := by cases p <;> rfl
-@[simp] lemma mul_right (p : Player) : p * right = -p := by cases p <;> rfl
-
-instance : HasDistribNeg Player where
-  neg_mul x y := by cases x <;> cases y <;> rfl
-  mul_neg x y := by cases x <;> cases y <;> rfl
->>>>>>> 1d8d5aad
 
 end Player
 
