/-
Copyright (c) 2025 Aaron Liu. All rights reserved.
Released under Apache 2.0 license as described in the file LICENSE.
Authors: Aaron Liu, Violeta Hernández Palacios, Yuyang Zhao
-/
import CombinatorialGames.Game.Player
import Mathlib.Data.QPF.Univariate.Basic
import Mathlib.Logic.Small.Set

/-!
# Game functor

The type of games `IGame` is an inductive type, with a single constructor `ofSets` taking in two
small sets of games (one for each player) and outputting a new game. This suggests the definition:

```
inductive IGame : Type (u + 1)
  | ofSets (st : Player → Set IGame) [Small.{u} (st left)] [Small.{u} (st right)] : IGame
```

However, the kernel does not accept this, as `Set IGame = IGame → Prop` contains a non-positive
occurence of `IGame` (see [counterexamples.org](https://counterexamples.org/strict-positivity.html)
for an explanation of what this is and why it's disallowed). We can get around this technical
limitation using the machinery of `QPF`s (quotients of polynomial functors). We define a functor
`GameFunctor` by

```
def GameFunctor (α : Type (u + 1)) : Type (u + 1) :=
  {st : Player → Set α // Small.{u} (st left) ∧ Small.{u} (st right)}
```

We can prove that this is a `QPF`, which then allows us to build its initial algebra through
`QPF.Fix`, which is exactly the inductive type `IGame`. As a bonus, we're able to describe the
coinductive type of loopy games `LGame` as the final coalgebra `QPF.Cofix` of the exact same
functor.
-/

universe u

<<<<<<< HEAD
/-! ### Players -/

/-- Either the Left or Right player. -/
@[aesop safe cases]
inductive Player where
  /-- The Left player. -/
  | left  : Player
  /-- The Right player. -/
  | right : Player
deriving DecidableEq, Inhabited

namespace Player

/-- Specify a function `Player → α` from its two outputs. -/
@[simp]
abbrev cases {α : Sort*} (l r : α) : Player → α
  | left => l
  | right => r

lemma apply_cases {α β : Sort*} (f : α → β) (l r : α) (p : Player) :
    f (cases l r p) = cases (f l) (f r) p := by
  cases p <;> rfl

@[simp]
theorem cases_inj {α : Sort*} {l₁ r₁ l₂ r₂ : α} :
    cases l₁ r₁ = cases l₂ r₂ ↔ l₁ = l₂ ∧ r₁ = r₂ :=
  ⟨fun h ↦ ⟨congr($h left), congr($h right)⟩, fun ⟨hl, hr⟩ ↦ hl ▸ hr ▸ rfl⟩

instance : Fintype Player where
  elems := {left, right}
  complete := by aesop

@[simp]
protected lemma «forall» {p : Player → Prop} :
    (∀ x, p x) ↔ p left ∧ p right :=
  ⟨fun h ↦ ⟨h left, h right⟩, fun ⟨hl, hr⟩ ↦ fun | left => hl | right => hr⟩

@[simp]
protected lemma «exists» {p : Player → Prop} :
    (∃ x, p x) ↔ p left ∨ p right :=
  ⟨fun | ⟨left, h⟩ => .inl h | ⟨right, h⟩ => .inr h, fun | .inl h | .inr h => ⟨_, h⟩⟩

instance : Neg Player where
  neg := cases right left

@[simp] lemma neg_left : -left = right := rfl
@[simp] lemma neg_right : -right = left := rfl

instance : InvolutiveNeg Player where
  neg_neg := by decide

/--
The multiplication of `Player`s is used to state the lemmas about the multiplication of
combinatorial games, such as `IGame.mulOption_mem_moves_mul`.
-/
instance : Mul Player where
  mul := fun
    | left, p => p
    | right, p => -p

@[simp] lemma left_mul (p : Player) : left * p = p := rfl
@[simp] lemma right_mul (p : Player) : right * p = -p := rfl
@[simp] lemma mul_left : ∀ p, p * left = p := by decide
@[simp] lemma mul_right : ∀ p, p * right = -p := by decide
@[simp] lemma mul_self : ∀ p, p * p = left := by decide

instance : HasDistribNeg Player where
  neg_mul := by decide
  mul_neg := by decide

instance : CommGroup Player where
  one := left
  inv := id
  mul_assoc := by decide
  mul_comm := by decide
  one_mul := by decide
  mul_one := by decide
  inv_mul_cancel := by decide

@[simp] lemma one_eq_left : 1 = left := rfl
@[simp] lemma inv_eq_self (p : Player) : p⁻¹ = p := rfl

end Player

open Player

/-! ### OfSets -/

/--
Type class for the `ofSets` operation.
Used to implement the `!{st}` and `!{s | t}` syntax.
-/
class OfSets (α : Type (u + 1)) (Valid : outParam ((Player → Set α) → Prop)) where
  /-- Construct a combinatorial game from its left and right sets. -/
  ofSets (st : Player → Set α) (h : Valid st) [Small.{u} (st left)] [Small.{u} (st right)] : α
export OfSets (ofSets)

@[inherit_doc OfSets.ofSets]
macro "!{" st:term "}'" h:term:max : term => `(OfSets.ofSets $st $h)

@[inherit_doc OfSets.ofSets]
macro "!{" s:term " | " t:term "}'" h:term:max : term => `(!{Player.cases $s $t}'$h)

macro "of_sets_tactic" : tactic =>
  `(tactic| first
    | done
    | trivial
    | assumption
    | aesop
    | fail "failed to prove sets are valid, try to use `!{st}'h` notation instead, \
where `h` is a proof that sets are valid"
   )

@[inherit_doc OfSets.ofSets]
macro:max "!{" st:term "}" : term => `(!{$st}'(by of_sets_tactic))

@[inherit_doc OfSets.ofSets]
macro:max "!{" s:term " | " t:term "}" : term => `(!{$s | $t}'(by of_sets_tactic))

recommended_spelling "ofSets" for "!{st}'h" in [ofSets, «term!{_}'_»]
recommended_spelling "ofSets" for "!{s | t}'h" in [ofSets, «term!{_|_}'_»]
recommended_spelling "ofSets" for "!{st}" in [ofSets, «term!{_}»]
recommended_spelling "ofSets" for "!{s | t}" in [ofSets, «term!{_|_}»]

open Lean PrettyPrinter Delaborator SubExpr in
@[app_delab OfSets.ofSets]
def delabOfSets : Delab := do
  let e ← getExpr
  guard <| e.isAppOfArity' ``OfSets.ofSets 7
  withNaryArg 3 do
    let e ← getExpr
    if e.isAppOfArity' ``Player.cases 3 then
      let s ← withNaryArg 1 delab
      let t ← withNaryArg 2 delab
      `(!{$s | $t})
    else
      let st ← delab
      `(!{$st})

theorem ofSets_eq_ofSets_cases {α} {Valid : (Player → Set α) → Prop} [OfSets α Valid]
    (st : Player → Set α) (h : Valid st) [Small (st left)] [Small (st right)] :
    !{st} = !{st left | st right}'(by convert h; aesop) := by
  congr; ext1 p; cases p <;> rfl

=======
>>>>>>> 3a1b8269
/-! ### Game Functor -/

/-- The functor from a type into the subtype of small pairs of sets in that type.

This is the quotient of a polynomial functor. The type `IGame` of well-founded games is defined as
the initial algebra of that `QPF`, while the type `LGame` of loopy games is defined as its final
coalgebra.

In other words, `IGame` and `LGame` have the following descriptions (which don't work verbatim due
to various Lean limitations):

```
inductive IGame : Type (u + 1)
  | ofSets (st : Player → Set IGame) [Small.{u} (st left)] [Small.{u} (st right)] : IGame

coinductive LGame : Type (u + 1)
  | ofSets (st : Player → Set IGame) [Small.{u} (st left)] [Small.{u} (st right)] : LGame
```
-/
def GameFunctor (α : Type (u + 1)) : Type (u + 1) :=
  {s : Player → Set α // ∀ p, Small.{u} (s p)}

namespace GameFunctor

@[ext] theorem ext {α : Type (u + 1)} {x y : GameFunctor α} : x.1 = y.1 → x = y := Subtype.ext

instance {α : Type (u + 1)} (x : GameFunctor α) (p : Player) : Small.{u} (x.1 p) := x.2 p

instance : Functor GameFunctor where
  map f s := ⟨(f '' s.1 ·), fun _ => inferInstance⟩

theorem map_def {α β} (f : α → β) (s : GameFunctor α) :
    f <$> s = ⟨(f '' s.1 ·), fun _ => inferInstance⟩ :=
  rfl

noncomputable instance : QPF GameFunctor where
  P := ⟨Player → Type u, fun x ↦ Σ p, PLift (x p)⟩
  abs x := ⟨fun p ↦ Set.range (x.2 ∘ .mk p ∘ PLift.up), fun _ ↦ inferInstance⟩
  repr x := ⟨fun p ↦ Shrink (x.1 p), Sigma.rec (fun _ y ↦ ((equivShrink _).symm y.1).1)⟩
  abs_repr x := by ext; simp [← (equivShrink _).exists_congr_right]
  abs_map f := by intro ⟨x, f⟩; ext; simp [PFunctor.map, map_def]

end GameFunctor<|MERGE_RESOLUTION|>--- conflicted
+++ resolved
@@ -37,153 +37,6 @@
 
 universe u
 
-<<<<<<< HEAD
-/-! ### Players -/
-
-/-- Either the Left or Right player. -/
-@[aesop safe cases]
-inductive Player where
-  /-- The Left player. -/
-  | left  : Player
-  /-- The Right player. -/
-  | right : Player
-deriving DecidableEq, Inhabited
-
-namespace Player
-
-/-- Specify a function `Player → α` from its two outputs. -/
-@[simp]
-abbrev cases {α : Sort*} (l r : α) : Player → α
-  | left => l
-  | right => r
-
-lemma apply_cases {α β : Sort*} (f : α → β) (l r : α) (p : Player) :
-    f (cases l r p) = cases (f l) (f r) p := by
-  cases p <;> rfl
-
-@[simp]
-theorem cases_inj {α : Sort*} {l₁ r₁ l₂ r₂ : α} :
-    cases l₁ r₁ = cases l₂ r₂ ↔ l₁ = l₂ ∧ r₁ = r₂ :=
-  ⟨fun h ↦ ⟨congr($h left), congr($h right)⟩, fun ⟨hl, hr⟩ ↦ hl ▸ hr ▸ rfl⟩
-
-instance : Fintype Player where
-  elems := {left, right}
-  complete := by aesop
-
-@[simp]
-protected lemma «forall» {p : Player → Prop} :
-    (∀ x, p x) ↔ p left ∧ p right :=
-  ⟨fun h ↦ ⟨h left, h right⟩, fun ⟨hl, hr⟩ ↦ fun | left => hl | right => hr⟩
-
-@[simp]
-protected lemma «exists» {p : Player → Prop} :
-    (∃ x, p x) ↔ p left ∨ p right :=
-  ⟨fun | ⟨left, h⟩ => .inl h | ⟨right, h⟩ => .inr h, fun | .inl h | .inr h => ⟨_, h⟩⟩
-
-instance : Neg Player where
-  neg := cases right left
-
-@[simp] lemma neg_left : -left = right := rfl
-@[simp] lemma neg_right : -right = left := rfl
-
-instance : InvolutiveNeg Player where
-  neg_neg := by decide
-
-/--
-The multiplication of `Player`s is used to state the lemmas about the multiplication of
-combinatorial games, such as `IGame.mulOption_mem_moves_mul`.
--/
-instance : Mul Player where
-  mul := fun
-    | left, p => p
-    | right, p => -p
-
-@[simp] lemma left_mul (p : Player) : left * p = p := rfl
-@[simp] lemma right_mul (p : Player) : right * p = -p := rfl
-@[simp] lemma mul_left : ∀ p, p * left = p := by decide
-@[simp] lemma mul_right : ∀ p, p * right = -p := by decide
-@[simp] lemma mul_self : ∀ p, p * p = left := by decide
-
-instance : HasDistribNeg Player where
-  neg_mul := by decide
-  mul_neg := by decide
-
-instance : CommGroup Player where
-  one := left
-  inv := id
-  mul_assoc := by decide
-  mul_comm := by decide
-  one_mul := by decide
-  mul_one := by decide
-  inv_mul_cancel := by decide
-
-@[simp] lemma one_eq_left : 1 = left := rfl
-@[simp] lemma inv_eq_self (p : Player) : p⁻¹ = p := rfl
-
-end Player
-
-open Player
-
-/-! ### OfSets -/
-
-/--
-Type class for the `ofSets` operation.
-Used to implement the `!{st}` and `!{s | t}` syntax.
--/
-class OfSets (α : Type (u + 1)) (Valid : outParam ((Player → Set α) → Prop)) where
-  /-- Construct a combinatorial game from its left and right sets. -/
-  ofSets (st : Player → Set α) (h : Valid st) [Small.{u} (st left)] [Small.{u} (st right)] : α
-export OfSets (ofSets)
-
-@[inherit_doc OfSets.ofSets]
-macro "!{" st:term "}'" h:term:max : term => `(OfSets.ofSets $st $h)
-
-@[inherit_doc OfSets.ofSets]
-macro "!{" s:term " | " t:term "}'" h:term:max : term => `(!{Player.cases $s $t}'$h)
-
-macro "of_sets_tactic" : tactic =>
-  `(tactic| first
-    | done
-    | trivial
-    | assumption
-    | aesop
-    | fail "failed to prove sets are valid, try to use `!{st}'h` notation instead, \
-where `h` is a proof that sets are valid"
-   )
-
-@[inherit_doc OfSets.ofSets]
-macro:max "!{" st:term "}" : term => `(!{$st}'(by of_sets_tactic))
-
-@[inherit_doc OfSets.ofSets]
-macro:max "!{" s:term " | " t:term "}" : term => `(!{$s | $t}'(by of_sets_tactic))
-
-recommended_spelling "ofSets" for "!{st}'h" in [ofSets, «term!{_}'_»]
-recommended_spelling "ofSets" for "!{s | t}'h" in [ofSets, «term!{_|_}'_»]
-recommended_spelling "ofSets" for "!{st}" in [ofSets, «term!{_}»]
-recommended_spelling "ofSets" for "!{s | t}" in [ofSets, «term!{_|_}»]
-
-open Lean PrettyPrinter Delaborator SubExpr in
-@[app_delab OfSets.ofSets]
-def delabOfSets : Delab := do
-  let e ← getExpr
-  guard <| e.isAppOfArity' ``OfSets.ofSets 7
-  withNaryArg 3 do
-    let e ← getExpr
-    if e.isAppOfArity' ``Player.cases 3 then
-      let s ← withNaryArg 1 delab
-      let t ← withNaryArg 2 delab
-      `(!{$s | $t})
-    else
-      let st ← delab
-      `(!{$st})
-
-theorem ofSets_eq_ofSets_cases {α} {Valid : (Player → Set α) → Prop} [OfSets α Valid]
-    (st : Player → Set α) (h : Valid st) [Small (st left)] [Small (st right)] :
-    !{st} = !{st left | st right}'(by convert h; aesop) := by
-  congr; ext1 p; cases p <;> rfl
-
-=======
->>>>>>> 3a1b8269
 /-! ### Game Functor -/
 
 /-- The functor from a type into the subtype of small pairs of sets in that type.
