--- conflicted
+++ resolved
@@ -570,7 +570,10 @@
 theorem off_sub_off : off - off = dud := by
   simp [sub_eq_add_neg]
 
-<<<<<<< HEAD
+@[simp]
+theorem sub_dud (x : LGame) : x - dud = dud := by
+  simp [sub_eq_add_neg]
+
 /-! ### Multiplication -/
 
 /-- Given two game graphs drawn on types `α` and `β`, the graph for the product can be drawn on the
@@ -673,10 +676,5 @@
 @[pp_nodot, game_cmp]
 def mulOption (x y a b : IGame) : IGame :=
   a * y + x * b - a * b
-=======
-@[simp]
-theorem sub_dud (x : LGame) : x - dud = dud := by
-  simp [sub_eq_add_neg]
->>>>>>> c04fffbb
 
 end LGame