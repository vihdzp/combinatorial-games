--- conflicted
+++ resolved
@@ -85,21 +85,12 @@
 
 /-- The set of moves of the game. -/
 def moves (p : Player) (x : LGame.{u}) : Set LGame.{u} := x.dest.1 p
-<<<<<<< HEAD
 
 /-- The set of left moves of the game. -/
 scoped postfix:max "ᴸ" => moves left
 
 /-- The set of right moves of the game. -/
 scoped postfix:max "ᴿ" => moves right
-=======
->>>>>>> d7bd5131
-
-/-- The set of left moves of the game. -/
-abbrev leftMoves (x : LGame.{u}) : Set LGame.{u} := x.moves left
-
-/-- The set of right moves of the game. -/
-abbrev rightMoves (x : LGame.{u}) : Set LGame.{u} := x.moves right
 
 instance small_moves (p : Player) (x : LGame.{u}) : Small.{u} (x.moves p) := x.dest.2 p
 
@@ -109,7 +100,7 @@
 
 @[aesop simp]
 lemma isOption_iff_mem_union {x y : LGame} :
-    IsOption x y ↔ x ∈ y.leftMoves ∪ y.rightMoves := by
+    IsOption x y ↔ x ∈ yᴸ ∪ yᴿ := by
   simp [IsOption, Player.exists]
 
 theorem IsOption.of_mem_moves {p} {x y : LGame} (h : x ∈ y.moves p) : IsOption x y :=
@@ -318,13 +309,13 @@
 
 @[simp]
 theorem leftMoves_ofSets (l r : Set LGame) [Small.{u} l] [Small.{u} r] :
-    !{l | r}.leftMoves = l := by
-  rw [leftMoves, moves_ofSets]
+    !{l | r}ᴸ = l := by
+  rw [moves_ofSets]
 
 @[simp]
 theorem rightMoves_ofSets (l r : Set LGame) [Small.{u} l] [Small.{u} r] :
-    !{l | r}.rightMoves = r := by
-  rw [rightMoves, moves_ofSets]
+    !{l | r}ᴿ = r := by
+  rw [moves_ofSets]
 
 /-! ### Basic games -/
 
@@ -333,8 +324,8 @@
 
 theorem zero_def : (0 : LGame) = !{fun _ ↦ ∅} := rfl
 
-@[simp] theorem leftMoves_zero : leftMoves 0 = ∅ := leftMoves_ofSets ..
-@[simp] theorem rightMoves_zero : rightMoves 0 = ∅ := rightMoves_ofSets ..
+@[simp] theorem leftMoves_zero : 0ᴸ = ∅ := leftMoves_ofSets ..
+@[simp] theorem rightMoves_zero : 0ᴿ = ∅ := rightMoves_ofSets ..
 
 -- TODO: remove the former?
 @[simp] theorem moves_zero (p : Player) : moves p 0 = ∅ := moves_ofSets ..
@@ -346,17 +337,17 @@
 
 theorem one_def : (1 : LGame) = !{{0} | ∅} := rfl
 
-@[simp] theorem leftMoves_one : leftMoves 1 = {0} := leftMoves_ofSets ..
-@[simp] theorem rightMoves_one : rightMoves 1 = ∅ := rightMoves_ofSets ..
+@[simp] theorem leftMoves_one : 1ᴸ = {0} := leftMoves_ofSets ..
+@[simp] theorem rightMoves_one : 1ᴿ = ∅ := rightMoves_ofSets ..
 
 /-- The game `on = !{{on} | ∅}`. -/
 def on : LGame := corec (Player.cases ⊤ ⊥) ()
 
-@[simp] theorem leftMoves_on : leftMoves on = {on} := by simp [on]
-@[simp] theorem rightMoves_on : rightMoves on = ∅ := by simp [on]
+@[simp] theorem leftMoves_on : onᴸ = {on} := by simp [on]
+@[simp] theorem rightMoves_on : onᴿ = ∅ := by simp [on]
 theorem on_eq : on = !{{on} | ∅} := by ext p; cases p <;> simp
 
-theorem eq_on {x : LGame} : x = on ↔ leftMoves x = {x} ∧ rightMoves x = ∅ := by
+theorem eq_on {x : LGame} : x = on ↔ xᴸ = {x} ∧ xᴿ = ∅ := by
   refine ⟨?_, fun hx ↦ ?_⟩
   · simp_all
   · refine eq_of_bisim (fun a b ↦ a = x ∧ b = on) ?_ ⟨rfl, rfl⟩
@@ -366,11 +357,11 @@
 /-- The game `off = !{∅ | {off}}`. -/
 def off : LGame := corec (Player.cases ⊥ ⊤) ()
 
-@[simp] theorem leftMoves_off : leftMoves off = ∅ := by simp [off]
-@[simp] theorem rightMoves_off : rightMoves off = {off} := by simp [off]
+@[simp] theorem leftMoves_off : offᴸ = ∅ := by simp [off]
+@[simp] theorem rightMoves_off : offᴿ = {off} := by simp [off]
 theorem off_eq : off = !{∅ | {off}} := by ext p; cases p <;> simp
 
-theorem eq_off {x : LGame} : x = off ↔ leftMoves x = ∅ ∧ rightMoves x = {x} := by
+theorem eq_off {x : LGame} : x = off ↔ xᴸ = ∅ ∧ xᴿ = {x} := by
   refine ⟨?_, fun hx ↦ ?_⟩
   · simp_all
   · refine eq_of_bisim (fun a b ↦ a = x ∧ b = off) ?_ ⟨rfl, rfl⟩
@@ -380,11 +371,11 @@
 /-- The game `dud = !{{dud} | {dud}}`. -/
 def dud : LGame := corec (Player.cases ⊤ ⊤) ()
 
-@[simp] theorem leftMoves_dud : leftMoves dud = {dud} := by simp [dud]
-@[simp] theorem rightMoves_dud : rightMoves dud = {dud} := by simp [dud]
+@[simp] theorem leftMoves_dud : dudᴸ = {dud} := by simp [dud]
+@[simp] theorem rightMoves_dud : dudᴿ = {dud} := by simp [dud]
 theorem dud_eq : dud = !{{dud} | {dud}} := by ext p; cases p <;> simp
 
-theorem eq_dud {x : LGame} : x = dud ↔ leftMoves x = {x} ∧ rightMoves x = {x} := by
+theorem eq_dud {x : LGame} : x = dud ↔ xᴸ = {x} ∧ xᴿ = {x} := by
   refine ⟨?_, fun hx ↦ ?_⟩
   · simp_all
   · refine eq_of_bisim (fun a b ↦ a = x ∧ b = dud) ?_ ⟨rfl, rfl⟩
@@ -396,12 +387,12 @@
 /-- The game `tisn = !{∅ | {tis}}`, where `tis = !{{tisn} | ∅}`. -/
 def tisn : LGame := corec (Player.cases (Bool.rec ∅ {false}) (Bool.rec {true} ∅)) false
 
-@[simp] theorem leftMoves_tis : leftMoves tis = {tisn} := by simp [tis, tisn]
-@[simp] theorem rightMoves_tis : rightMoves tis = ∅ := by simp [tis]
+@[simp] theorem leftMoves_tis : tisᴸ = {tisn} := by simp [tis, tisn]
+@[simp] theorem rightMoves_tis : tisᴿ = ∅ := by simp [tis]
 theorem tis_eq : tis = !{{tisn} | ∅} := by ext p; cases p <;> simp
 
-@[simp] theorem leftMoves_tisn : leftMoves tisn = ∅ := by simp [tisn]
-@[simp] theorem rightMoves_tisn : rightMoves tisn = {tis} := by simp [tis, tisn]
+@[simp] theorem leftMoves_tisn : tisnᴸ = ∅ := by simp [tisn]
+@[simp] theorem rightMoves_tisn : tisnᴿ = {tis} := by simp [tis, tisn]
 theorem tisn_eq : tisn = !{∅ | {tis}} := by ext p; cases p <;> simp
 
 /-! ### Negation -/
@@ -949,7 +940,7 @@
 @[simp]
 theorem moves_mul (p : Player) (x y : LGame) :
     (x * y).moves p = (fun a ↦ mulOption x y a.1 a.2) ''
-      (x.leftMoves ×ˢ y.moves p ∪ x.rightMoves ×ˢ y.moves (-p)) := by
+      (xᴸ ×ˢ y.moves p ∪ xᴿ ×ˢ y.moves (-p)) := by
   apply (moves_corec ..).trans
   simp [MulTy.moves, MulTy.movesSingle, MulTy.corec_mulOption, image_image]
   cases p <;> rfl
