--- conflicted
+++ resolved
@@ -84,11 +84,7 @@
 instance : DecidableEq LGame := Classical.decEq _
 
 /-- The set of moves of the game. -/
-<<<<<<< HEAD
 def moves (p : Player) (x : LGame.{u}) : Set LGame.{u} := x.dest.1 p
-=======
-def moves (x : LGame.{u}) (p : Player) : Set LGame.{u} := x.dest.1 p
->>>>>>> 1d8d5aad
 
 /-- The set of left moves of the game. -/
 abbrev leftMoves (x : LGame.{u}) : Set LGame.{u} := x.moves left
@@ -139,26 +135,15 @@
   refine QPF.Cofix.bisim r (fun x y hxy ↦ ?_) x y hxy
   choose s hs₁ hs₂ hs using H _ _ hxy
   simp_rw [Set.ext_iff, mem_image, Prod.exists, exists_and_right, exists_eq_right] at *
-<<<<<<< HEAD
   refine ⟨⟨fun p ↦ range (inclusion (hs p)), ?_⟩, ?_, ?_⟩
   · have this (p) : Small.{u} (s p) := small_subset (s := moves p x ×ˢ moves p y) fun z hz ↦
       ⟨(hs₁ p z.1).1 ⟨_, hz⟩, (hs₂ p z.2).1 ⟨_, hz⟩⟩
-=======
-  refine ⟨⟨fun | left => range (inclusion hs) | right => range (inclusion ht), ?_⟩, ?_, ?_⟩
-  · have : Small.{u} s := small_subset (s := leftMoves x ×ˢ leftMoves y) fun z hz ↦
-      ⟨(hs₁ z.1).1 ⟨_, hz⟩, (hs₂ z.2).1 ⟨_, hz⟩⟩
-    have : Small.{u} t := small_subset (s := rightMoves x ×ˢ rightMoves y) fun z hz ↦
-      ⟨(ht₁ z.1).1 ⟨_, hz⟩, (ht₂ z.2).1 ⟨_, hz⟩⟩
->>>>>>> 1d8d5aad
     rintro (_ | _) <;> infer_instance
   all_goals
     ext p z
     revert z
-<<<<<<< HEAD
     specialize hs₁ p
     specialize hs₂ p
-=======
->>>>>>> 1d8d5aad
     cases p <;> simpa [GameFunctor.map_def, ← range_comp]
 
 /-- Two `LGame`s are equal when their move sets are.
@@ -215,19 +200,13 @@
 /-- The corecursor on `LGame`.
 
 You can use this in order to define an arbitrary `LGame` by "drawing" its move graph on some other
-type. As an example, `on = {on | }ᴸ` is defined as `corec (fun | left => ⊤ | right => ⊥) ()`. -/
+type. As an example, `on = {on | }ᴸ` is defined as `corec (Player.cases ⊤ ⊥) ()`. -/
 def corec : LGame.{u} :=
   corec' moves init ⟨_, .refl⟩
 
-<<<<<<< HEAD
 private theorem corec'_trans {x} (hx : Reachable moves init x)
   (y : Subtype (Reachable moves x)) :
     corec' _ x y = corec' _ init (inclusion (fun _z hz ↦ .trans hz hx) y) := by
-=======
-private theorem corec'_trans {x} (hx : Reachable leftMoves rightMoves init x)
-  (y : Subtype (Reachable leftMoves rightMoves x)) :
-    corec' _ _ x y = corec' _ _ init (inclusion (fun _z hz ↦ .trans hz hx) y) := by
->>>>>>> 1d8d5aad
   apply unique <;> ext _ p <;> cases p <;>
     simp [← range_comp, corec', QPF.Cofix.dest_corec, GameFunctor.map_def]
 
@@ -240,7 +219,6 @@
     simp [corec'_trans _ _ hx]
   · rintro rfl
     use .single ha
-<<<<<<< HEAD
     simp [corec'_trans _ _ (.single ha)]
 
 @[simp]
@@ -278,67 +256,6 @@
     (hf : ∀ p, LGame.moves p ∘ f = image f ∘ moves p)
     (hg : ∀ p, LGame.moves p ∘ g = image g ∘ moves p) : f = g :=
   funext (hom_unique_apply _ _ hf hg)
-=======
-    simp [corec'_trans _ _ _ (.single ha)]
-
-@[simp]
-theorem leftMoves_corec : (corec leftMoves rightMoves init).leftMoves =
-    corec leftMoves rightMoves '' leftMoves init := by
-  rw [LGame.leftMoves, moves, corec, corec', QPF.Cofix.dest_corec, GameFunctor.map_def]
-  ext f
-  simpa [← (equivShrink (Subtype (Reachable _ _ _))).exists_congr_right]
-    using exists_congr fun a ↦ and_congr_right fun ha ↦ corec'_aux _ _ _ (.inl ha)
-
-@[simp]
-theorem rightMoves_corec : (corec leftMoves rightMoves init).rightMoves =
-    corec leftMoves rightMoves '' rightMoves init := by
-  rw [LGame.rightMoves, moves, corec, corec', QPF.Cofix.dest_corec, GameFunctor.map_def]
-  ext f
-  simpa [← (equivShrink (Subtype (Reachable _ _ _))).exists_congr_right]
-    using exists_congr fun a ↦ and_congr_right fun ha ↦ corec'_aux _ _ _ (.inr ha)
-
-theorem leftMoves_comp_corec :
-    LGame.leftMoves ∘ corec leftMoves rightMoves = image (corec leftMoves rightMoves) ∘ leftMoves :=
-  funext (leftMoves_corec leftMoves rightMoves)
-
-theorem rightMoves_comp_corec :
-    LGame.rightMoves ∘ corec leftMoves rightMoves = image (corec leftMoves rightMoves) ∘ rightMoves :=
-  funext (rightMoves_corec leftMoves rightMoves)
-
-theorem hom_unique_apply {leftMoves : α → Set α} {rightMoves : α → Set α}
-    [∀ a, Small.{u} (leftMoves a)] [∀ a, Small.{u} (rightMoves a)] (f g : α → LGame.{u})
-    (hlf : LGame.leftMoves ∘ f = image f ∘ leftMoves)
-    (hrf : LGame.rightMoves ∘ f = image f ∘ rightMoves)
-    (hlg : LGame.leftMoves ∘ g = image g ∘ leftMoves)
-    (hrg : LGame.rightMoves ∘ g = image g ∘ rightMoves) (x) : f x = g x := by
-  change (f ∘ Subtype.val) (⟨x, .refl⟩ : Subtype (Reachable leftMoves rightMoves x)) =
-    (g ∘ Subtype.val) (⟨x, .refl⟩ : Subtype (Reachable leftMoves rightMoves x))
-  apply unique <;> ext z p <;> cases p
-  · change _ ∈ (LGame.leftMoves ∘ f) _ ↔ _
-    rw [hlf]
-    simpa [GameFunctor.map_def, image_image] using exists_congr fun a ↦ and_congr_right
-      fun ha ↦ iff_and_self.2 fun _ ↦ .trans (.single (.inl ha)) ((equivShrink _).symm z).2
-  · change _ ∈ (LGame.rightMoves ∘ f) _ ↔ _
-    rw [hrf]
-    simpa [GameFunctor.map_def, image_image] using exists_congr fun a ↦ and_congr_right
-      fun ha ↦ iff_and_self.2 fun _ ↦ .trans (.single (.inr ha)) ((equivShrink _).symm z).2
-  · change _ ∈ (LGame.leftMoves ∘ g) _ ↔ _
-    rw [hlg]
-    simpa [GameFunctor.map_def, image_image] using exists_congr fun a ↦ and_congr_right
-      fun ha ↦ iff_and_self.2 fun _ ↦ .trans (.single (.inl ha)) ((equivShrink _).symm z).2
-  · change _ ∈ (LGame.rightMoves ∘ g) _ ↔ _
-    rw [hrg]
-    simpa [GameFunctor.map_def, image_image] using exists_congr fun a ↦ and_congr_right
-      fun ha ↦ iff_and_self.2 fun _ ↦ .trans (.single (.inr ha)) ((equivShrink _).symm z).2
-
-theorem hom_unique {leftMoves : α → Set α} {rightMoves : α → Set α}
-    [∀ a, Small.{u} (leftMoves a)] [∀ a, Small.{u} (rightMoves a)] (f g : α → LGame.{u})
-    (hlf : LGame.leftMoves ∘ f = image f ∘ leftMoves)
-    (hrf : LGame.rightMoves ∘ f = image f ∘ rightMoves)
-    (hlg : LGame.leftMoves ∘ g = image g ∘ leftMoves)
-    (hrg : LGame.rightMoves ∘ g = image g ∘ rightMoves) : f = g :=
-  funext (hom_unique_apply _ _ hlf hrf hlg hrg)
->>>>>>> 1d8d5aad
 
 -- We make no use of `LGame`'s definition from a `QPF` after this point.
 attribute [irreducible] LGame
@@ -370,43 +287,37 @@
 
 theorem corec_moves_apply (x : LGame) : corec moves x = x := by simp
 
-/-- Construct an `LGame` from its left and right sets. -/
-noncomputable def ofSets' (lr : Player → Set LGame.{u})
+/-- Construct an `LGame` from its left and right sets.
+
+This is given notation `{s | t}ᴸ`, where the superscript `L` is to disambiguate from set builder
+notation, and from the analogous constructors on other game types.
+
+It's not possible to create a non-well-founded game through this constructor alone. For that,
+see `LGame.corec`. -/
+noncomputable def ofSets (lr : Player → Set LGame.{u})
     [Small.{u} (lr left)] [Small.{u} (lr right)] : LGame.{u} := by
   have this (p) : ∀ (a : Option LGame),
       Small.{u} ((a.elim (some '' lr p) (some '' moves p ·)) : Set _) := by
     cases p <;> simpa [Option.forall] using ⟨inferInstance, inferInstance⟩
   exact corec (fun p ↦ (·.elim (some '' lr p) (some '' moves p ·))) none
 
-/-- Construct an `LGame` from its left and right sets.
-
-This is given notation `{s | t}ᴸ`, where the superscript `L` is to disambiguate from set builder
-notation, and from the analogous constructors on other game types.
-
-It's not possible to create a non-well-founded game through this constructor alone. For that,
-see `LGame.corec`. -/
-noncomputable def ofSets (l : Set LGame.{u}) (r : Set LGame.{u})
-    [Small.{u} l] [Small.{u} r] : LGame.{u} :=
-  ofSets' fun | left => l | right => r
-
-@[inherit_doc] notation "{" s " | " t "}ᴸ" => ofSets s t
-recommended_spelling "ofSets" for "{· | ·}ᴸ" in [«term{_|_}ᴸ»]
-
-@[simp]
-theorem moves_ofSets' (p : Player) (lr : Player → Set LGame.{u})
-    [Small.{u} (lr left)] [Small.{u} (lr right)] : (ofSets' lr).moves p = lr p := by
-  rw [ofSets', moves_corec, Option.elim_none, Set.image_image]
+@[inherit_doc] notation "{" s " | " t "}ᴸ" => ofSets (Player.cases s t)
+
+@[simp]
+theorem moves_ofSets (p : Player) (lr : Player → Set LGame.{u})
+    [Small.{u} (lr left)] [Small.{u} (lr right)] : (ofSets lr).moves p = lr p := by
+  rw [ofSets, moves_corec, Option.elim_none, Set.image_image]
   conv_rhs => rw [← Set.image_id (lr p), ← corec_moves]
   generalize_proofs
   exact congrFun (congrArg _ (corec_comp_hom some (fun _ ↦ rfl))) _
 
 @[simp]
 theorem leftMoves_ofSets (l r : Set _) [Small.{u} l] [Small.{u} r] : {l | r}ᴸ.leftMoves = l := by
-  rw [ofSets, leftMoves, moves_ofSets']
+  rw [leftMoves, moves_ofSets]
 
 @[simp]
 theorem rightMoves_ofSets (l r : Set _) [Small.{u} l] [Small.{u} r] : {l | r}ᴸ.rightMoves = r := by
-  rw [ofSets, rightMoves, moves_ofSets']
+  rw [rightMoves, moves_ofSets]
 
 /-! ### Basic games -/
 
@@ -429,7 +340,7 @@
 @[simp] theorem rightMoves_one : rightMoves 1 = ∅ := rightMoves_ofSets ..
 
 /-- The game `on = {{on} | ∅}ᴸ`. -/
-def on : LGame := corec (fun | left => ⊤ | right => ⊥) ()
+def on : LGame := corec (Player.cases ⊤ ⊥) ()
 
 @[simp] theorem leftMoves_on : leftMoves on = {on} := by simp [on]
 @[simp] theorem rightMoves_on : rightMoves on = ∅ := by simp [on]
@@ -440,10 +351,10 @@
   · simp_all
   · refine eq_of_bisim (fun a b ↦ a = x ∧ b = on) ?_ ⟨rfl, rfl⟩
     rintro a b ⟨rfl, rfl⟩
-    refine fun | left => ⟨{(a, on)}, ?_⟩ | right => ⟨∅, ?_⟩ <;> simp_all
+    refine Player.rec ⟨{(a, on)}, ?_⟩ ⟨∅, ?_⟩ <;> simp_all
 
 /-- The game `off = {∅ | {off}}ᴸ`. -/
-def off : LGame := corec (fun | left => ⊥ | right => ⊤) ()
+def off : LGame := corec (Player.cases ⊥ ⊤) ()
 
 @[simp] theorem leftMoves_off : leftMoves off = ∅ := by simp [off]
 @[simp] theorem rightMoves_off : rightMoves off = {off} := by simp [off]
@@ -454,10 +365,10 @@
   · simp_all
   · refine eq_of_bisim (fun a b ↦ a = x ∧ b = off) ?_ ⟨rfl, rfl⟩
     rintro a b ⟨rfl, rfl⟩
-    refine fun | left => ⟨∅, ?_⟩ | right => ⟨{(a, off)}, ?_⟩ <;> simp_all
+    refine Player.rec ⟨∅, ?_⟩ ⟨{(a, off)}, ?_⟩ <;> simp_all
 
 /-- The game `dud = {{dud} | {dud}}ᴸ`. -/
-def dud : LGame := corec (fun | left => ⊤ | right => ⊤) ()
+def dud : LGame := corec (Player.cases ⊤ ⊤) ()
 
 @[simp] theorem leftMoves_dud : leftMoves dud = {dud} := by simp [dud]
 @[simp] theorem rightMoves_dud : rightMoves dud = {dud} := by simp [dud]
@@ -471,53 +382,48 @@
     refine fun p ↦ ⟨{(a, dud)}, ?_⟩; cases p <;> simp_all
 
 /-- The game `tis = {{tisn} | ∅}ᴸ`, where `tisn = {∅ | {tis}}ᴸ`. -/
-def tis : LGame := corec (Bool.rec ∅ {false}) (Bool.rec {true} ∅) true
+def tis : LGame := corec (Player.cases (Bool.rec ∅ {false}) (Bool.rec {true} ∅)) true
 /-- The game `tisn = {∅ | {tis}}ᴸ`, where `tis = {{tisn} | ∅}ᴸ`. -/
-def tisn : LGame := corec (Bool.rec ∅ {false}) (Bool.rec {true} ∅) false
+def tisn : LGame := corec (Player.cases (Bool.rec ∅ {false}) (Bool.rec {true} ∅)) false
 
 @[simp] theorem leftMoves_tis : leftMoves tis = {tisn} := by simp [tis, tisn]
 @[simp] theorem rightMoves_tis : rightMoves tis = ∅ := by simp [tis]
-theorem tis_eq : tis = {{tisn} | ∅}ᴸ := by ext <;> simp
+theorem tis_eq : tis = {{tisn} | ∅}ᴸ := by ext p; cases p <;> simp
 
 @[simp] theorem leftMoves_tisn : leftMoves tisn = ∅ := by simp [tisn]
 @[simp] theorem rightMoves_tisn : rightMoves tisn = {tis} := by simp [tis, tisn]
-theorem tisn_eq : tisn = {∅ | {tis}}ᴸ := by ext <;> simp
+theorem tisn_eq : tisn = {∅ | {tis}}ᴸ := by ext p; cases p <;> simp
 
 /-! ### Negation -/
 
 /-- The negative of a game is defined by `-{s | t}ᴸ = {-t | -s}ᴸ`. -/
 instance : Neg LGame where
-  neg := corec rightMoves leftMoves
-
-@[simp] theorem corec_rightMoves_leftMoves : corec rightMoves leftMoves = (- ·) := rfl
-theorem corec_rightMoves_leftMoves_apply (x : LGame) : corec rightMoves leftMoves x = -x := rfl
-
-theorem neg_corec (leftMoves rightMoves : α → Set α)
-    [∀ x, Small.{u} (leftMoves x)] [∀ x, Small.{u} (rightMoves x)] :
-    -corec leftMoves rightMoves = corec rightMoves leftMoves :=
-  corec_comp_hom _ (rightMoves_comp_corec ..)  (leftMoves_comp_corec ..)
-
-theorem neg_corec_apply (leftMoves rightMoves : α → Set α)
-    [∀ x, Small.{u} (leftMoves x)] [∀ x, Small.{u} (rightMoves x)] (init : α) :
-    -corec leftMoves rightMoves init = corec rightMoves leftMoves init :=
+  neg := corec fun p ↦ moves (-p)
+
+@[simp] theorem corec_moves_neg : corec (fun p ↦ moves (-p)) = (- ·) := rfl
+theorem corec_moves_neg_apply (x : LGame) : corec (fun p ↦ moves (-p)) x = -x := rfl
+
+theorem neg_corec (moves : Player → α → Set α)
+    [∀ x, Small.{u} (moves left x)] [∀ x, Small.{u} (moves right x)] :
+    -corec moves = corec fun p ↦ moves (-p) :=
+  corec_comp_hom _ (fun _ ↦ moves_comp_corec ..)
+
+theorem neg_corec_apply (moves : Player → α → Set α)
+    [∀ x, Small.{u} (moves left x)] [∀ x, Small.{u} (moves right x)] (init : α) :
+    -corec moves init = corec (fun p ↦ moves (-p)) init :=
   congrFun (neg_corec ..) _
 
 instance : InvolutiveNeg LGame where
-  neg_neg _ := (neg_corec_apply ..).trans (corec_leftMoves_rightMoves_apply ..)
-
-@[simp]
-theorem leftMoves_neg (x : LGame) : (-x).leftMoves = -x.rightMoves := by
+  neg_neg _ := (neg_corec_apply ..).trans (corec_moves_apply ..)
+
+@[simp]
+theorem moves_neg (p : Player) (x : LGame) : (-x).moves p = -x.moves (-p) := by
   rw [← Set.image_neg_eq_neg]
-  exact leftMoves_corec ..
-
-@[simp]
-theorem rightMoves_neg (x : LGame) : (-x).rightMoves = -x.leftMoves := by
-  rw [← Set.image_neg_eq_neg]
-  exact rightMoves_corec ..
+  exact moves_corec ..
 
 @[simp]
 theorem neg_ofSets (s t : Set LGame.{u}) [Small.{u} s] [Small.{u} t] : -{s | t}ᴸ = {-t | -s}ᴸ := by
-  ext <;> simp
+  ext p; cases p <;> simp
 
 instance : NegZeroClass LGame where
   neg_zero := by simp [zero_def]
@@ -529,7 +435,7 @@
 @[simp]
 theorem neg_tis : -tis = tisn := by
   refine eq_of_bisim (fun a b ↦ a = -tis ∧ b = tisn ∨ a = -tisn ∧ b = tis) ?_ (.inl ⟨rfl, rfl⟩)
-  rintro x y (⟨rfl, rfl⟩ | ⟨rfl, rfl⟩) <;> constructor
+  rintro x y (⟨rfl, rfl⟩ | ⟨rfl, rfl⟩) (_ | _)
   on_goal 1 => use ∅
   on_goal 2 => use {(-tisn, tis)}
   on_goal 3 => use {(-tis, tisn)}
@@ -545,36 +451,26 @@
 /-- The sum of `x = {s₁ | t₁}ᴸ` and `y = {s₂ | t₂}ᴸ` is `{s₁ + y, x + s₂ | t₁ + y, x + t₂}ᴸ`. -/
 instance : Add LGame where
   add x y := corec
-    (fun x ↦ (fun y ↦ (y, x.2)) '' leftMoves x.1 ∪ (fun y ↦ (x.1, y)) '' leftMoves x.2)
-    (fun x ↦ (fun y ↦ (y, x.2)) '' rightMoves x.1 ∪ (fun y ↦ (x.1, y)) '' rightMoves x.2)
+    (fun p x ↦ (fun y ↦ (y, x.2)) '' moves p x.1 ∪ (fun y ↦ (x.1, y)) '' moves p x.2)
     (x, y)
 
 theorem corec_add_corec
-    {leftMovesα rightMovesα : α → Set α} {leftMovesβ rightMovesβ : β → Set β}
-    [∀ x, Small.{u} (leftMovesα x)] [∀ x, Small.{u} (rightMovesα x)]
-    [∀ x, Small.{u} (leftMovesβ x)] [∀ x, Small.{u} (rightMovesβ x)] (initα : α) (initβ : β) :
-    corec leftMovesα rightMovesα initα + corec leftMovesβ rightMovesβ initβ =
+    {movesα : Player → α → Set α} {movesβ : Player → β → Set β}
+    [∀ x, Small.{u} (movesα left x)] [∀ x, Small.{u} (movesα right x)]
+    [∀ x, Small.{u} (movesβ left x)] [∀ x, Small.{u} (movesβ right x)] (initα : α) (initβ : β) :
+    corec movesα initα + corec movesβ initβ =
     corec
-      (fun x ↦ (fun y ↦ (y, x.2)) '' leftMovesα x.1 ∪ (fun y ↦ (x.1, y)) '' leftMovesβ x.2)
-      (fun x ↦ (fun y ↦ (y, x.2)) '' rightMovesα x.1 ∪ (fun y ↦ (x.1, y)) '' rightMovesβ x.2)
+      (fun p x ↦ (fun y ↦ (y, x.2)) '' movesα p x.1 ∪ (fun y ↦ (x.1, y)) '' movesβ p x.2)
       (initα, initβ) := by
-  refine corec_comp_hom_apply
-    (Prod.map (corec leftMovesα rightMovesα) (corec leftMovesβ rightMovesβ)) ?_ ?_ (initα, initβ)
-  all_goals
-    refine funext fun ⟨a, b⟩ ↦ ?_
-    simp [Set.image_image, Set.image_union, leftMoves_corec, rightMoves_corec]
-
-@[simp]
-theorem leftMoves_add (x y : LGame) :
-    (x + y).leftMoves = (· + y) '' x.leftMoves ∪ (x + ·) '' y.leftMoves := by
-  apply (leftMoves_corec ..).trans
-  aesop
-
-@[simp]
-theorem rightMoves_add (x y : LGame) :
-    (x + y).rightMoves = (· + y) '' x.rightMoves ∪ (x + ·) '' y.rightMoves := by
-  apply (rightMoves_corec ..).trans
-  aesop
+  refine corec_comp_hom_apply (Prod.map (corec movesα) (corec movesβ)) ?_ (initα, initβ)
+  refine fun p ↦ funext fun ⟨a, b⟩ ↦ ?_
+  simp [Set.image_image, Set.image_union, moves_corec]
+
+@[simp]
+theorem moves_add (p : Player) (x y : LGame) :
+    (x + y).moves p = (· + y) '' x.moves p ∪ (x + ·) '' y.moves p := by
+  apply (moves_corec ..).trans
+  aesop (erase Player)
 
 @[simp]
 theorem add_eq_zero_iff {x y : LGame} : x + y = 0 ↔ x = 0 ∧ y = 0 := by
@@ -583,29 +479,24 @@
 private theorem add_zero' (x : LGame) : x + 0 = x := by
   refine eq_of_bisim (fun x y ↦ x = y + 0) ?_ rfl
   rintro a b rfl
-  refine
-    ⟨⟨(fun x ↦ (x + 0, x)) '' b.leftMoves, ?_, ?_⟩, ⟨(fun x ↦ (x + 0, x)) '' b.rightMoves, ?_, ?_⟩⟩
-  all_goals simp [image_image]
+  refine fun p ↦ ⟨(fun x ↦ (x + 0, x)) '' b.moves p, ?_⟩
+  cases p <;> simp [image_image]
 
 private theorem add_comm' (x y : LGame) : x + y = y + x := by
   apply eq_of_bisim (fun x y ↦ ∃ a b, x = a + b ∧ y = b + a) ?_ ⟨x, y, rfl, rfl⟩
   rintro _ _ ⟨a, b, rfl, rfl⟩
-  refine
-    ⟨⟨(fun x ↦ (x + b, b + x)) '' a.leftMoves ∪ (fun x ↦ (a + x, x + a)) '' b.leftMoves, ?_, ?_⟩,
-    ⟨(fun x ↦ (x + b, b + x)) '' a.rightMoves ∪ (fun x ↦ (a + x, x + a)) '' b.rightMoves, ?_, ?_⟩⟩
-  all_goals aesop
+  refine fun p ↦
+    ⟨(fun x ↦ (x + b, b + x)) '' a.moves p ∪ (fun x ↦ (a + x, x + a)) '' b.moves p, ?_, ?_⟩
+  all_goals aesop (erase Player)
 
 private theorem add_assoc' (x y z : LGame) : x + y + z = x + (y + z) := by
   apply eq_of_bisim (fun x y ↦ ∃ a b c, x = a + b + c ∧ y = a + (b + c)) ?_ ⟨x, y, z, rfl, rfl⟩
   rintro _ _ ⟨a, b, c, rfl, rfl⟩
-  refine
-    ⟨⟨(fun x ↦ (x + b + c, x + (b + c))) '' a.leftMoves ∪
-    (fun x ↦ (a + x + c, a + (x + c))) '' b.leftMoves ∪
-    (fun x ↦ (a + b + x, a + (b + x))) '' c.leftMoves, ?_, ?_⟩,
-    ⟨(fun x ↦ (x + b + c, x + (b + c))) '' a.rightMoves ∪
-    (fun x ↦ (a + x + c, a + (x + c))) '' b.rightMoves ∪
-    (fun x ↦ (a + b + x, a + (b + x))) '' c.rightMoves, ?_, ?_⟩⟩
-  all_goals aesop (add simp [image_union])
+  refine fun p ↦
+    ⟨(fun x ↦ (x + b + c, x + (b + c))) '' a.moves p ∪
+    (fun x ↦ (a + x + c, a + (x + c))) '' b.moves p ∪
+    (fun x ↦ (a + b + x, a + (b + x))) '' c.moves p, ?_, ?_⟩
+  all_goals aesop (add simp [image_union]) (erase Player)
 
 instance : AddCommMonoid LGame where
   add_zero := add_zero'
@@ -627,71 +518,51 @@
 theorem add_dud (x : LGame) : x + dud = dud := by
   refine eq_of_bisim (fun x y ↦ (∃ b, x = b + dud) ∧ y = dud) ?_ ⟨⟨x, rfl⟩, rfl⟩
   rintro _ _ ⟨⟨x, rfl⟩, rfl⟩
-  refine
-    ⟨⟨insert (x + dud, dud) ((fun y ↦ (y + dud, dud)) '' x.leftMoves), ?_, ?_⟩,
-    ⟨insert (x + dud, dud) ((fun y ↦ (y + dud, dud)) '' x.rightMoves), ?_, ?_⟩⟩
+  refine fun p ↦
+    ⟨insert (x + dud, dud) ((fun y ↦ (y + dud, dud)) '' x.moves p), ?_, ?_⟩
   all_goals aesop
 
 @[simp]
 theorem dud_add (x : LGame) : dud + x = dud := by
   rw [add_comm, add_dud]
 
-theorem leftMoves_sum (m : Multiset LGame) : m.sum.leftMoves =
-    ⋃ y ∈ m, (· + (m.erase y).sum) '' y.leftMoves := by
+theorem moves_sum (p : Player) (m : Multiset LGame) : m.sum.moves p =
+    ⋃ y ∈ m, (· + (m.erase y).sum) '' y.moves p := by
   induction m using Multiset.induction with
-  | empty => simp
+  | empty => cases p <;> simp
   | cons a m IH =>
     simp_rw [Multiset.mem_cons, Multiset.sum_cons, iUnion_iUnion_eq_or_left,
-      Multiset.erase_cons_head, leftMoves_add, IH, image_iUnion, image_image]
+      Multiset.erase_cons_head, moves_add, IH, image_iUnion, image_image]
     congr! 5 with _ h
     rw [Multiset.erase_cons_tail_of_mem h]
     simp [← add_assoc, add_comm]
 
-theorem rightMoves_sum (m : Multiset LGame) : m.sum.rightMoves =
-    ⋃ y ∈ m, (· + (m.erase y).sum) '' y.rightMoves := by
-  induction m using Multiset.induction with
-  | empty => simp
-  | cons a m IH =>
-    simp_rw [Multiset.mem_cons, Multiset.sum_cons, iUnion_iUnion_eq_or_left,
-      Multiset.erase_cons_head, rightMoves_add, IH, image_iUnion, image_image]
-    congr! 5 with _ h
-    rw [Multiset.erase_cons_tail_of_mem h]
-    simp [← add_assoc, add_comm]
-
 /-- The subtraction of `x` and `y` is defined as `x + (-y)`. -/
 instance : SubNegMonoid LGame where
   zsmul := zsmulRec
 
 theorem corec_sub_corec
-    {leftMovesα rightMovesα : α → Set α} {leftMovesβ rightMovesβ : β → Set β}
-    [∀ x, Small.{u} (leftMovesα x)] [∀ x, Small.{u} (rightMovesα x)]
-    [∀ x, Small.{u} (leftMovesβ x)] [∀ x, Small.{u} (rightMovesβ x)] (initα : α) (initβ : β) :
-    corec leftMovesα rightMovesα initα - corec leftMovesβ rightMovesβ initβ =
+    {movesα : Player → α → Set α} {movesβ : Player → β → Set β}
+    [∀ x, Small.{u} (movesα left x)] [∀ x, Small.{u} (movesα right x)]
+    [∀ x, Small.{u} (movesβ left x)] [∀ x, Small.{u} (movesβ right x)] (initα : α) (initβ : β) :
+    corec movesα initα - corec movesβ initβ =
     corec
-      (fun x ↦ (fun y ↦ (y, x.2)) '' leftMovesα x.1 ∪ (fun y ↦ (x.1, y)) '' rightMovesβ x.2)
-      (fun x ↦ (fun y ↦ (y, x.2)) '' rightMovesα x.1 ∪ (fun y ↦ (x.1, y)) '' leftMovesβ x.2)
+      (fun p x ↦ (fun y ↦ (y, x.2)) '' movesα p x.1 ∪ (fun y ↦ (x.1, y)) '' movesβ (-p) x.2)
       (initα, initβ) := by
   rw [sub_eq_add_neg, neg_corec_apply, corec_add_corec]
 
 @[simp]
-theorem leftMoves_sub (x y : LGame) :
-    (x - y).leftMoves = (· - y) '' x.leftMoves ∪ (x + ·) '' (-y.rightMoves) := by
-  simp [sub_eq_add_neg]
-
-@[simp]
-theorem rightMoves_sub (x y : LGame) :
-    (x - y).rightMoves = (· - y) '' x.rightMoves ∪ (x + ·) '' (-y.leftMoves) := by
+theorem moves_sub (p : Player) (x y : LGame) :
+    (x - y).moves p = (· - y) '' x.moves p ∪ (x + ·) '' (-y.moves (-p)) := by
   simp [sub_eq_add_neg]
 
 private theorem neg_add' (x y : LGame) : -(x + y) = -x + -y := by
   refine eq_of_bisim (fun x y ↦ ∃ a b, x = -(a + b) ∧ y = -a + -b) ?_ ⟨x, y, rfl, rfl⟩
   rintro _ _ ⟨a, b, rfl, rfl⟩
-  refine
-    ⟨⟨(fun x ↦ (-(x + b), -x + -b)) '' a.rightMoves ∪
-    (fun x ↦ (-(a + x), -a + -x)) '' b.rightMoves, ?_, ?_⟩,
-    ⟨(fun x ↦ (-(x + b), -x + -b)) '' a.leftMoves ∪
-    (fun x ↦ (-(a + x), -a + -x)) '' b.leftMoves, ?_, ?_⟩⟩
-  all_goals aesop (add simp [image_union])
+  refine fun p ↦
+    ⟨(fun x ↦ (-(x + b), -x + -b)) '' a.moves (-p) ∪
+    (fun x ↦ (-(a + x), -a + -x)) '' b.moves (-p), ?_, ?_⟩
+  all_goals aesop (add simp [image_union]) (erase Player)
 
 instance : SubtractionCommMonoid LGame where
   neg_neg := neg_neg
@@ -714,24 +585,24 @@
 /-! ### Multiplication -/
 
 /-- Given two game graphs drawn on types `α` and `β`, the graph for the product can be drawn on the
-type `Multiset (Bool × α × β)`. Each term corresponds to a sum `Σ ±aᵢ * bᵢ`, where `aᵢ` and `bᵢ` are
-terms of `α` and `β` respectively, and the attached bool represents each term's sign. -/
+type `Multiset (Player × α × β)`. Each term corresponds to a sum `Σ ±aᵢ * bᵢ`, where `aᵢ` and `bᵢ`
+are terms of `α` and `β` respectively, and the attached player represents each term's sign. -/
 abbrev MulTy (α β : Type*) :=
-  Multiset (Bool × α × β)
+  Multiset (Player × α × β)
 
 namespace MulTy
 
 /-- Inverts the sign of all entries. -/
 instance : InvolutiveNeg (MulTy α β) where
-  neg x := x.map (fun y ↦ (!y.1, y.2))
+  neg x := x.map (fun y ↦ (-y.1, y.2))
   neg_neg x := by simp
 
-theorem neg_def (x : MulTy α β) : -x = Multiset.map (fun y ↦ (!y.1, y.2)) x :=
+theorem neg_def (x : MulTy α β) : -x = Multiset.map (fun y ↦ (-y.1, y.2)) x :=
   rfl
 
 @[simp]
-theorem mem_neg {x : Bool × α × β} {y : MulTy α β} : x ∈ -y ↔ (!x.1, x.2) ∈ y := by
-  convert Multiset.mem_map_of_injective (a := (!x.1, x.2)) _ <;>
+theorem mem_neg {x : Player × α × β} {y : MulTy α β} : x ∈ -y ↔ (-x.1, x.2) ∈ y := by
+  convert Multiset.mem_map_of_injective (a := (-x.1, x.2)) _ <;>
     simp [Function.Injective]
 
 @[simp]
@@ -739,11 +610,11 @@
   rfl
 
 @[simp]
-theorem neg_singleton (a : Bool × α × β) : -({a} : MulTy α β) = {(!a.1, a.2)} :=
+theorem neg_singleton (a : Player × α × β) : -({a} : MulTy α β) = {(-a.1, a.2)} :=
   rfl
 
 @[simp]
-theorem neg_cons (a : Bool × α × β) (x : MulTy α β) : -(a ::ₘ x) = (!a.1, a.2) ::ₘ -x :=
+theorem neg_cons (a : Player × α × β) (x : MulTy α β) : -(a ::ₘ x) = (-a.1, a.2) ::ₘ -x :=
   Multiset.map_cons ..
 
 @[simp]
@@ -751,8 +622,8 @@
   Multiset.map_add ..
 
 @[simp]
-theorem neg_erase [DecidableEq α] [DecidableEq β] (x : MulTy α β) (a : Bool × α × β) :
-    -x.erase a = (-x).erase (!a.1, a.2) :=
+theorem neg_erase [DecidableEq α] [DecidableEq β] (x : MulTy α β) (a : Player × α × β) :
+    -x.erase a = (-x).erase (-a.1, a.2) :=
   Multiset.map_erase _ (fun _ ↦ by simp) ..
 
 /-- Swaps the entries in all pairs. -/
@@ -763,7 +634,7 @@
   rfl
 
 @[simp]
-theorem mem_swap {x : Bool × β × α} {y : MulTy α β} : x ∈ y.swap ↔ (x.1, x.2.swap) ∈ y := by
+theorem mem_swap {x : Player × β × α} {y : MulTy α β} : x ∈ y.swap ↔ (x.1, x.2.swap) ∈ y := by
   apply Multiset.mem_map_of_injective (a := (x.1, x.2.swap))
   simp [Function.Injective]
 
@@ -772,11 +643,12 @@
   rfl
 
 @[simp]
-theorem swap_singleton (a : Bool × α × β) : swap {a} = {(a.1, a.2.swap)} :=
+theorem swap_singleton (a : Player × α × β) : swap {a} = {(a.1, a.2.swap)} :=
   rfl
 
 @[simp]
-theorem swap_cons (a : Bool × α × β) (x : MulTy α β) : swap (a ::ₘ x) = (a.1, a.2.swap) ::ₘ x.swap :=
+theorem swap_cons (a : Player × α × β) (x : MulTy α β) :
+    swap (a ::ₘ x) = (a.1, a.2.swap) ::ₘ x.swap :=
   Multiset.map_cons ..
 
 @[simp]
@@ -784,192 +656,107 @@
   Multiset.map_add ..
 
 @[simp]
-theorem swap_erase [DecidableEq α] [DecidableEq β] (x : MulTy α β) (a : Bool × α × β) :
+theorem swap_erase [DecidableEq α] [DecidableEq β] (x : MulTy α β) (a : Player × α × β) :
     swap (x.erase a) = x.swap.erase (a.1, a.2.swap) :=
   Multiset.map_erase _ (fun _ ↦ by simp) ..
 
 /-- The general form of an option of `x * y` is `a * y + x * b - a * b`.
 
-If the boolean argument is false, all signs are flipped. -/
-def mulOption (b : Bool) (x : α × β) (y : α × β) : MulTy α β :=
-  {(b, y.1, x.2), (b, x.1, y.2), (!b, y.1, y.2)}
-
-@[simp]
-theorem neg_mulOption (b : Bool) (x : α × β) (y : α × β) :
-    -mulOption b x y = mulOption (!b) x y := by
+If the player argument is left, all signs are flipped. -/
+def mulOption (p : Player) (x : α × β) (y : α × β) : MulTy α β :=
+  {(p, y.1, x.2), (p, x.1, y.2), (-p, y.1, y.2)}
+
+@[simp]
+theorem neg_mulOption (p : Player) (x : α × β) (y : α × β) :
+    -mulOption p x y = mulOption (-p) x y := by
   simp [mulOption]
 
 @[simp]
-theorem swap_mulOption (b : Bool) (x : α × β) (y : α × β) :
-    swap (mulOption b x y) = mulOption b x.swap y.swap := by
+theorem swap_mulOption (p : Player) (x : α × β) (y : α × β) :
+    swap (mulOption p x y) = mulOption p x.swap y.swap := by
   simpa [mulOption, ← Multiset.singleton_add] using add_left_comm ..
 
-theorem mulOption_eq_add (b : Bool) (x : α × β) (y : α × β) :
-    mulOption b x y = {(b, y.1, x.2)} + {(b, x.1, y.2)} + {(!b, y.1, y.2)} :=
+theorem mulOption_eq_add (p : Player) (x : α × β) (y : α × β) :
+    mulOption p x y = {(p, y.1, x.2)} + {(p, x.1, y.2)} + {(-p, y.1, y.2)} :=
   rfl
 
-variable (leftMovesα rightMovesα : α → Set α) (leftMovesβ rightMovesβ : β → Set β)
-
-/-- The set of pairs `α × β` used in `leftMovesSingle`. -/
-def leftMovesSet (x : Bool × α × β) : Set (α × β) :=
-  x.1.rec
-    (leftMovesα x.2.1 ×ˢ rightMovesβ x.2.2 ∪ rightMovesα x.2.1 ×ˢ leftMovesβ x.2.2)
-    (leftMovesα x.2.1 ×ˢ leftMovesβ x.2.2 ∪ rightMovesα x.2.1 ×ˢ rightMovesβ x.2.2)
-
-/-- The set of pairs `α × β` used in `rightMovesSingle`. -/
-def rightMovesSet (x : Bool × α × β) : Set (α × β) :=
-  leftMovesSet leftMovesα rightMovesα leftMovesβ rightMovesβ (!x.1, x.2)
-
-theorem leftMovesSet_neg (x : Bool × α × β) :
-    leftMovesSet leftMovesα rightMovesα leftMovesβ rightMovesβ (!x.1, x.2) =
-    rightMovesSet leftMovesα rightMovesα leftMovesβ rightMovesβ x :=
-  rfl
-
-theorem rightMovesSet_neg (x : Bool × α × β) :
-    rightMovesSet leftMovesα rightMovesα leftMovesβ rightMovesβ (!x.1, x.2) =
-    leftMovesSet leftMovesα rightMovesα leftMovesβ rightMovesβ x := by
-  obtain ⟨_ | _, _, _⟩ := x <;> rfl
-
-theorem leftMovesSet_neg' (x : Bool × LGame × LGame) :
-    leftMovesSet LGame.leftMoves LGame.rightMoves LGame.leftMoves LGame.rightMoves
-      (x.1, -x.2.1, x.2.2) =
-    (fun y ↦ (-y.1, y.2)) ''
-      rightMovesSet LGame.leftMoves LGame.rightMoves LGame.leftMoves LGame.rightMoves x := by
-  obtain ⟨_ | _, _, _⟩ := x <;>
-    aesop (add simp [leftMovesSet, rightMovesSet])
-
-theorem rightMovesSet_neg' (x : Bool × LGame × LGame) :
-    rightMovesSet LGame.leftMoves LGame.rightMoves LGame.leftMoves LGame.rightMoves
-      (x.1, -x.2.1, x.2.2) =
-    (fun y ↦ (-y.1, y.2)) ''
-      leftMovesSet LGame.leftMoves LGame.rightMoves LGame.leftMoves LGame.rightMoves x := by
-  obtain ⟨_ | _, _, _⟩ := x <;>
-    aesop (add simp [leftMovesSet, rightMovesSet])
-
-theorem leftMovesSet_swap (x : Bool × α × β) :
-    leftMovesSet leftMovesβ rightMovesβ leftMovesα rightMovesα (x.1, x.2.swap) =
-    Prod.swap '' leftMovesSet leftMovesα rightMovesα leftMovesβ rightMovesβ x := by
-  obtain ⟨_ | _, _, _⟩ := x <;> simp [leftMovesSet, image_union, union_comm]
-
-theorem rightMovesSet_swap (x : Bool × α × β) :
-    rightMovesSet leftMovesβ rightMovesβ leftMovesα rightMovesα (x.1, x.2.swap) =
-    Prod.swap '' rightMovesSet leftMovesα rightMovesα leftMovesβ rightMovesβ x := by
-  obtain ⟨_ | _, _, _⟩ := x <;> simp [rightMovesSet, leftMovesSet, image_union, union_comm]
-
-/-- The left moves of `±x * y` are left moves of `x * y` if the sign is positive, or the
-negatives of right moves of `x * y` if the sign is negative. -/
-def leftMovesSingle (x : Bool × α × β) : Set (MulTy α β) :=
-  mulOption x.1 x.2 '' leftMovesSet leftMovesα rightMovesα leftMovesβ rightMovesβ x
-
-/-- The right moves of `±x * y` are right moves of `x * y` if the sign is positive, or the
-negatives of left moves of `x * y` if the sign is negative. -/
-def rightMovesSingle (x : Bool × α × β) : Set (MulTy α β) :=
-  mulOption x.1 x.2 '' rightMovesSet leftMovesα rightMovesα leftMovesβ rightMovesβ x
-
-theorem leftMovesSingle_neg (x : Bool × α × β) :
-    leftMovesSingle leftMovesα rightMovesα leftMovesβ rightMovesβ (!x.1, x.2) =
-    -rightMovesSingle leftMovesα rightMovesα leftMovesβ rightMovesβ x := by
-  rw [leftMovesSingle, rightMovesSingle, leftMovesSet_neg]
+variable (p : Player) (movesα : Player → α → Set α) (movesβ : Player → β → Set β)
+
+/-- The set of pairs `α × β` used in `movesSingle`. -/
+def movesSet (x : Player × α × β) : Set (α × β) :=
+  (p * x.1).rec
+    (movesα left x.2.1 ×ˢ movesβ right x.2.2 ∪ movesα right x.2.1 ×ˢ movesβ left x.2.2)
+    (movesα left x.2.1 ×ˢ movesβ left x.2.2 ∪ movesα right x.2.1 ×ˢ movesβ right x.2.2)
+
+theorem movesSet_neg (x : Player × α × β) :
+    movesSet p movesα movesβ (-x.1, x.2) = movesSet (-p) movesα movesβ x := by
+  cases p
+  · rfl
+  · obtain ⟨_ | _, _, _⟩ := x <;> rfl
+
+theorem movesSet_neg' (x : Player × LGame × LGame) :
+    movesSet p LGame.moves LGame.moves (x.1, -x.2.1, x.2.2) =
+    (fun y ↦ (-y.1, y.2)) '' movesSet (-p) LGame.moves LGame.moves x := by
+  obtain ⟨_ | _, _, _⟩ := x <;> aesop (add simp [movesSet])
+
+theorem movesSet_swap (x : Player × α × β) :
+    movesSet p movesβ movesα (x.1, x.2.swap) = Prod.swap '' movesSet p movesα movesβ x := by
+  obtain ⟨_ | _, _, _⟩ := x <;> cases p <;> simp [movesSet, image_union, union_comm]
+
+/-- The left or right moves of `±x * y` are left or right moves of `x * y` if the sign is positive,
+or the negatives of right or left moves of `x * y` if the sign is negative. -/
+def movesSingle (x : Player × α × β) : Set (MulTy α β) :=
+  mulOption x.1 x.2 '' movesSet p movesα movesβ x
+
+theorem movesSingle_neg (x : Player × α × β) :
+    movesSingle p movesα movesβ (-x.1, x.2) = -movesSingle (-p) movesα movesβ x := by
+  rw [movesSingle, movesSingle, movesSet_neg]
   simp [image_image, ← image_neg_eq_neg]
 
-theorem rightMovesSingle_neg (x : Bool × α × β) :
-    rightMovesSingle leftMovesα rightMovesα leftMovesβ rightMovesβ (!x.1, x.2) =
-    -leftMovesSingle leftMovesα rightMovesα leftMovesβ rightMovesβ x := by
-  rw [leftMovesSingle, rightMovesSingle, rightMovesSet_neg]
-  simp [image_image, ← image_neg_eq_neg]
-
-theorem leftMovesSingle_neg' (x : Bool × LGame × LGame) :
-    leftMovesSingle LGame.leftMoves LGame.rightMoves LGame.leftMoves LGame.rightMoves
-      (x.1, -x.2.1, x.2.2) =
-    (Multiset.map fun y ↦ (y.1, -y.2.1, y.2.2)) ''
-      rightMovesSingle LGame.leftMoves LGame.rightMoves LGame.leftMoves LGame.rightMoves x := by
-  rw [leftMovesSingle, rightMovesSingle, leftMovesSet_neg']
+theorem movesSingle_neg' (x : Player × LGame × LGame) :
+    movesSingle p LGame.moves LGame.moves (x.1, -x.2.1, x.2.2) =
+    (Multiset.map fun y ↦ (y.1, -y.2.1, y.2.2)) '' movesSingle (-p) LGame.moves LGame.moves x := by
+  rw [movesSingle, movesSingle, movesSet_neg']
   simp [image_image, mulOption]
 
-theorem rightMovesSingle_neg' (x : Bool × LGame × LGame) :
-    rightMovesSingle LGame.leftMoves LGame.rightMoves LGame.leftMoves LGame.rightMoves
-      (x.1, -x.2.1, x.2.2) =
-    (Multiset.map fun y ↦ (y.1, -y.2.1, y.2.2)) ''
-      leftMovesSingle LGame.leftMoves LGame.rightMoves LGame.leftMoves LGame.rightMoves x := by
-  rw [leftMovesSingle, rightMovesSingle, rightMovesSet_neg']
-  simp [image_image, mulOption]
-
-theorem leftMovesSingle_swap (x : Bool × α × β) :
-    leftMovesSingle leftMovesβ rightMovesβ leftMovesα rightMovesα (x.1, x.2.swap) =
-    swap '' leftMovesSingle leftMovesα rightMovesα leftMovesβ rightMovesβ x := by
-  simp [leftMovesSingle, leftMovesSet_swap, image_image]
-
-theorem rightMovesSingle_swap (x : Bool × α × β) :
-    rightMovesSingle leftMovesβ rightMovesβ leftMovesα rightMovesα (x.1, x.2.swap) =
-    swap '' rightMovesSingle leftMovesα rightMovesα leftMovesβ rightMovesβ x := by
-  simp [rightMovesSingle, rightMovesSet_swap, image_image]
+theorem movesSingle_swap (x : Player × α × β) :
+    movesSingle p movesβ movesα (x.1, x.2.swap) = swap '' movesSingle p movesα movesβ x := by
+  simp [movesSingle, movesSet_swap, image_image]
 
 variable [Hα : DecidableEq α] [Hβ : DecidableEq β]
 
-/-- The set of left moves of `Σ ±xᵢ * yᵢ` are `zᵢ + Σ ±xⱼ * yⱼ` for all `i`, where `cᵢ` is a left
-move of `±xᵢ * yᵢ`, and the summation is taken over indices `j ≠ i`. -/
-def leftMoves (x : MulTy α β) : Set (MulTy α β) :=
-  ⋃ y ∈ x, (x.erase y + ·) '' leftMovesSingle leftMovesα rightMovesα leftMovesβ rightMovesβ y
-
-/-- The set of right moves of `Σ ±xᵢ * yᵢ` are `zᵢ + Σ ±xⱼ * yⱼ` for all `i`, where `cᵢ` is a right
-move of `±xᵢ * yᵢ`, and the summation is taken over indices `j ≠ i`. -/
-def rightMoves (x : MulTy α β) : Set (MulTy α β) :=
-  ⋃ y ∈ x, (x.erase y + ·) '' rightMovesSingle leftMovesα rightMovesα leftMovesβ rightMovesβ y
+/-- The set of left or right moves of `Σ ±xᵢ * yᵢ` are `zᵢ + Σ ±xⱼ * yⱼ` for all `i`, where `cᵢ` is
+a left or right move of `±xᵢ * yᵢ`, and the summation is taken over indices `j ≠ i`. -/
+def moves (x : MulTy α β) : Set (MulTy α β) :=
+  ⋃ y ∈ x, (x.erase y + ·) '' movesSingle p movesα movesβ y
 
 -- TODO: upstream?
 theorem _root_.Multiset.iUnion_map {α β γ} (m : Multiset α) (f : α → β) (g : β → Set γ) :
     ⋃ x ∈ m.map f, g x = ⋃ x ∈ m, g (f x) := by
   simp
 
-theorem leftMoves_neg (x : MulTy α β) :
-    leftMoves leftMovesα rightMovesα leftMovesβ rightMovesβ (-x) =
-    -rightMoves leftMovesα rightMovesα leftMovesβ rightMovesβ x := by
-  rw [leftMoves, rightMoves, neg_def, Multiset.iUnion_map]
-  simp [← image_neg_eq_neg, image_iUnion, image_image, leftMovesSingle_neg, ← neg_def]
-
-theorem rightMoves_neg (x : MulTy α β) :
-    rightMoves leftMovesα rightMovesα leftMovesβ rightMovesβ (-x) =
-    -leftMoves leftMovesα rightMovesα leftMovesβ rightMovesβ x := by
-  rw [leftMoves, rightMoves, neg_def, Multiset.iUnion_map]
-  simp [← image_neg_eq_neg, image_iUnion, image_image, rightMovesSingle_neg, ← neg_def]
-
-theorem leftMoves_neg' (x : MulTy LGame LGame) :
-    leftMoves LGame.leftMoves LGame.rightMoves LGame.leftMoves LGame.rightMoves
-      (Multiset.map (fun y ↦ (y.1, -y.2.1, y.2.2)) x) =
-    (Multiset.map fun y ↦ (y.1, -y.2.1, y.2.2)) ''
-      rightMoves LGame.leftMoves LGame.rightMoves LGame.leftMoves LGame.rightMoves x := by
-  rw [leftMoves, rightMoves, Multiset.iUnion_map]
-  simp only [leftMovesSingle_neg', image_image, image_iUnion, Multiset.map_add]
+theorem moves_neg (x : MulTy α β) :
+    moves p movesα movesβ (-x) = -moves (-p) movesα movesβ x := by
+  rw [moves, moves, neg_def, Multiset.iUnion_map]
+  simp [← image_neg_eq_neg, image_iUnion, image_image, movesSingle_neg, ← neg_def]
+
+theorem moves_neg' (x : MulTy LGame LGame) :
+    moves p LGame.moves LGame.moves (Multiset.map (fun y ↦ (y.1, -y.2.1, y.2.2)) x) =
+    (Multiset.map fun y ↦ (y.1, -y.2.1, y.2.2)) '' moves (-p) LGame.moves LGame.moves x := by
+  rw [moves, moves, Multiset.iUnion_map]
+  simp only [movesSingle_neg', image_image, image_iUnion, Multiset.map_add]
   congr! with y hy
   exact (x.map_erase_of_mem _ hy).symm
 
-theorem rightMoves_neg' (x : MulTy LGame LGame) :
-    rightMoves LGame.leftMoves LGame.rightMoves LGame.leftMoves LGame.rightMoves
-      (Multiset.map (fun y ↦ (y.1, -y.2.1, y.2.2)) x) =
-    (Multiset.map fun y ↦ (y.1, -y.2.1, y.2.2)) ''
-      leftMoves LGame.leftMoves LGame.rightMoves LGame.leftMoves LGame.rightMoves x := by
-  rw [leftMoves, rightMoves, Multiset.iUnion_map]
-  simp only [rightMovesSingle_neg', image_image, image_iUnion, Multiset.map_add]
-  congr! with y hy
-  exact (x.map_erase_of_mem _ hy).symm
-
-theorem leftMoves_swap (x : MulTy α β) :
-    leftMoves leftMovesβ rightMovesβ leftMovesα rightMovesα x.swap =
-    swap '' leftMoves leftMovesα rightMovesα leftMovesβ rightMovesβ x := by
-  rw [leftMoves, swap_def, Multiset.iUnion_map]
-  simp [leftMoves, image_iUnion, image_image, leftMovesSingle_swap]
+theorem moves_swap (x : MulTy α β) :
+    moves p movesβ movesα x.swap = swap '' moves p movesα movesβ x := by
+  rw [moves, swap_def, Multiset.iUnion_map]
+  simp [moves, image_iUnion, image_image, movesSingle_swap]
   rfl
 
-theorem rightMoves_swap (x : MulTy α β) :
-    rightMoves leftMovesβ rightMovesβ leftMovesα rightMovesα x.swap =
-    swap '' rightMoves leftMovesα rightMovesα leftMovesβ rightMovesβ x := by
-  rw [rightMoves, swap_def, Multiset.iUnion_map]
-  simp [rightMoves, image_iUnion, image_image, rightMovesSingle_swap]
-  rfl
-
 variable {α₁ β₁ α₂ β₂ : Type*}
-  {leftMovesα₁ rightMovesα₁ : α₁ → Set α₁} {leftMovesβ₁ rightMovesβ₁ : β₁ → Set β₁}
-  {leftMovesα₂ rightMovesα₂ : α₂ → Set α₂} {leftMovesβ₂ rightMovesβ₂ : β₂ → Set β₂}
+  {movesα₁ : Player → α₁ → Set α₁} {movesβ₁ : Player → β₁ → Set β₁}
+  {movesα₂ : Player → α₂ → Set α₂} {movesβ₂ : Player → β₂ → Set β₂}
   (f : α₁ → α₂) (g : β₁ → β₂)
 
 /-- Map `MulTy α₁ β₁` to `MulTy α₂ β₂` using `f : α₁ → α₂` and `g : β₁ → β₂` in the natural way. -/
@@ -990,232 +777,126 @@
     map f g (mulOption b x y) = mulOption b (Prod.map f g x) (Prod.map f g y) := by
   simp [mulOption, map, Prod.map]
 
-variable {f g}
+variable {p f g}
 
 set_option maxHeartbeats 1000000 in
-theorem leftMovesSingle_comp_prodMap
-    (hlf : leftMovesα₂ ∘ f = Set.image f ∘ leftMovesα₁)
-    (hrf : rightMovesα₂ ∘ f = Set.image f ∘ rightMovesα₁)
-    (hlg : leftMovesβ₂ ∘ g = Set.image g ∘ leftMovesβ₁)
-    (hrg : rightMovesβ₂ ∘ g = Set.image g ∘ rightMovesβ₁) :
-    leftMovesSingle leftMovesα₂ rightMovesα₂ leftMovesβ₂ rightMovesβ₂ ∘ Prod.map id (Prod.map f g) =
-    image (map f g) ∘ leftMovesSingle leftMovesα₁ rightMovesα₁ leftMovesβ₁ rightMovesβ₁ := by
-  simp_rw [funext_iff, Function.comp_apply, leftMovesSingle, leftMovesSet] at *
+theorem movesSingle_comp_prodMap
+    (hf : ∀ p, movesα₂ p ∘ f = Set.image f ∘ movesα₁ p)
+    (hg : ∀ p, movesβ₂ p ∘ g = Set.image g ∘ movesβ₁ p) :
+    movesSingle p movesα₂ movesβ₂ ∘ Prod.map id (Prod.map f g) =
+    image (map f g) ∘ movesSingle p movesα₁ movesβ₁ := by
+  simp_rw [funext_iff, Function.comp_apply, movesSingle, movesSet] at *
   rintro ⟨(_ | _), x⟩ <;> aesop
 
--- TODO: find a faster proof using the previous theorem?
-set_option maxHeartbeats 1000000 in
-theorem rightMovesSingle_comp_prodMap
-    (hlf : leftMovesα₂ ∘ f = Set.image f ∘ leftMovesα₁)
-    (hrf : rightMovesα₂ ∘ f = Set.image f ∘ rightMovesα₁)
-    (hlg : leftMovesβ₂ ∘ g = Set.image g ∘ leftMovesβ₁)
-    (hrg : rightMovesβ₂ ∘ g = Set.image g ∘ rightMovesβ₁) :
-    rightMovesSingle leftMovesα₂ rightMovesα₂ leftMovesβ₂ rightMovesβ₂ ∘ Prod.map id (Prod.map f g) =
-    image (map f g) ∘ rightMovesSingle leftMovesα₁ rightMovesα₁ leftMovesβ₁ rightMovesβ₁ := by
-  simp_rw [funext_iff, Function.comp_apply, rightMovesSingle, rightMovesSet, leftMovesSet] at *
-  rintro ⟨(_ | _), x⟩ <;> aesop
-
 variable [Hα₁ : DecidableEq α₁] [Hβ₁ : DecidableEq β₁] [Hα₂ : DecidableEq α₂] [Hβ₂ : DecidableEq β₂]
 
-theorem leftMoves_comp_map
-    (hlf : leftMovesα₂ ∘ f = Set.image f ∘ leftMovesα₁)
-    (hrf : rightMovesα₂ ∘ f = Set.image f ∘ rightMovesα₁)
-    (hlg : leftMovesβ₂ ∘ g = Set.image g ∘ leftMovesβ₁)
-    (hrg : rightMovesβ₂ ∘ g = Set.image g ∘ rightMovesβ₁) :
-    leftMoves leftMovesα₂ rightMovesα₂ leftMovesβ₂ rightMovesβ₂ ∘ map f g =
-    image (map f g) ∘ leftMoves leftMovesα₁ rightMovesα₁ leftMovesβ₁ rightMovesβ₁ := by
+theorem moves_comp_map
+    (hf : ∀ p, movesα₂ p ∘ f = Set.image f ∘ movesα₁ p)
+    (hg : ∀ p, movesβ₂ p ∘ g = Set.image g ∘ movesβ₁ p) :
+    moves p movesα₂ movesβ₂ ∘ map f g = image (map f g) ∘ moves p movesα₁ movesβ₁ := by
   ext1 x
-  simp_rw [Function.comp_apply, leftMoves, map, Multiset.iUnion_map, image_iUnion]
+  simp_rw [Function.comp_apply, moves, map, Multiset.iUnion_map, image_iUnion]
   congr! with y hy
   simp_rw [← Multiset.map_erase_of_mem _ _ hy, ← Function.comp_apply (g := Prod.map id _),
-    leftMovesSingle_comp_prodMap hlf hrf hlg hrg]
+    movesSingle_comp_prodMap hf hg]
   aesop
 
-theorem rightMoves_comp_map
-    (hlf : leftMovesα₂ ∘ f = Set.image f ∘ leftMovesα₁)
-    (hrf : rightMovesα₂ ∘ f = Set.image f ∘ rightMovesα₁)
-    (hlg : leftMovesβ₂ ∘ g = Set.image g ∘ leftMovesβ₁)
-    (hrg : rightMovesβ₂ ∘ g = Set.image g ∘ rightMovesβ₁) :
-    rightMoves leftMovesα₂ rightMovesα₂ leftMovesβ₂ rightMovesβ₂ ∘ map f g =
-    image (map f g) ∘ rightMoves leftMovesα₁ rightMovesα₁ leftMovesβ₁ rightMovesβ₁ := by
-  ext1 x
-  simp_rw [Function.comp_apply, rightMoves, map, Multiset.iUnion_map, image_iUnion]
-  congr! with y hy
-  simp_rw [← Multiset.map_erase_of_mem _ _ hy, ← Function.comp_apply (g := Prod.map id _),
-    rightMovesSingle_comp_prodMap hlf hrf hlg hrg]
-  aesop
-
+variable (p)
 variable
-    [∀ x, Small.{u} (leftMovesα x)] [∀ x, Small.{u} (rightMovesα x)]
-    [∀ x, Small.{u} (leftMovesβ x)] [∀ x, Small.{u} (rightMovesβ x)]
-
-private instance (x : Bool × α × β) :
-    Small.{u} (leftMovesSet leftMovesα rightMovesα leftMovesβ rightMovesβ x) := by
-  obtain ⟨(_ | _), _⟩ := x <;> exact small_union ..
-
-private instance (x : Bool × α × β) :
-    Small.{u} (rightMovesSet leftMovesα rightMovesα leftMovesβ rightMovesβ x) := by
-  obtain ⟨(_ | _), _⟩ := x <;> exact small_union ..
-
-instance (x : Bool × α × β) :
-    Small.{u} (leftMovesSingle leftMovesα rightMovesα leftMovesβ rightMovesβ x) :=
+    [∀ x, Small.{u} (movesα left x)] [∀ x, Small.{u} (movesα right x)]
+    [∀ x, Small.{u} (movesβ left x)] [∀ x, Small.{u} (movesβ right x)]
+
+private instance (x : Player × α × β) :
+    Small.{u} (movesSet p movesα movesβ x) := by
+  obtain ⟨(_ | _), _⟩ := x <;> cases p <;> exact small_union ..
+
+instance (x : Player × α × β) :
+    Small.{u} (movesSingle p movesα movesβ x) :=
   small_image ..
 
-instance (x : Bool × α × β) :
-    Small.{u} (rightMovesSingle leftMovesα rightMovesα leftMovesβ rightMovesβ x) :=
-  small_image ..
-
 instance (x : MulTy α β) :
-    Small.{u} (leftMoves leftMovesα rightMovesα leftMovesβ rightMovesβ x) := by
-  simp_rw [leftMoves, ← Multiset.mem_toFinset]
+    Small.{u} (moves p movesα movesβ x) := by
+  simp_rw [moves, ← Multiset.mem_toFinset]
   exact small_biUnion.{u} (Multiset.toFinset x).toSet _
 
-instance (x : MulTy α β) :
-    Small.{u} (rightMoves leftMovesα rightMovesα leftMovesβ rightMovesβ x) := by
-  simp_rw [rightMoves, ← Multiset.mem_toFinset]
-  exact small_biUnion.{u} (Multiset.toFinset x).toSet _
-
 /-- The game `±xᵢ * yᵢ`. -/
-abbrev toLGame (x : Bool × α × β) : LGame :=
-  corec
-    (leftMoves leftMovesα rightMovesα leftMovesβ rightMovesβ)
-    (rightMoves leftMovesα rightMovesα leftMovesβ rightMovesβ) {x}
-
-theorem leftMoves_toLGame (x : Bool × α × β) :
-    (toLGame leftMovesα rightMovesα leftMovesβ rightMovesβ x).leftMoves =
-    corec
-      (leftMoves leftMovesα rightMovesα leftMovesβ rightMovesβ)
-      (rightMoves leftMovesα rightMovesα leftMovesβ rightMovesβ) ''
-    leftMovesSingle leftMovesα rightMovesα leftMovesβ rightMovesβ x := by
-  apply (leftMoves_corec ..).trans
-  simp [leftMoves]
-
-theorem rightMoves_toLGame (x : Bool × α × β) :
-    (toLGame leftMovesα rightMovesα leftMovesβ rightMovesβ x).rightMoves =
-    corec
-      (leftMoves leftMovesα rightMovesα leftMovesβ rightMovesβ)
-      (rightMoves leftMovesα rightMovesα leftMovesβ rightMovesβ) ''
-    rightMovesSingle leftMovesα rightMovesα leftMovesβ rightMovesβ x := by
-  apply (rightMoves_corec ..).trans
-  simp [rightMoves]
+abbrev toLGame (x : Player × α × β) : LGame :=
+  corec (moves · movesα movesβ) {x}
+
+theorem moves_toLGame (x : Player × α × β) :
+    (toLGame movesα movesβ x).moves p =
+    corec (moves · movesα movesβ) '' movesSingle p movesα movesβ x := by
+  apply (moves_corec ..).trans
+  simp [moves]
 
 @[simp]
 theorem corec_zero :
-    corec
-      (leftMoves leftMovesα rightMovesα leftMovesβ rightMovesβ)
-      (rightMoves leftMovesα rightMovesα leftMovesβ rightMovesβ) 0 = 0 := by
-  ext <;> simp [leftMoves, rightMoves]
+    corec (moves · movesα movesβ) 0 = 0 := by
+  ext p; cases p <;> simp [moves]
 
 theorem corec_neg (init : MulTy α β) :
-    corec
-      (leftMoves leftMovesα rightMovesα leftMovesβ rightMovesβ)
-      (rightMoves leftMovesα rightMovesα leftMovesβ rightMovesβ) (-init) =
-    -corec
-      (leftMoves leftMovesα rightMovesα leftMovesβ rightMovesβ)
-      (rightMoves leftMovesα rightMovesα leftMovesβ rightMovesβ) init := by
+    corec (moves · movesα movesβ) (-init) = -corec (moves · movesα movesβ) init := by
   rw [neg_corec_apply]
   apply corec_comp_hom_apply
-  all_goals
-  · ext
-    simp [leftMoves_neg, rightMoves_neg]
+  intro p
+  ext
+  simp [moves_neg]
 
 theorem corec_add (init₁ init₂ : MulTy α β) :
-    corec
-      (leftMoves leftMovesα rightMovesα leftMovesβ rightMovesβ)
-      (rightMoves leftMovesα rightMovesα leftMovesβ rightMovesβ) (init₁ + init₂) =
-    corec
-      (leftMoves leftMovesα rightMovesα leftMovesβ rightMovesβ)
-      (rightMoves leftMovesα rightMovesα leftMovesβ rightMovesβ) init₁ +
-    corec
-      (leftMoves leftMovesα rightMovesα leftMovesβ rightMovesβ)
-      (rightMoves leftMovesα rightMovesα leftMovesβ rightMovesβ) init₂ := by
+    corec (moves · movesα movesβ) (init₁ + init₂) =
+    corec (moves · movesα movesβ) init₁ + corec (moves · movesα movesβ) init₂ := by
   refine eq_of_bisim (fun a b ↦ ∃ x y,
-    a = corec
-      (leftMoves leftMovesα rightMovesα leftMovesβ rightMovesβ)
-      (rightMoves leftMovesα rightMovesα leftMovesβ rightMovesβ) (x + y) ∧
-    b = corec
-      (leftMoves leftMovesα rightMovesα leftMovesβ rightMovesβ)
-      (rightMoves leftMovesα rightMovesα leftMovesβ rightMovesβ) x +
-    corec
-      (leftMoves leftMovesα rightMovesα leftMovesβ rightMovesβ)
-      (rightMoves leftMovesα rightMovesα leftMovesβ rightMovesβ) y) ?_
+    a = corec (moves · movesα movesβ) (x + y) ∧
+    b = corec (moves · movesα movesβ) x + corec (moves · movesα movesβ) y) ?_
     ⟨_, _, rfl, rfl⟩
   rintro _ _ ⟨x, y, rfl, rfl⟩
   let f (s : _ → _) := (⋃ z ∈ x, (fun w ↦
-      (corec
-        (leftMoves leftMovesα rightMovesα leftMovesβ rightMovesβ)
-        (rightMoves leftMovesα rightMovesα leftMovesβ rightMovesβ)
-        (mulOption z.1 z.2 w + x.erase z + y),
-      corec
-        (leftMoves leftMovesα rightMovesα leftMovesβ rightMovesβ)
-        (rightMoves leftMovesα rightMovesα leftMovesβ rightMovesβ)
-        (mulOption z.1 z.2 w + x.erase z) +
-      corec
-        (leftMoves leftMovesα rightMovesα leftMovesβ rightMovesβ)
-        (rightMoves leftMovesα rightMovesα leftMovesβ rightMovesβ) y)) '' s z) ∪
+      (corec (moves · movesα movesβ) (mulOption z.1 z.2 w + x.erase z + y),
+      corec (moves · movesα movesβ) (mulOption z.1 z.2 w + x.erase z) +
+      corec (moves · movesα movesβ) y)) '' s z) ∪
     (⋃ z ∈ y, (fun w ↦
-      (corec
-        (leftMoves leftMovesα rightMovesα leftMovesβ rightMovesβ)
-        (rightMoves leftMovesα rightMovesα leftMovesβ rightMovesβ)
-        (mulOption z.1 z.2 w + x + y.erase z),
-      corec
-        (leftMoves leftMovesα rightMovesα leftMovesβ rightMovesβ)
-        (rightMoves leftMovesα rightMovesα leftMovesβ rightMovesβ) x +
-      corec
-        (leftMoves leftMovesα rightMovesα leftMovesβ rightMovesβ)
-        (rightMoves leftMovesα rightMovesα leftMovesβ rightMovesβ)
-        (mulOption z.1 z.2 w + y.erase z))) '' s z)
-  constructor
-  on_goal 1 => use f (leftMovesSet leftMovesα rightMovesα leftMovesβ rightMovesβ)
-  on_goal 2 => use f (rightMovesSet leftMovesα rightMovesα leftMovesβ rightMovesβ)
-  all_goals
-    simp only [f, image_union, image_iUnion, image_image,
-      Multiset.mem_add, iUnion_or, iUnion_union_distrib,
-      leftMoves_corec, leftMoves, leftMovesSingle, rightMoves_corec, rightMoves, rightMovesSingle]
-    refine ⟨?_, ?_, ?_⟩
-    · congr! 6 with a ha b hb a ha b hb
-      · rw [Multiset.erase_add_left_pos _ ha]
-        simp [add_comm, add_assoc]
-      · rw [Multiset.erase_add_right_pos _ ha]
-        simp [add_comm, ← add_assoc]
-    · simp [image_iUnion, image_image, leftMoves, leftMovesSingle, rightMoves, rightMovesSingle,
-        add_comm]
-    · rintro z (⟨_, ⟨a, rfl⟩, ⟨c, ⟨ha, rfl⟩, ⟨b, hb, rfl⟩⟩⟩ | ⟨_, ⟨a, rfl⟩, ⟨c, ⟨ha, rfl⟩, ⟨b, hb, rfl⟩⟩⟩)
-      · use mulOption a.1 a.2 b + x.erase a, y
-      · use mulOption a.1 a.2 b + y.erase a, x
-        simp [add_comm, ← add_assoc]
-
-theorem corec_mulOption (b : Bool) (x y : α × β) :
-    corec
-      (leftMoves leftMovesα rightMovesα leftMovesβ rightMovesβ)
-      (rightMoves leftMovesα rightMovesα leftMovesβ rightMovesβ) (mulOption b x y) =
-    toLGame leftMovesα rightMovesα leftMovesβ rightMovesβ (b, y.1, x.2) +
-    toLGame leftMovesα rightMovesα leftMovesβ rightMovesβ (b, x.1, y.2) -
-    toLGame leftMovesα rightMovesα leftMovesβ rightMovesβ (b, y.1, y.2) := by
+      (corec (moves · movesα movesβ) (mulOption z.1 z.2 w + x + y.erase z),
+      corec (moves · movesα movesβ) x +
+      corec (moves · movesα movesβ) (mulOption z.1 z.2 w + y.erase z))) '' s z)
+  intro p
+  use f (movesSet p movesα movesβ)
+  simp only [f, image_union, image_iUnion, image_image,
+    Multiset.mem_add, iUnion_or, iUnion_union_distrib,
+    moves_corec, moves, movesSingle]
+  refine ⟨?_, ?_, ?_⟩
+  · congr! 6 with a ha b hb a ha b hb
+    · rw [Multiset.erase_add_left_pos _ ha]
+      simp [add_comm, add_assoc]
+    · rw [Multiset.erase_add_right_pos _ ha]
+      simp [add_comm, ← add_assoc]
+  · simp [image_iUnion, image_image, moves, movesSingle, add_comm]
+  · rintro z (⟨_, ⟨a, rfl⟩, ⟨c, ⟨ha, rfl⟩, ⟨b, hb, rfl⟩⟩⟩ | ⟨_, ⟨a, rfl⟩, ⟨c, ⟨ha, rfl⟩, ⟨b, hb, rfl⟩⟩⟩)
+    · use mulOption a.1 a.2 b + x.erase a, y
+    · use mulOption a.1 a.2 b + y.erase a, x
+      simp [add_comm, ← add_assoc]
+
+theorem corec_mulOption (p : Player) (x y : α × β) :
+    corec (moves · movesα movesβ) (mulOption p x y) =
+    toLGame movesα movesβ (p, y.1, x.2) +
+    toLGame movesα movesβ (p, x.1, y.2) -
+    toLGame movesα movesβ (p, y.1, y.2) := by
   simp_rw [mulOption_eq_add, corec_add]
   congr
   rw [← corec_neg, neg_singleton]
 
 theorem _root_.LGame.corec_mulTy (x : MulTy α β) :
-    corec
-      (leftMoves leftMovesα rightMovesα leftMovesβ rightMovesβ)
-      (rightMoves leftMovesα rightMovesα leftMovesβ rightMovesβ) x =
-    (Multiset.map (toLGame leftMovesα rightMovesα leftMovesβ rightMovesβ) x).sum := by
+    corec (moves · movesα movesβ) x =
+    (Multiset.map (toLGame movesα movesβ) x).sum := by
   induction x using Multiset.induction with
   | empty => simp
   | cons a x IH => simp [← Multiset.singleton_add, corec_add, IH]
 
 theorem corec_swap (x : MulTy α β) :
-    corec
-      (leftMoves leftMovesβ rightMovesβ leftMovesα rightMovesα)
-      (rightMoves leftMovesβ rightMovesβ leftMovesα rightMovesα) x.swap =
-    corec
-      (leftMoves leftMovesα rightMovesα leftMovesβ rightMovesβ)
-      (rightMoves leftMovesα rightMovesα leftMovesβ rightMovesβ) x := by
+    corec (moves · movesβ movesα) x.swap = corec (moves · movesα movesβ) x := by
   apply corec_comp_hom_apply
-  all_goals
-    ext
-    simp [leftMoves_swap, rightMoves_swap]
+  intro p
+  ext
+  simp [moves_swap]
 
 /-- The product of `x = {s₁ | t₁}ᴵ` and `y = {s₂ | t₂}ᴵ` is
 `{a₁ * y + x * b₁ - a₁ * b₁ | a₂ * y + x * b₂ - a₂ * b₂}ᴵ`, where `(a₁, b₁) ∈ s₁ ×ˢ s₂ ∪ t₁ ×ˢ t₂`
@@ -1224,18 +905,15 @@
 Using `LGame.mulOption`, this can alternatively be written as
 `x * y = {mulOption x y a₁ b₁ | mulOption x y a₂ b₂}ᴵ`. -/
 instance _root_.LGame.instMul : Mul LGame where
-  mul x y := toLGame LGame.leftMoves LGame.rightMoves LGame.leftMoves LGame.rightMoves
-    (true, x, y)
+  mul x y := toLGame LGame.moves LGame.moves (right, x, y)
 
 theorem _root_.LGame.corec_mul_corec (initα : α) (initβ : β) :
-    corec leftMovesα rightMovesα initα * corec leftMovesβ rightMovesβ initβ =
-    toLGame leftMovesα rightMovesα leftMovesβ rightMovesβ (true, initα, initβ) := by
-  refine corec_comp_hom_apply
-    (MulTy.map (corec leftMovesα rightMovesα) (corec leftMovesβ rightMovesβ)) ?_ ?_
-    {(true, initα, initβ)}
-  on_goal 1 => apply MulTy.leftMoves_comp_map
-  on_goal 5 => apply MulTy.rightMoves_comp_map
-  all_goals first | exact leftMoves_comp_corec .. | exact rightMoves_comp_corec ..
+    corec movesα initα * corec movesβ initβ =
+    toLGame movesα movesβ (right, initα, initβ) := by
+  refine corec_comp_hom_apply (MulTy.map (corec movesα) (corec movesβ)) ?_ {(right, initα, initβ)}
+  intro p
+  apply MulTy.moves_comp_map
+  all_goals exact fun _ ↦ moves_comp_corec ..
 
 end MulTy
 
@@ -1246,46 +924,30 @@
   a * y + x * b - a * b
 
 @[simp]
-theorem leftMoves_mul (x y : LGame) :
-    (x * y).leftMoves = (fun a ↦ mulOption x y a.1 a.2) ''
-      (x.leftMoves ×ˢ y.leftMoves ∪ x.rightMoves ×ˢ y.rightMoves) := by
-  apply (leftMoves_corec ..).trans
-  simp [MulTy.leftMoves, MulTy.leftMovesSingle, MulTy.corec_mulOption, image_image]
-  rfl
-
-@[simp]
-theorem rightMoves_mul (x y : LGame) :
-    (x * y).rightMoves = (fun a ↦ mulOption x y a.1 a.2) ''
-      (x.leftMoves ×ˢ y.rightMoves ∪ x.rightMoves ×ˢ y.leftMoves) := by
-  apply (rightMoves_corec ..).trans
-  simp [MulTy.rightMoves, MulTy.rightMovesSingle, MulTy.corec_mulOption, image_image]
-  rfl
-
-@[simp]
-theorem leftMoves_mulOption (x y a b : LGame) :
-    (mulOption x y a b).leftMoves = leftMoves (a * y + x * b - a * b) :=
-  rfl
-
-@[simp]
-theorem rightMoves_mulOption (x y a b : LGame) :
-    (mulOption x y a b).rightMoves = rightMoves (a * y + x * b - a * b) :=
+theorem moves_mul (p : Player) (x y : LGame) :
+    (x * y).moves p = (fun a ↦ mulOption x y a.1 a.2) ''
+      (x.leftMoves ×ˢ y.moves p ∪ x.rightMoves ×ˢ y.moves (-p)) := by
+  apply (moves_corec ..).trans
+  simp [MulTy.moves, MulTy.movesSingle, MulTy.corec_mulOption, image_image]
+  cases p <;> rfl
+
+@[simp]
+theorem moves_mulOption (p : Player) (x y a b : LGame) :
+    (mulOption x y a b).moves p = (a * y + x * b - a * b).moves p :=
   rfl
 
 instance : CommMagma LGame where
   mul_comm _ _ := (MulTy.corec_swap ..).symm
 
 instance : MulZeroClass LGame where
-  zero_mul x := by ext <;> simp
-  mul_zero x := by ext <;> simp
+  zero_mul x := by ext p; cases p <;> simp
+  mul_zero x := by ext p; cases p <;> simp
 
 private theorem one_mul' (x : LGame) : 1 * x = x := by
   refine eq_of_bisim (fun x y ↦ x = 1 * y) ?_ rfl
-  rintro _ x rfl
-  constructor
-  · use (fun z ↦ (1 * z, z)) '' x.leftMoves
-    aesop
-  · use (fun z ↦ (1 * z, z)) '' x.rightMoves
-    aesop
+  rintro _ x rfl p
+  use (fun z ↦ (1 * z, z)) '' x.moves p
+  aesop
 
 instance : MulOneClass LGame where
   one_mul := one_mul'
@@ -1296,10 +958,10 @@
   unfold MulTy.toLGame
   rw [neg_corec_apply]
   apply corec_comp_hom_apply
-    (Multiset.map (fun y ↦ (y.1, -y.2.1, y.2.2))) _ _ {(true, x, y)}
-  all_goals
-    ext
-    simp [MulTy.leftMoves_neg', MulTy.rightMoves_neg']
+    (Multiset.map (fun y ↦ (y.1, -y.2.1, y.2.2))) _ {(right, x, y)}
+  intro p
+  ext
+  simp [MulTy.moves_neg']
 
 instance : HasDistribNeg LGame where
   neg_mul := neg_mul'
