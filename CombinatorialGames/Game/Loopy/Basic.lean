/-
Copyright (c) 2025 Aaron Liu. All rights reserved.
Released under Apache 2.0 license as described in the file LICENSE.
Authors: Aaron Liu, Violeta Hernández Palacios
-/
import CombinatorialGames.Game.Functor
import CombinatorialGames.Mathlib.Neg
import CombinatorialGames.Mathlib.Small
import Mathlib.Algebra.BigOperators.Group.Multiset.Basic
import Mathlib.Algebra.Ring.Defs
import Mathlib.Data.Countable.Small
import Mathlib.Data.Set.Finite.Basic
import Mathlib.Logic.Small.Set

/-!
# Loopy games

The standard notion of a game studied in combinatorial game theory is that of a terminating game,
meaning that there exists no infinite sequence of moves. Loopy games relax this condition by
allowing "self-refential" games, with the basic examples being `on = {on | }`, `off = { | off}`, and
`dud = {dud | dud}`.

In the literature, loopy games are defined as rooted directed graphs up to isomorphism. However,
it's simpler to define `LGame` as the coinductive type for the single constructor:

```
  | ofSets (s t : Set LGame.{u}) [Small.{u} s] [Small.{u} t] : LGame.{u}
```

(The inductive type for this same constructor would be `IGame`.) This gives us a powerful
corecursion principle `LGame.corec`, which can be interpreted as saying "for any graph we can draw
on a type `α`, as long as the amount of branches per node is `u`-small, there's an `LGame`
isomorphic to it".

Although extensionality still holds, it's not always sufficient to prove two games equal. For
instance, if `x = !{x | x}` and `y = !{y | y}`, then `x = y`, but trying to use extensionality to
prove this just leads to a cyclic argument. Instead, we can use `LGame.eq_of_bisim`, which can
roughly be interpreted as saying "if two games have the same shape, they're equal". In this case,
the relation `r a b ↔ a = x ∧ b = y` is a bisimulation between both games, which proves their
equality.
-/

open Set

universe u v w

variable {α : Type v} {β : Type w}

/-! ### For Mathlib -/

-- This is problematic as an instance.
theorem small_succ' (α : Type u) [Small.{v} α] : Small.{v + 1} α :=
  small_lift.{u, v + 1, v} α

-- TODO: PR to Mathlib, together with the analogous `QPF.Fix.unique`.
theorem QPF.Cofix.unique {F : Type u → Type u} [QPF F] {α : Type u}
    (a : α → F α) (f g : α → QPF.Cofix F)
    (hf : QPF.Cofix.dest ∘ f = Functor.map f ∘ a)
    (hg : QPF.Cofix.dest ∘ g = Functor.map g ∘ a) : f = g := by
  ext x
  refine QPF.Cofix.bisim (fun a b ↦ ∃ x, f x = a ∧ g x = b) (fun a b hab ↦ ?_) _ _ ⟨x, rfl, rfl⟩
  obtain ⟨x, rfl, rfl⟩ := hab
  use (fun y ↦ ⟨⟨f y, g y⟩, y, rfl, rfl⟩) <$> a x
  simp_rw [funext_iff, Function.comp_apply] at hf hg
  rw [hf, hg, ← QPF.comp_map, ← QPF.comp_map]
  exact ⟨rfl, rfl⟩

noncomputable section

/-! ### Game moves -/

/-- The type of loopy games.

Most games studied within game theory are terminating, which means that the `IsOption` relation is
well-founded. A loopy game relaxes this constraint. Thus, `LGame` contains all normal `IGame`s, but
it also contains games such as `on = {on | }`, `off = { | off}`, and `dud = {dud | dud}`.

See the module docstring for guidance on how to make use of this type. -/
def LGame := QPF.Cofix GameFunctor

namespace LGame
export Player (left right)

instance : DecidableEq LGame := Classical.decEq _

instance : Moves LGame where
  moves p x := x.dest.1 p

instance small_moves (p : Player) (x : LGame.{u}) : Small.{u} (moves p x) := x.dest.2 p

/-- `IsOption x y` means that `x` is either a left or a right move for `y`. -/
def IsOption (x y : LGame) : Prop :=
<<<<<<< HEAD
  x ∈ yᴸ ∪ yᴿ

theorem IsOption.of_mem_moves_left {x y : LGame} : x ∈ yᴸ → IsOption x y := .inl
theorem IsOption.of_mem_moves_right {x y : LGame} : x ∈ yᴿ → IsOption x y := .inr

instance (x : LGame.{u}) : Small.{u} {y // IsOption y x} :=
  inferInstanceAs (Small (xᴸ ∪ xᴿ :))
=======
  x ∈ ⋃ p, y.moves p

@[aesop simp]
lemma isOption_iff_mem_union {x y : LGame} :
    IsOption x y ↔ x ∈ y.leftMoves ∪ y.rightMoves := by
  simp [IsOption, Player.exists]

theorem IsOption.of_mem_moves {p} {x y : LGame} (h : x ∈ y.moves p) : IsOption x y :=
  ⟨_, ⟨p, rfl⟩, h⟩

instance (x : LGame.{u}) : Small.{u} {y // IsOption y x} :=
  inferInstanceAs (Small (⋃ p, x.moves p))
>>>>>>> 74cf9b20

/-- A (proper) subposition is any game in the transitive closure of `IsOption`. -/
def Subposition : LGame → LGame → Prop :=
  Relation.TransGen IsOption

@[aesop unsafe apply 50%]
<<<<<<< HEAD
theorem Subposition.of_mem_moves_left {x y : LGame} (h : x ∈ yᴸ) : Subposition x y :=
  Relation.TransGen.single (.of_mem_moves_left h)

@[aesop unsafe apply 50%]
theorem Subposition.of_mem_moves_right {x y : LGame} (h : x ∈ yᴿ) : Subposition x y :=
  Relation.TransGen.single (.of_mem_moves_right h)
=======
theorem Subposition.of_mem_moves {p} {x y : LGame} (h : x ∈ y.moves p) : Subposition x y :=
  Relation.TransGen.single (.of_mem_moves h)
>>>>>>> 74cf9b20

theorem Subposition.trans {x y z : LGame} (h₁ : Subposition x y) (h₂ : Subposition y z) :
    Subposition x z :=
  Relation.TransGen.trans h₁ h₂

instance (x : LGame.{u}) : Small.{u} {y // Subposition y x} :=
  small_transGen' _ x

/-- Two loopy games are equal when there exists a bisimulation between them.

A way to think about this is that `r` defines a pairing between nodes of the game trees, which then
shows that the trees are isomorphic. -/
theorem eq_of_bisim (r : LGame → LGame → Prop)
    (H : ∀ x y, r x y → ∀ p, (∃ s : Set (LGame × LGame),
      Prod.fst '' s = moves p x ∧ Prod.snd '' s = moves p y ∧ ∀ z ∈ s, r z.1 z.2))
    {x y : LGame.{u}} (hxy : r x y) : x = y := by
  refine QPF.Cofix.bisim r (fun x y hxy ↦ ?_) x y hxy
  choose s hs₁ hs₂ hs using H _ _ hxy
  simp_rw [Set.ext_iff, mem_image, Prod.exists, exists_and_right, exists_eq_right] at *
  refine ⟨⟨fun p ↦ range (inclusion (hs p)), ?_⟩, ?_, ?_⟩
  · have this (p) : Small.{u} (s p) := small_subset (s := _ ×ˢ _) fun z hz ↦
      ⟨(hs₁ p z.1).1 ⟨_, hz⟩, (hs₂ p z.2).1 ⟨_, hz⟩⟩
    rintro (_ | _) <;> infer_instance
  all_goals
    ext p z
    revert z
    specialize hs₁ p
    specialize hs₂ p
    cases p <;> simpa [GameFunctor.map_def, ← range_comp]

/-- Two `LGame`s are equal when their move sets are.

This is not always sufficient to prove that two games are equal. For instance, if `x = !{x | x}` and
`y = !{y | y}`, then `x = y`, but trying to use extensionality to prove this just leads to a cyclic
argument. For these situations, you can use `eq_of_bisim` instead. -/
@[ext]
protected theorem ext {x y : LGame.{u}}
    (h : ∀ p, moves p x = moves p y) : x = y := by
  refine eq_of_bisim (fun i j ↦ ∀ p, moves p i = moves p j) (fun x y hxy ↦ ?_) h
  refine fun p ↦ ⟨(fun i ↦ (i, i)) '' moves p x, ?_⟩
  simp_all [image_image, - Player.forall]

-- The default corecursion principle we get from `QPF` has inconvenient type universes, so we prove
-- a more general version.
section corec
variable {α : Type v}

/-- A node `α` is reachable from `init` when it can be formed by applying
`mov` finitely many times. -/
private def Reachable (mov : Player → α → Set α) (init : α) (a : α) : Prop :=
  Relation.ReflTransGen (fun x y ↦ x ∈ mov left y ∪ mov right y) a init

variable (p : Player) (mov : Player → α → Set α)
  [∀ a, Small.{u} (mov left a)] [∀ a, Small.{u} (mov right a)] (init : α)

attribute [local instance] small_succ' in
private instance : Small.{u + 1} (Subtype (Reachable mov init)) :=
  small_reflTransGen' ..

/-- Destructor for the subtype of reachable positions. -/
@[simp]
private def dest (x : Shrink (Subtype (Reachable mov init))) :
    GameFunctor (Shrink (Subtype (Reachable mov init))) :=
  have hx := ((equivShrink _).symm x).2
  ⟨fun
    | left => equivShrink _ '' range (inclusion fun _y hy ↦ .trans (.single (.inl hy)) hx)
    | right => equivShrink _ '' range (inclusion fun _y hy ↦ .trans (.single (.inr hy)) hx),
    fun | left | right => inferInstance⟩

private theorem unique (f g : Subtype (Reachable mov init) → LGame.{u})
    (hf : QPF.Cofix.dest ∘ f ∘ (equivShrink _).symm =
      Functor.map (f ∘ (equivShrink _).symm) ∘ dest mov init)
    (hg : QPF.Cofix.dest ∘ g ∘ (equivShrink _).symm =
      Functor.map (g ∘ (equivShrink _).symm) ∘ dest mov init) (x) : f x = g x :=
  congrFun ((equivShrink _).symm.surjective.right_cancellable.1 <|
    QPF.Cofix.unique (dest mov init) _ _ hf hg) x

/-- The corecursor on the subtype of reachable nodes. -/
private def corec' (x : Subtype (Reachable mov init)) :=
  QPF.Cofix.corec (dest _ _) (equivShrink _ x)

/-- The corecursor on `LGame`.

You can use this in order to define an arbitrary `LGame` by "drawing" its move graph on some other
type. As an example, `on = !{on | }` is defined as `corec (Player.cases ⊤ ⊥) ()`. -/
def corec : LGame.{u} :=
  corec' mov init ⟨_, .refl⟩

private theorem corec'_trans {x} (hx : Reachable mov init x)
  (y : Subtype (Reachable mov x)) :
    corec' _ x y = corec' _ init (inclusion (fun _z hz ↦ .trans hz hx) y) := by
  apply unique <;> ext _ p <;> cases p <;>
    simp [← range_comp, corec', QPF.Cofix.dest_corec, GameFunctor.map_def]

private theorem corec'_aux {a} (ha : a ∈ mov left init ∪ mov right init) {x : LGame} :
    (∃ ha : Reachable mov init a, corec' _ init ⟨a, ha⟩ = x) ↔
    corec mov a = x := by
  unfold corec
  constructor
  · rintro ⟨hx, rfl⟩
    simp [corec'_trans _ _ hx]
  · rintro rfl
    use .single ha
    simp [corec'_trans _ _ (.single ha)]

@[simp]
theorem moves_corec : moves p (corec mov init) = corec mov '' mov p init := by
  dsimp [moves]
  rw [corec, corec', QPF.Cofix.dest_corec, GameFunctor.map_def]
  ext f
  cases p <;>
    simpa [← (equivShrink (Subtype (Reachable _ _))).exists_congr_right]
      using exists_congr fun a ↦ and_congr_right fun ha ↦ corec'_aux mov init (by aesop)

theorem moves_comp_corec :
    moves p ∘ corec mov = image (corec mov) ∘ mov p :=
  funext (moves_corec p mov)

theorem hom_unique_apply {mov : Player → α → Set α}
    [∀ a, Small.{u} (mov left a)] [∀ a, Small.{u} (mov right a)] (f g : α → LGame.{u})
    (hf : ∀ p, moves p ∘ f = image f ∘ mov p)
    (hg : ∀ p, moves p ∘ g = image g ∘ mov p) (x) : f x = g x := by
  change (f ∘ Subtype.val) (⟨x, .refl⟩ : Subtype (Reachable mov x)) =
    (g ∘ Subtype.val) (⟨x, .refl⟩ : Subtype (Reachable mov x))
  apply unique <;> ext z p
  · change _ ∈ (moves p ∘ f) _ ↔ _
    rw [hf]
    cases p <;>
      simpa [GameFunctor.map_def, image_image] using exists_congr fun a ↦ and_congr_right
        fun ha ↦ iff_and_self.2 fun _ ↦ .trans (.single (by aesop)) ((equivShrink _).symm z).2
  · change _ ∈ (moves p ∘ g) _ ↔ _
    rw [hg]
    cases p <;>
      simpa [GameFunctor.map_def, image_image] using exists_congr fun a ↦ and_congr_right
        fun ha ↦ iff_and_self.2 fun _ ↦ .trans (.single (by aesop)) ((equivShrink _).symm z).2

theorem hom_unique {mov : Player → α → Set α}
    [∀ a, Small.{u} (mov left a)] [∀ a, Small.{u} (mov right a)] (f g : α → LGame.{u})
    (hf : ∀ p, moves p ∘ f = image f ∘ mov p)
    (hg : ∀ p, moves p ∘ g = image g ∘ mov p) : f = g :=
  funext (hom_unique_apply _ _ hf hg)

-- We make no use of `LGame`'s definition from a `QPF` after this point.
attribute [irreducible] LGame

end corec

theorem corec_comp_hom
    {movα : Player → α → Set α} {movβ : Player → β → Set β}
    [∀ a, Small.{u} (movα left a)] [∀ a, Small.{u} (movα right a)]
    [∀ b, Small.{u} (movβ left b)] [∀ b, Small.{u} (movβ right b)] (f : α → β)
    (hf : ∀ p, movβ p ∘ f = Set.image f ∘ movα p) :
    corec movβ ∘ f = corec movα := by
  refine hom_unique _ _ ?_ (fun _ ↦ moves_comp_corec ..)
  intro p
  rw [Set.image_comp_eq, Function.comp_assoc, ← hf,
    ← Function.comp_assoc, moves_comp_corec, Function.comp_assoc]

theorem corec_comp_hom_apply
    {movα : Player → α → Set α} {movβ : Player → β → Set β}
    [∀ a, Small.{u} (movα left a)] [∀ a, Small.{u} (movα right a)]
    [∀ b, Small.{u} (movβ left b)] [∀ b, Small.{u} (movβ right b)] (f : α → β)
    (hf : ∀ p, movβ p ∘ f = Set.image f ∘ movα p) (x : α) :
    corec movβ (f x) = corec movα x :=
  congrFun (corec_comp_hom f hf) x

@[simp]
theorem corec_moves : corec moves = id :=
  hom_unique _ _ (moves_comp_corec · moves) (fun _ ↦ Set.image_id_eq ▸ rfl)

theorem corec_moves_apply (x : LGame) : corec moves x = x := by simp

/-- Construct an `LGame` from its left and right sets.

It's not possible to create a non-well-founded game through this constructor alone. For that,
see `LGame.corec`. -/
instance : OfSets LGame.{u} fun _ ↦ True where
  ofSets lr _ :=
    have this (p) : ∀ (a : Option LGame),
        Small.{u} ((a.elim (some '' lr p) (some '' moves p ·)) : Set _) := by
      cases p <;> simpa [Option.forall] using ⟨inferInstance, inferInstance⟩
    corec (fun p ↦ (·.elim (some '' lr p) (some '' moves p ·))) none

@[simp]
theorem moves_ofSets (p : Player) (lr : Player → Set LGame.{u})
    [Small.{u} (lr left)] [Small.{u} (lr right)] : moves p !{lr} = lr p := by
  dsimp [ofSets]
  rw [moves_corec, Option.elim_none, Set.image_image]
  conv_rhs => rw [← Set.image_id (lr p), ← corec_moves]
  generalize_proofs
  exact congrFun (congrArg _ (corec_comp_hom some (fun _ ↦ rfl))) _

theorem moves_left_ofSets (l r : Set LGame) [Small.{u} l] [Small.{u} r] : !{l | r}ᴸ = l :=
  moves_ofSets ..

theorem moves_right_ofSets (l r : Set LGame) [Small.{u} l] [Small.{u} r] : !{l | r}ᴿ = r :=
  moves_ofSets ..

/-! ### Basic games -/

/-- The game `0 = !{∅ | ∅}`. -/
instance : Zero LGame := ⟨!{fun _ ↦ ∅}⟩

theorem zero_def : (0 : LGame) = !{fun _ ↦ ∅} := rfl

@[simp] theorem moves_zero (p : Player) : moves p (0 : LGame) = ∅ := moves_ofSets ..

instance : Inhabited LGame := ⟨0⟩

/-- The game `1 = !{{0} | ∅}`. -/
instance : One LGame := ⟨!{{0} | ∅}⟩

theorem one_def : (1 : LGame) = !{{0} | ∅} := rfl

@[simp] theorem moves_left_one : (1 : LGame)ᴸ = {0} := moves_left_ofSets ..
@[simp] theorem moves_right_one : (1 : LGame)ᴿ = ∅ := moves_right_ofSets ..

/-- The game `on = !{{on} | ∅}`. -/
def on : LGame := corec (Player.cases ⊤ ⊥) ()

@[simp] theorem moves_left_on : onᴸ = {on} := by simp [on]
@[simp] theorem moves_right_on : onᴿ = ∅ := by simp [on]
theorem on_eq : on = !{{on} | ∅} := by ext p; cases p <;> simp

theorem eq_on {x : LGame} : x = on ↔ xᴸ = {x} ∧ xᴿ = ∅ := by
  refine ⟨?_, fun hx ↦ ?_⟩
  · simp_all
  · refine eq_of_bisim (fun a b ↦ a = x ∧ b = on) ?_ ⟨rfl, rfl⟩
    rintro a b ⟨rfl, rfl⟩
    refine Player.rec ⟨{(a, on)}, ?_⟩ ⟨∅, ?_⟩ <;> simp_all

/-- The game `off = !{∅ | {off}}`. -/
def off : LGame := corec (Player.cases ⊥ ⊤) ()

@[simp] theorem moves_left_off : offᴸ = ∅ := by simp [off]
@[simp] theorem moves_right_off : offᴿ = {off} := by simp [off]
theorem off_eq : off = !{∅ | {off}} := by ext p; cases p <;> simp

theorem eq_off {x : LGame} : x = off ↔ xᴸ = ∅ ∧ xᴿ = {x} := by
  refine ⟨?_, fun hx ↦ ?_⟩
  · simp_all
  · refine eq_of_bisim (fun a b ↦ a = x ∧ b = off) ?_ ⟨rfl, rfl⟩
    rintro a b ⟨rfl, rfl⟩
    refine Player.rec ⟨∅, ?_⟩ ⟨{(a, off)}, ?_⟩ <;> simp_all

/-- The game `dud = !{{dud} | {dud}}`. -/
def dud : LGame := corec (Player.cases ⊤ ⊤) ()

@[simp] theorem moves_left_dud : dudᴸ = {dud} := by simp [dud]
@[simp] theorem moves_right_dud : dudᴿ = {dud} := by simp [dud]
theorem dud_eq : dud = !{{dud} | {dud}} := by ext p; cases p <;> simp

theorem eq_dud {x : LGame} : x = dud ↔ xᴸ = {x} ∧ xᴿ = {x} := by
  refine ⟨?_, fun hx ↦ ?_⟩
  · simp_all
  · refine eq_of_bisim (fun a b ↦ a = x ∧ b = dud) ?_ ⟨rfl, rfl⟩
    rintro a b ⟨rfl, rfl⟩
    refine fun p ↦ ⟨{(a, dud)}, ?_⟩; cases p <;> simp_all

/-- The game `tis = !{{tisn} | ∅}`, where `tisn = !{∅ | {tis}}`. -/
def tis : LGame := corec (Player.cases (Bool.rec ∅ {false}) (Bool.rec {true} ∅)) true
/-- The game `tisn = !{∅ | {tis}}`, where `tis = !{{tisn} | ∅}`. -/
def tisn : LGame := corec (Player.cases (Bool.rec ∅ {false}) (Bool.rec {true} ∅)) false

@[simp] theorem moves_left_tis : tisᴸ = {tisn} := by simp [tis, tisn]
@[simp] theorem moves_right_tis : tisᴿ = ∅ := by simp [tis]
theorem tis_eq : tis = !{{tisn} | ∅} := by ext p; cases p <;> simp

@[simp] theorem moves_left_tisn : tisnᴸ = ∅ := by simp [tisn]
@[simp] theorem moves_right_tisn : tisnᴿ = {tis} := by simp [tis, tisn]
theorem tisn_eq : tisn = !{∅ | {tis}} := by ext p; cases p <;> simp

/-! ### Negation -/

/-- The negative of a game is defined by `-!{s | t} = !{-t | -s}`. -/
instance : Neg LGame where
  neg := corec fun p ↦ moves (-p)

@[simp] theorem corec_moves_neg : corec (fun p ↦ moves (-p)) = (- ·) := rfl
theorem corec_moves_neg_apply (x : LGame) : corec (fun p ↦ moves (-p)) x = -x := rfl

theorem neg_corec (mov : Player → α → Set α)
    [∀ x, Small.{u} (mov left x)] [∀ x, Small.{u} (mov right x)] :
    -corec mov = corec fun p ↦ mov (-p) :=
  corec_comp_hom _ (fun _ ↦ moves_comp_corec ..)

theorem neg_corec_apply (mov : Player → α → Set α)
    [∀ x, Small.{u} (mov left x)] [∀ x, Small.{u} (mov right x)] (init : α) :
    -corec mov init = corec (fun p ↦ mov (-p)) init :=
  congrFun (neg_corec ..) _

instance : InvolutiveNeg LGame where
  neg_neg _ := (neg_corec_apply ..).trans (corec_moves_apply ..)

@[simp]
theorem moves_neg (p : Player) (x : LGame) : moves p (-x) = -moves (-p) x := by
  rw [← Set.image_neg_eq_neg]
  exact moves_corec ..

@[simp]
theorem neg_ofSets (s t : Set LGame.{u}) [Small.{u} s] [Small.{u} t] : -!{s | t} = !{-t | -s} := by
  ext p; cases p <;> simp

theorem neg_ofSets' (st : Player → Set LGame) [Small (st left)] [Small (st right)] :
    -!{st} = !{fun p ↦ -st (-p)} := by
  rw [ofSets_eq_ofSets_cases, ofSets_eq_ofSets_cases fun _ ↦ -_, neg_ofSets]
  rfl

@[simp]
theorem neg_ofSets_const (s : Set LGame) [Small s] :
    -!{fun _ ↦ s} = !{fun _ ↦ -s} := by
  simp [neg_ofSets']

instance : NegZeroClass LGame where
  neg_zero := by simp [zero_def]

@[simp] theorem neg_on : -on = off := neg_corec_apply ..
@[simp] theorem neg_off : -off = on := neg_corec_apply ..
@[simp] theorem neg_dud : -dud = dud := neg_corec_apply ..

@[simp]
theorem neg_tis : -tis = tisn := by
  refine eq_of_bisim (fun a b ↦ a = -tis ∧ b = tisn ∨ a = -tisn ∧ b = tis) ?_ (.inl ⟨rfl, rfl⟩)
  rintro x y (⟨rfl, rfl⟩ | ⟨rfl, rfl⟩) (_ | _)
  on_goal 1 => use ∅
  on_goal 2 => use {(-tisn, tis)}
  on_goal 3 => use {(-tis, tisn)}
  on_goal 4 => use ∅
  all_goals simp

@[simp]
theorem neg_tisn : -tisn = tis := by
  rw [← neg_tis, neg_neg]

/-! ### Addition -/

/-- The sum of `x = !{s₁ | t₁}` and `y = !{s₂ | t₂}` is `!{s₁ + y, x + s₂ | t₁ + y, x + t₂}`. -/
instance : Add LGame where
  add x y := corec
    (fun p x ↦ (fun y ↦ (y, x.2)) '' moves p x.1 ∪ (fun y ↦ (x.1, y)) '' moves p x.2)
    (x, y)

theorem corec_add_corec
    {movα : Player → α → Set α} {movβ : Player → β → Set β}
    [∀ x, Small.{u} (movα left x)] [∀ x, Small.{u} (movα right x)]
    [∀ x, Small.{u} (movβ left x)] [∀ x, Small.{u} (movβ right x)] (initα : α) (initβ : β) :
    corec movα initα + corec movβ initβ =
    corec
      (fun p x ↦ (fun y ↦ (y, x.2)) '' movα p x.1 ∪ (fun y ↦ (x.1, y)) '' movβ p x.2)
      (initα, initβ) := by
  refine corec_comp_hom_apply (Prod.map (corec movα) (corec movβ)) ?_ (initα, initβ)
  refine fun p ↦ funext fun ⟨a, b⟩ ↦ ?_
  simp [Set.image_image, Set.image_union, moves_corec]

@[simp]
theorem moves_add (p : Player) (x y : LGame) :
    moves p (x + y) = (· + y) '' moves p x ∪ (x + ·) '' moves p y := by
  apply (moves_corec ..).trans
  aesop (erase Player)

@[simp]
theorem add_eq_zero_iff {x y : LGame} : x + y = 0 ↔ x = 0 ∧ y = 0 := by
  constructor <;> simp_all [LGame.ext_iff]

private theorem add_zero' (x : LGame) : x + 0 = x := by
  refine eq_of_bisim (fun x y ↦ x = y + 0) ?_ rfl
  rintro a b rfl
  refine fun p ↦ ⟨(fun x ↦ (x + 0, x)) '' moves p b, ?_⟩
  cases p <;> simp [image_image]

private theorem add_comm' (x y : LGame) : x + y = y + x := by
  apply eq_of_bisim (fun x y ↦ ∃ a b, x = a + b ∧ y = b + a) ?_ ⟨x, y, rfl, rfl⟩
  rintro _ _ ⟨a, b, rfl, rfl⟩
  refine fun p ↦
    ⟨(fun x ↦ (x + b, b + x)) '' moves p a ∪ (fun x ↦ (a + x, x + a)) '' moves p b, ?_, ?_⟩
  all_goals aesop (erase Player)

private theorem add_assoc' (x y z : LGame) : x + y + z = x + (y + z) := by
  apply eq_of_bisim (fun x y ↦ ∃ a b c, x = a + b + c ∧ y = a + (b + c)) ?_ ⟨x, y, z, rfl, rfl⟩
  rintro _ _ ⟨a, b, c, rfl, rfl⟩
  refine fun p ↦
    ⟨(fun x ↦ (x + b + c, x + (b + c))) '' moves p a ∪
    (fun x ↦ (a + x + c, a + (x + c))) '' moves p b ∪
    (fun x ↦ (a + b + x, a + (b + x))) '' moves p c, ?_, ?_⟩
  all_goals aesop (add simp [image_union]) (erase Player)

instance : AddCommMonoid LGame where
  add_zero := add_zero'
  zero_add _ := add_comm' .. ▸ add_zero' _
  add_comm := add_comm'
  add_assoc := add_assoc'
  nsmul := nsmulRec

@[simp]
theorem on_add_off : on + off = dud := by
  rw [eq_dud]
  simp

@[simp]
theorem off_add_on : off + on = dud := by
  rw [add_comm, on_add_off]

@[simp]
theorem add_dud (x : LGame) : x + dud = dud := by
  refine eq_of_bisim (fun x y ↦ (∃ b, x = b + dud) ∧ y = dud) ?_ ⟨⟨x, rfl⟩, rfl⟩
  rintro _ _ ⟨⟨x, rfl⟩, rfl⟩
  refine fun p ↦
    ⟨insert (x + dud, dud) ((fun y ↦ (y + dud, dud)) '' moves p x), ?_, ?_⟩
  all_goals aesop

@[simp]
theorem dud_add (x : LGame) : dud + x = dud := by
  rw [add_comm, add_dud]

theorem moves_sum (p : Player) (m : Multiset LGame) : moves p m.sum =
    ⋃ y ∈ m, (· + (m.erase y).sum) '' moves p y := by
  induction m using Multiset.induction with
  | empty => cases p <;> simp
  | cons a m IH =>
    simp_rw [Multiset.mem_cons, Multiset.sum_cons, iUnion_iUnion_eq_or_left,
      Multiset.erase_cons_head, moves_add, IH, image_iUnion, image_image]
    congr! 5 with _ h
    rw [Multiset.erase_cons_tail_of_mem h]
    simp [← add_assoc, add_comm]

/-- The subtraction of `x` and `y` is defined as `x + (-y)`. -/
instance : SubNegMonoid LGame where
  zsmul := zsmulRec

theorem corec_sub_corec
    {movα : Player → α → Set α} {movβ : Player → β → Set β}
    [∀ x, Small.{u} (movα left x)] [∀ x, Small.{u} (movα right x)]
    [∀ x, Small.{u} (movβ left x)] [∀ x, Small.{u} (movβ right x)] (initα : α) (initβ : β) :
    corec movα initα - corec movβ initβ =
    corec
      (fun p x ↦ (fun y ↦ (y, x.2)) '' movα p x.1 ∪ (fun y ↦ (x.1, y)) '' movβ (-p) x.2)
      (initα, initβ) := by
  rw [sub_eq_add_neg, neg_corec_apply, corec_add_corec]

@[simp]
theorem moves_sub (p : Player) (x y : LGame) :
    moves p (x - y) = (· - y) '' moves p x ∪ (x + ·) '' (-moves (-p) y) := by
  simp [sub_eq_add_neg]

private theorem neg_add' (x y : LGame) : -(x + y) = -x + -y := by
  refine eq_of_bisim (fun x y ↦ ∃ a b, x = -(a + b) ∧ y = -a + -b) ?_ ⟨x, y, rfl, rfl⟩
  rintro _ _ ⟨a, b, rfl, rfl⟩
  refine fun p ↦
    ⟨(fun x ↦ (-(x + b), -x + -b)) '' moves (-p) a ∪
    (fun x ↦ (-(a + x), -a + -x)) '' moves (-p) b, ?_, ?_⟩
  all_goals aesop (add simp [image_union])

instance : SubtractionCommMonoid LGame where
  neg_neg := neg_neg
  neg_add_rev x y := by rw [neg_add', add_comm]
  neg_eq_of_add := by simp
  add_comm := add_comm

@[simp]
theorem on_sub_on : on - on = dud := by
  simp [sub_eq_add_neg]

@[simp]
theorem off_sub_off : off - off = dud := by
  simp [sub_eq_add_neg]

@[simp]
theorem sub_dud (x : LGame) : x - dud = dud := by
  simp [sub_eq_add_neg]

/-! ### Multiplication -/

/-- Given two game graphs drawn on types `α` and `β`, the graph for the product can be drawn on the
type `Multiset (Player × α × β)`. Each term corresponds to a sum `Σ ±aᵢ * bᵢ`, where `aᵢ` and `bᵢ`
are terms of `α` and `β` respectively, and the attached player represents each term's sign. -/
abbrev MulTy (α β : Type*) :=
  Multiset (Player × α × β)

namespace MulTy

/-- Inverts the sign of all entries. -/
instance : InvolutiveNeg (MulTy α β) where
  neg x := x.map (fun y ↦ (-y.1, y.2))
  neg_neg x := by simp

theorem neg_def (x : MulTy α β) : -x = Multiset.map (fun y ↦ (-y.1, y.2)) x :=
  rfl

@[simp]
theorem mem_neg {x : Player × α × β} {y : MulTy α β} : x ∈ -y ↔ (-x.1, x.2) ∈ y := by
  convert Multiset.mem_map_of_injective (a := (-x.1, x.2)) _ <;>
    simp [Function.Injective]

@[simp]
theorem neg_zero : -(0 : MulTy α β) = 0 :=
  rfl

@[simp]
theorem neg_singleton (a : Player × α × β) : -({a} : MulTy α β) = {(-a.1, a.2)} :=
  rfl

@[simp]
theorem neg_cons (a : Player × α × β) (x : MulTy α β) : -(a ::ₘ x) = (-a.1, a.2) ::ₘ -x :=
  Multiset.map_cons ..

@[simp]
theorem neg_add (x y : MulTy α β) : -(x + y) = -x + -y :=
  Multiset.map_add ..

@[simp]
theorem neg_erase [DecidableEq α] [DecidableEq β] (x : MulTy α β) (a : Player × α × β) :
    -x.erase a = (-x).erase (-a.1, a.2) :=
  Multiset.map_erase _ (fun _ ↦ by simp) ..

/-- Swaps the entries in all pairs. -/
def swap (x : MulTy α β) : MulTy β α :=
  x.map (fun a ↦ (a.1, a.2.swap))

theorem swap_def (x : MulTy α β) : x.swap = x.map (fun a ↦ (a.1, a.2.swap)) :=
  rfl

@[simp]
theorem mem_swap {x : Player × β × α} {y : MulTy α β} : x ∈ y.swap ↔ (x.1, x.2.swap) ∈ y := by
  apply Multiset.mem_map_of_injective (a := (x.1, x.2.swap))
  simp [Function.Injective]

@[simp]
theorem swap_zero : swap (0 : MulTy α β) = 0 :=
  rfl

@[simp]
theorem swap_singleton (a : Player × α × β) : swap {a} = {(a.1, a.2.swap)} :=
  rfl

@[simp]
theorem swap_cons (a : Player × α × β) (x : MulTy α β) :
    swap (a ::ₘ x) = (a.1, a.2.swap) ::ₘ x.swap :=
  Multiset.map_cons ..

@[simp]
theorem swap_add (x y : MulTy α β) : swap (x + y) = x.swap + y.swap :=
  Multiset.map_add ..

@[simp]
theorem swap_erase [DecidableEq α] [DecidableEq β] (x : MulTy α β) (a : Player × α × β) :
    swap (x.erase a) = x.swap.erase (a.1, a.2.swap) :=
  Multiset.map_erase _ (fun _ ↦ by simp) ..

/-- The general form of an option of `x * y` is `a * y + x * b - a * b`.

If the player argument is left, all signs are flipped. -/
def mulOption (p : Player) (x : α × β) (y : α × β) : MulTy α β :=
  {(p, y.1, x.2), (p, x.1, y.2), (-p, y.1, y.2)}

@[simp]
theorem neg_mulOption (p : Player) (x : α × β) (y : α × β) :
    -mulOption p x y = mulOption (-p) x y := by
  simp [mulOption]

@[simp]
theorem swap_mulOption (p : Player) (x : α × β) (y : α × β) :
    swap (mulOption p x y) = mulOption p x.swap y.swap := by
  simpa [mulOption, ← Multiset.singleton_add] using add_left_comm ..

theorem mulOption_eq_add (p : Player) (x : α × β) (y : α × β) :
    mulOption p x y = {(p, y.1, x.2)} + {(p, x.1, y.2)} + {(-p, y.1, y.2)} :=
  rfl

variable (p : Player) (movα : Player → α → Set α) (movβ : Player → β → Set β)

/-- The set of pairs `α × β` used in `movesSingle`. -/
def movesSet (x : Player × α × β) : Set (α × β) :=
  (p * x.1).rec
    (movα left x.2.1 ×ˢ movβ right x.2.2 ∪ movα right x.2.1 ×ˢ movβ left x.2.2)
    (movα left x.2.1 ×ˢ movβ left x.2.2 ∪ movα right x.2.1 ×ˢ movβ right x.2.2)

theorem movesSet_neg (x : Player × α × β) :
    movesSet p movα movβ (-x.1, x.2) = movesSet (-p) movα movβ x := by
  cases p
  · rfl
  · obtain ⟨_ | _, _, _⟩ := x <;> rfl

theorem movesSet_neg' (x : Player × LGame × LGame) :
    movesSet p moves moves (x.1, -x.2.1, x.2.2) =
    (fun y ↦ (-y.1, y.2)) '' movesSet (-p) moves moves x := by
  obtain ⟨_ | _, _, _⟩ := x <;> aesop (add simp [movesSet])

theorem movesSet_swap (x : Player × α × β) :
    movesSet p movβ movα (x.1, x.2.swap) = Prod.swap '' movesSet p movα movβ x := by
  obtain ⟨_ | _, _, _⟩ := x <;> cases p <;> simp [movesSet, image_union, union_comm]

/-- The left or right moves of `±x * y` are left or right moves of `x * y` if the sign is positive,
or the negatives of right or left moves of `x * y` if the sign is negative. -/
def movesSingle (x : Player × α × β) : Set (MulTy α β) :=
  mulOption x.1 x.2 '' movesSet p movα movβ x

theorem movesSingle_neg (x : Player × α × β) :
    movesSingle p movα movβ (-x.1, x.2) = -movesSingle (-p) movα movβ x := by
  rw [movesSingle, movesSingle, movesSet_neg]
  simp [image_image, ← image_neg_eq_neg]

theorem movesSingle_neg' (x : Player × LGame × LGame) :
    movesSingle p moves moves (x.1, -x.2.1, x.2.2) =
    (Multiset.map fun y ↦ (y.1, -y.2.1, y.2.2)) '' movesSingle (-p) moves moves x := by
  rw [movesSingle, movesSingle, movesSet_neg']
  simp [image_image, mulOption]

theorem movesSingle_swap (x : Player × α × β) :
    movesSingle p movβ movα (x.1, x.2.swap) = swap '' movesSingle p movα movβ x := by
  simp [movesSingle, movesSet_swap, image_image]

variable [Hα : DecidableEq α] [Hβ : DecidableEq β]

/-- The set of left or right moves of `Σ ±xᵢ * yᵢ` are `zᵢ + Σ ±xⱼ * yⱼ` for all `i`, where `cᵢ` is
a left or right move of `±xᵢ * yᵢ`, and the summation is taken over indices `j ≠ i`. -/
protected def moves (x : MulTy α β) : Set (MulTy α β) :=
  ⋃ y ∈ x, (x.erase y + ·) '' movesSingle p movα movβ y

-- TODO: upstream?
theorem _root_.Multiset.iUnion_map {α β γ} (m : Multiset α) (f : α → β) (g : β → Set γ) :
    ⋃ x ∈ m.map f, g x = ⋃ x ∈ m, g (f x) := by
  simp

theorem moves_neg (x : MulTy α β) :
    (-x).moves p movα movβ = -x.moves (-p) movα movβ := by
  rw [MulTy.moves, MulTy.moves, neg_def, Multiset.iUnion_map]
  simp [← image_neg_eq_neg, image_iUnion, image_image, movesSingle_neg, ← neg_def]

theorem moves_neg' (x : MulTy LGame LGame) :
    MulTy.moves p moves moves (Multiset.map (fun y ↦ (y.1, -y.2.1, y.2.2)) x) =
    (Multiset.map fun y ↦ (y.1, -y.2.1, y.2.2)) '' x.moves (-p) moves moves := by
  rw [MulTy.moves, MulTy.moves, Multiset.iUnion_map]
  simp only [movesSingle_neg', image_image, image_iUnion, Multiset.map_add]
  congr! with y hy
  exact (x.map_erase_of_mem _ hy).symm

theorem moves_swap (x : MulTy α β) :
    x.swap.moves p movβ movα = swap '' x.moves p movα movβ := by
  rw [MulTy.moves, swap_def, Multiset.iUnion_map]
  simp [MulTy.moves, image_iUnion, image_image, movesSingle_swap]
  rfl

variable {α₁ β₁ α₂ β₂ : Type*}
  {movα₁ : Player → α₁ → Set α₁} {movβ₁ : Player → β₁ → Set β₁}
  {movα₂ : Player → α₂ → Set α₂} {movβ₂ : Player → β₂ → Set β₂}
  (f : α₁ → α₂) (g : β₁ → β₂)

/-- Map `MulTy α₁ β₁` to `MulTy α₂ β₂` using `f : α₁ → α₂` and `g : β₁ → β₂` in the natural way. -/
def map : MulTy α₁ β₁ → MulTy α₂ β₂ :=
  Multiset.map (Prod.map id (Prod.map f g))

@[simp]
theorem map_add (x y) : map f g (x + y) = map f g x + map f g y :=
  Multiset.map_add ..

theorem map_erase [DecidableEq α₁] [DecidableEq β₁] [DecidableEq α₂] [DecidableEq β₂]
    {x : MulTy α₁ β₁} {y} (hy : y ∈ x) :
    map f g (x.erase y) = (map f g x).erase (y.1, f y.2.1, g y.2.2) :=
  Multiset.map_erase_of_mem _ _ hy

@[simp]
theorem map_mulOption (b x y) :
    map f g (mulOption b x y) = mulOption b (Prod.map f g x) (Prod.map f g y) := by
  simp [mulOption, map, Prod.map]

variable {p f g}

set_option maxHeartbeats 400000 in
theorem movesSingle_comp_prodMap
    (hf : ∀ p, movα₂ p ∘ f = Set.image f ∘ movα₁ p)
    (hg : ∀ p, movβ₂ p ∘ g = Set.image g ∘ movβ₁ p) :
    movesSingle p movα₂ movβ₂ ∘ Prod.map id (Prod.map f g) =
    image (map f g) ∘ movesSingle p movα₁ movβ₁ := by
  simp_rw [funext_iff, Function.comp_apply, movesSingle, movesSet] at *
  rintro ⟨p', x⟩
  ext
  simp_rw [Prod.map_apply, id_eq, Prod.map_fst, Prod.map_snd, mem_image, Prod.exists, hf, hg]
  clear hf hg
  cases p <;> cases p' <;> aesop

variable [Hα₁ : DecidableEq α₁] [Hβ₁ : DecidableEq β₁] [Hα₂ : DecidableEq α₂] [Hβ₂ : DecidableEq β₂]

theorem moves_comp_map
    (hf : ∀ p, movα₂ p ∘ f = Set.image f ∘ movα₁ p)
    (hg : ∀ p, movβ₂ p ∘ g = Set.image g ∘ movβ₁ p) :
    MulTy.moves p movα₂ movβ₂ ∘ map f g = image (map f g) ∘ MulTy.moves p movα₁ movβ₁ := by
  ext1 x
  simp_rw [Function.comp_apply, MulTy.moves, map, Multiset.iUnion_map, image_iUnion]
  congr! with y hy
  simp_rw [← Multiset.map_erase_of_mem _ _ hy, ← Function.comp_apply (g := Prod.map id _),
    movesSingle_comp_prodMap hf hg]
  aesop

variable (p)
    [∀ x, Small.{u} (movα left x)] [∀ x, Small.{u} (movα right x)]
    [∀ x, Small.{u} (movβ left x)] [∀ x, Small.{u} (movβ right x)]

private instance (x : Player × α × β) :
    Small.{u} (movesSet p movα movβ x) := by
  obtain ⟨(_ | _), _⟩ := x <;> cases p <;> exact small_union ..

instance (x : Player × α × β) :
    Small.{u} (movesSingle p movα movβ x) :=
  small_image ..

instance (x : MulTy α β) : Small.{u} (x.moves p movα movβ) := by
  simp_rw [MulTy.moves, ← Multiset.mem_toFinset]
  exact small_biUnion.{u} (Multiset.toFinset x).toSet _

/-- The game `±xᵢ * yᵢ`. -/
abbrev toLGame (x : Player × α × β) : LGame :=
  corec (MulTy.moves · movα movβ) {x}

theorem moves_toLGame (x : Player × α × β) :
    moves p (toLGame movα movβ x) =
    corec (MulTy.moves · movα movβ) '' movesSingle p movα movβ x := by
  apply (moves_corec ..).trans
  simp [MulTy.moves]

@[simp]
theorem corec_zero : corec (MulTy.moves · movα movβ) 0 = 0 := by
  ext p; cases p <;> simp [MulTy.moves]

theorem corec_neg (init : MulTy α β) :
    corec (MulTy.moves · movα movβ) (-init) = -corec (MulTy.moves · movα movβ) init := by
  rw [neg_corec_apply]
  apply corec_comp_hom_apply
  intro p
  ext
  simp [moves_neg]

theorem corec_add (init₁ init₂ : MulTy α β) :
    corec (MulTy.moves · movα movβ) (init₁ + init₂) =
    corec (MulTy.moves · movα movβ) init₁ + corec (MulTy.moves · movα movβ) init₂ := by
  refine eq_of_bisim (fun a b ↦ ∃ x y,
    a = corec (MulTy.moves · movα movβ) (x + y) ∧
    b = corec (MulTy.moves · movα movβ) x + corec (MulTy.moves · movα movβ) y) ?_
    ⟨_, _, rfl, rfl⟩
  rintro _ _ ⟨x, y, rfl, rfl⟩
  let f (s : _ → _) := (⋃ z ∈ x, (fun w ↦
      (corec (MulTy.moves · movα movβ) (mulOption z.1 z.2 w + x.erase z + y),
      corec (MulTy.moves · movα movβ) (mulOption z.1 z.2 w + x.erase z) +
      corec (MulTy.moves · movα movβ) y)) '' s z) ∪
    (⋃ z ∈ y, (fun w ↦
      (corec (MulTy.moves · movα movβ) (mulOption z.1 z.2 w + x + y.erase z),
      corec (MulTy.moves · movα movβ) x +
      corec (MulTy.moves · movα movβ) (mulOption z.1 z.2 w + y.erase z))) '' s z)
  intro p
  use f (movesSet p movα movβ)
  simp only [f, image_union, image_iUnion, image_image,
    Multiset.mem_add, iUnion_or, iUnion_union_distrib,
    moves_corec, MulTy.moves, movesSingle]
  refine ⟨?_, ?_, ?_⟩
  · congr! 6 with a ha b hb a ha b hb
    · rw [Multiset.erase_add_left_pos _ ha]
      simp [add_comm, add_assoc]
    · rw [Multiset.erase_add_right_pos _ ha]
      simp [add_comm, ← add_assoc]
  · simp [image_iUnion, image_image, MulTy.moves, movesSingle, add_comm]
  · rintro z (⟨_, ⟨a, rfl⟩, ⟨c, ⟨ha, rfl⟩, ⟨b, hb, rfl⟩⟩⟩ | ⟨_, ⟨a, rfl⟩, ⟨c, ⟨ha, rfl⟩, ⟨b, hb, rfl⟩⟩⟩)
    · use mulOption a.1 a.2 b + x.erase a, y
    · use mulOption a.1 a.2 b + y.erase a, x
      simp [add_comm, ← add_assoc]

theorem corec_mulOption (p : Player) (x y : α × β) :
    corec (MulTy.moves · movα movβ) (mulOption p x y) =
    toLGame movα movβ (p, y.1, x.2) +
    toLGame movα movβ (p, x.1, y.2) -
    toLGame movα movβ (p, y.1, y.2) := by
  simp_rw [mulOption_eq_add, corec_add]
  congr
  rw [← corec_neg, neg_singleton]

theorem _root_.LGame.corec_mulTy (x : MulTy α β) :
    corec (MulTy.moves · movα movβ) x =
    (Multiset.map (toLGame movα movβ) x).sum := by
  induction x using Multiset.induction with
  | empty => simp
  | cons a x IH => simp [← Multiset.singleton_add, corec_add, IH]

theorem corec_swap (x : MulTy α β) :
    corec (MulTy.moves · movβ movα) x.swap = corec (MulTy.moves · movα movβ) x := by
  apply corec_comp_hom_apply
  intro p
  ext
  simp [moves_swap]

/-- The product of `x = !{s₁ | t₁}` and `y = !{s₂ | t₂}` is
`!{a₁ * y + x * b₁ - a₁ * b₁ | a₂ * y + x * b₂ - a₂ * b₂}`, where `(a₁, b₁) ∈ s₁ ×ˢ s₂ ∪ t₁ ×ˢ t₂`
and `(a₂, b₂) ∈ s₁ ×ˢ t₂ ∪ t₁ ×ˢ s₂`.

Using `LGame.mulOption`, this can alternatively be written as
`x * y = !{mulOption x y a₁ b₁ | mulOption x y a₂ b₂}`. -/
instance _root_.LGame.instMul : Mul LGame where
  mul x y := toLGame moves moves (right, x, y)

theorem _root_.LGame.corec_mul_corec (initα : α) (initβ : β) :
    corec movα initα * corec movβ initβ =
    toLGame movα movβ (right, initα, initβ) := by
  refine corec_comp_hom_apply (MulTy.map (corec movα) (corec movβ)) ?_ {(right, initα, initβ)}
  intro p
  apply MulTy.moves_comp_map
  all_goals exact fun _ ↦ moves_comp_corec ..

end MulTy

/-- The general option of `x * y` looks like `a * y + x * b - a * b`, for `a` and `b` options of
`x` and `y`, respectively. -/
@[pp_nodot]
def mulOption (x y a b : LGame) : LGame :=
  a * y + x * b - a * b

@[simp]
theorem moves_mul (p : Player) (x y : LGame) :
    moves p (x * y) = (fun a ↦ mulOption x y a.1 a.2) ''
      (xᴸ ×ˢ moves p y ∪ xᴿ ×ˢ moves (-p) y) := by
  apply (moves_corec ..).trans
  simp [MulTy.moves, MulTy.movesSingle, MulTy.corec_mulOption, image_image]
  cases p <;> rfl

@[simp]
theorem moves_mulOption (p : Player) (x y a b : LGame) :
    moves p (mulOption x y a b) = moves p (a * y + x * b - a * b) :=
  rfl

instance : CommMagma LGame where
  mul_comm _ _ := (MulTy.corec_swap ..).symm

instance : MulZeroClass LGame where
  zero_mul x := by ext p; cases p <;> simp
  mul_zero x := by ext p; cases p <;> simp

private theorem one_mul' (x : LGame) : 1 * x = x := by
  refine eq_of_bisim (fun x y ↦ x = 1 * y) ?_ rfl
  rintro _ x rfl p
  use (fun z ↦ (1 * z, z)) '' moves p x
  aesop

instance : MulOneClass LGame where
  one_mul := one_mul'
  mul_one x := mul_comm x _ ▸ one_mul' x

private theorem neg_mul' (x y : LGame) : -x * y = -(x * y) := by
  change MulTy.toLGame .. = -MulTy.toLGame ..
  unfold MulTy.toLGame
  rw [neg_corec_apply]
  apply corec_comp_hom_apply
    (Multiset.map (fun y ↦ (y.1, -y.2.1, y.2.2))) _ {(right, x, y)}
  intro p
  ext
  simp [MulTy.moves_neg']

instance : HasDistribNeg LGame where
  neg_mul := neg_mul'
  mul_neg _ _ := by rw [mul_comm, neg_mul', mul_comm]

end LGame<|MERGE_RESOLUTION|>--- conflicted
+++ resolved
@@ -90,45 +90,26 @@
 
 /-- `IsOption x y` means that `x` is either a left or a right move for `y`. -/
 def IsOption (x y : LGame) : Prop :=
-<<<<<<< HEAD
-  x ∈ yᴸ ∪ yᴿ
-
-theorem IsOption.of_mem_moves_left {x y : LGame} : x ∈ yᴸ → IsOption x y := .inl
-theorem IsOption.of_mem_moves_right {x y : LGame} : x ∈ yᴿ → IsOption x y := .inr
-
-instance (x : LGame.{u}) : Small.{u} {y // IsOption y x} :=
-  inferInstanceAs (Small (xᴸ ∪ xᴿ :))
-=======
-  x ∈ ⋃ p, y.moves p
+  x ∈ ⋃ p, moves p y
 
 @[aesop simp]
 lemma isOption_iff_mem_union {x y : LGame} :
-    IsOption x y ↔ x ∈ y.leftMoves ∪ y.rightMoves := by
-  simp [IsOption, Player.exists]
-
-theorem IsOption.of_mem_moves {p} {x y : LGame} (h : x ∈ y.moves p) : IsOption x y :=
+    IsOption x y ↔ x ∈ yᴸ ∪ yᴿ := by
+  simp [IsOption]
+
+theorem IsOption.of_mem_moves {p} {x y : LGame} (h : x ∈ moves p y) : IsOption x y :=
   ⟨_, ⟨p, rfl⟩, h⟩
 
 instance (x : LGame.{u}) : Small.{u} {y // IsOption y x} :=
-  inferInstanceAs (Small (⋃ p, x.moves p))
->>>>>>> 74cf9b20
+  inferInstanceAs (Small (⋃ p, moves p x))
 
 /-- A (proper) subposition is any game in the transitive closure of `IsOption`. -/
 def Subposition : LGame → LGame → Prop :=
   Relation.TransGen IsOption
 
 @[aesop unsafe apply 50%]
-<<<<<<< HEAD
-theorem Subposition.of_mem_moves_left {x y : LGame} (h : x ∈ yᴸ) : Subposition x y :=
-  Relation.TransGen.single (.of_mem_moves_left h)
-
-@[aesop unsafe apply 50%]
-theorem Subposition.of_mem_moves_right {x y : LGame} (h : x ∈ yᴿ) : Subposition x y :=
-  Relation.TransGen.single (.of_mem_moves_right h)
-=======
-theorem Subposition.of_mem_moves {p} {x y : LGame} (h : x ∈ y.moves p) : Subposition x y :=
+theorem Subposition.of_mem_moves {p} {x y : LGame} (h : x ∈ moves p y) : Subposition x y :=
   Relation.TransGen.single (.of_mem_moves h)
->>>>>>> 74cf9b20
 
 theorem Subposition.trans {x y z : LGame} (h₁ : Subposition x y) (h₂ : Subposition y z) :
     Subposition x z :=
