/-
Copyright (c) 2025 Violeta Hernández Palacios. All rights reserved.
Released under Apache 2.0 license as described in the file LICENSE.
Authors: Violeta Hernández Palacios
-/

import CombinatorialGames.Game.IGame
import CombinatorialGames.Game.Loopy.Basic

/-!
# Well-founded games to loopy games

We define the embedding `IGame ↪ LGame`, and prove that it behaves in the expected ways with
arithmetic.
-/

open Set

noncomputable section

namespace IGame

private def toLGame' (x : IGame) : LGame :=
  {range fun y : x.leftMoves ↦ toLGame' y | range fun y : x.rightMoves ↦ toLGame' y}ᴸ
termination_by x
decreasing_by igame_wf

private theorem toLGame'_def (x : IGame) :
    x.toLGame' = {toLGame' '' x.leftMoves | toLGame' '' x.rightMoves}ᴸ := by
  rw [toLGame']
  simp_rw [image_eq_range]

private theorem toLGame'_inj {x y : IGame} (h : x.toLGame' = y.toLGame') : x = y := by
  rw [toLGame'_def, toLGame'_def] at h
  have hl := congrArg LGame.leftMoves h
  have hr := congrArg LGame.rightMoves h
  simp_rw [LGame.leftMoves_ofSets, LGame.rightMoves_ofSets] at hl hr
  ext z <;> constructor <;> intro hz
  · obtain ⟨w, hw, hw'⟩ := hl ▸ mem_image_of_mem _ hz
    obtain rfl := toLGame'_inj hw'.symm
    exact hw
  · obtain ⟨w, hw, hw'⟩ := hl ▸ mem_image_of_mem _ hz
    obtain rfl := toLGame'_inj hw'
    exact hw
  · obtain ⟨w, hw, hw'⟩ := hr ▸ mem_image_of_mem _ hz
    obtain rfl := toLGame'_inj hw'.symm
    exact hw
  · obtain ⟨w, hw, hw'⟩ := hr ▸ mem_image_of_mem _ hz
    obtain rfl := toLGame'_inj hw'
    exact hw
termination_by (x, y)
decreasing_by igame_wf

/-- The inclusion map from well-founded games into loopy games. -/
def toLGame : IGame ↪ LGame where
  toFun := toLGame'
  inj' _ _ := toLGame'_inj

theorem toLGame_def (x : IGame) :
    x.toLGame = {toLGame '' x.leftMoves | toLGame '' x.rightMoves}ᴸ :=
  toLGame'_def x

@[simp]
theorem leftMoves_toLGame (x : IGame) : x.toLGame.leftMoves = toLGame '' x.leftMoves := by
  rw [toLGame_def, LGame.leftMoves_ofSets]

@[simp]
theorem rightMoves_toLGame (x : IGame) : x.toLGame.rightMoves = toLGame '' x.rightMoves := by
  rw [toLGame_def, LGame.rightMoves_ofSets]

@[simp]
theorem toLGame_zero : toLGame 0 = 0 := by
  ext <;> simp

@[simp]
theorem toLGame_one : toLGame 1 = 1 := by
  ext <;> simp

@[simp]
theorem toLGame_neg (x : IGame) : toLGame (-x) = -toLGame x := by
  ext y
<<<<<<< HEAD
  on_goal 1 => simp_rw [leftMoves_toLGame, leftMoves_neg, LGame.leftMoves_neg, rightMoves_toLGame]
  on_goal 2 => simp_rw [rightMoves_toLGame, rightMoves_neg, LGame.rightMoves_neg, leftMoves_toLGame]
=======
  on_goal 1 => rw [leftMoves_toLGame, leftMoves_neg, LGame.leftMoves_neg, rightMoves_toLGame]
  on_goal 2 => rw [rightMoves_toLGame, rightMoves_neg, LGame.rightMoves_neg, leftMoves_toLGame]
>>>>>>> afbd7d08
  all_goals
    constructor
    · rintro ⟨y, hy, rfl⟩
      refine ⟨_, hy, ?_⟩
      rw [← neg_neg y, toLGame_neg (-y)]
      simp
    · rintro ⟨y, hy, hy'⟩
      obtain rfl := neg_eq_iff_eq_neg.2 hy'
      exact ⟨_, neg_mem_neg.2 hy, toLGame_neg y⟩
termination_by x
decreasing_by igame_wf

@[simp]
theorem toLGame_add (x y : IGame) : toLGame (x + y) = toLGame x + toLGame y := by
  ext z
  on_goal 1 => simp_rw [LGame.leftMoves_add, leftMoves_toLGame, leftMoves_add]
  on_goal 2 => simp_rw [LGame.rightMoves_add, rightMoves_toLGame, rightMoves_add]
  all_goals
    constructor
    · rintro ⟨_, ⟨z, hz, rfl⟩ | ⟨z, hz, rfl⟩, rfl⟩
      · exact .inl ⟨_, mem_image_of_mem _ hz, (toLGame_add ..).symm⟩
      · refine .inr ⟨_, mem_image_of_mem _ hz, (toLGame_add ..).symm⟩
    · rintro (⟨_, ⟨z, hz, rfl⟩, rfl⟩ | ⟨_, ⟨z, hz, rfl⟩, rfl⟩)
      · exact ⟨_, .inl ⟨z, hz, rfl⟩, toLGame_add ..⟩
      · exact ⟨_, .inr ⟨z, hz, rfl⟩, toLGame_add ..⟩
termination_by (x, y)
decreasing_by igame_wf

@[simp]
theorem toLGame_sub (x y : IGame) : toLGame (x - y) = toLGame x - toLGame y := by
  simp [sub_eq_add_neg]

set_option maxHeartbeats 500000 in
@[simp]
theorem toLGame_mul (x y : IGame) : toLGame (x * y) = toLGame x * toLGame y := by
  ext z
  on_goal 1 => simp_rw [LGame.leftMoves_mul, leftMoves_toLGame, leftMoves_mul, rightMoves_toLGame]
  on_goal 2 => simp_rw [LGame.rightMoves_mul, rightMoves_toLGame, rightMoves_mul, leftMoves_toLGame]
  all_goals
    constructor
    on_goal 1 =>
      rintro ⟨_, ⟨⟨a, b⟩, ⟨ha, hb⟩ | ⟨ha, hb⟩, rfl⟩, rfl⟩ <;>
      have H : (toLGame a, toLGame b) ∈ (toLGame '' _) ×ˢ (toLGame '' _) :=
        ⟨mem_image_of_mem _ ha, mem_image_of_mem _ hb⟩
      on_goal 1 => refine ⟨_, .inl H, ?_⟩
      on_goal 2 => refine ⟨_, .inr H, ?_⟩
    on_goal 3 =>
      rintro ⟨⟨_, _⟩, ⟨⟨a, ha, rfl⟩, ⟨b, hb, rfl⟩⟩ | ⟨⟨a, ha, rfl⟩, ⟨b, hb, rfl⟩⟩, rfl⟩ <;>
      have H : (a, b) ∈ _ ×ˢ _ := ⟨ha, hb⟩
      on_goal 1 => refine ⟨_, ⟨_, .inl H, rfl⟩, ?_⟩
      on_goal 2 => refine ⟨_, ⟨_, .inr H, rfl⟩, ?_⟩
    all_goals
      dsimp
      rw [LGame.mulOption, mulOption, toLGame_sub, toLGame_add,
        toLGame_mul, toLGame_mul, toLGame_mul]
termination_by (x, y)
decreasing_by igame_wf

@[simp]
theorem toLGame_mulOption (x y a b : IGame) :
    toLGame (mulOption x y a b) = LGame.mulOption x.toLGame y.toLGame a.toLGame b.toLGame := by
  simp [mulOption, LGame.mulOption]

end IGame
end<|MERGE_RESOLUTION|>--- conflicted
+++ resolved
@@ -79,13 +79,8 @@
 @[simp]
 theorem toLGame_neg (x : IGame) : toLGame (-x) = -toLGame x := by
   ext y
-<<<<<<< HEAD
-  on_goal 1 => simp_rw [leftMoves_toLGame, leftMoves_neg, LGame.leftMoves_neg, rightMoves_toLGame]
-  on_goal 2 => simp_rw [rightMoves_toLGame, rightMoves_neg, LGame.rightMoves_neg, leftMoves_toLGame]
-=======
   on_goal 1 => rw [leftMoves_toLGame, leftMoves_neg, LGame.leftMoves_neg, rightMoves_toLGame]
   on_goal 2 => rw [rightMoves_toLGame, rightMoves_neg, LGame.rightMoves_neg, leftMoves_toLGame]
->>>>>>> afbd7d08
   all_goals
     constructor
     · rintro ⟨y, hy, rfl⟩
