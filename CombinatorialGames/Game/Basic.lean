--- conflicted
+++ resolved
@@ -733,23 +733,11 @@
     rfl
 
 /-- `inv' 0` has exactly the same moves as `1`. -/
-<<<<<<< HEAD
 theorem inv'_zero : inv' 0 ≡ 1 := by
   rw [Identical.ext_iff]
   constructor
   · simp [memₗ_def, inv', isEmpty_subtype]
   · simp [memᵣ_def, inv', isEmpty_subtype]
-=======
-def inv'Zero : inv' 0 ≡r 1 := by
-  change mk _ _ _ _ ≡r 1
-  refine ⟨?_, ?_, fun i ↦ ?_, IsEmpty.elim ?_⟩
-  · apply Equiv.equivPUnit (InvTy _ _ _)
-  · apply Equiv.equivPEmpty (InvTy _ _ _)
-  · simp
-    rfl
-  · dsimp
-    infer_instance
->>>>>>> fe4e683d
 
 theorem inv'_zero_equiv : inv' 0 ≈ 1 :=
   inv'_zero.equiv
@@ -761,22 +749,6 @@
   · simp [memₗ_def, inv', isEmpty_subtype]
   · simp [memᵣ_def, inv', isEmpty_subtype]
 
-<<<<<<< HEAD
-=======
-/-- `inv' 1` has exactly the same moves as `1`. -/
-def inv'One : inv' 1 ≡r (1 : PGame.{u}) := by
-  change Relabelling (mk _ _ _ _) 1
-  have : IsEmpty { _i : PUnit.{u + 1} // (0 : PGame.{u}) < 0 } := by
-    rw [lt_self_iff_false]
-    infer_instance
-  refine ⟨?_, ?_, fun i ↦ ?_, IsEmpty.elim ?_⟩ <;> dsimp
-  · apply Equiv.equivPUnit
-  · apply Equiv.equivOfIsEmpty
-  · simp
-    rfl
-  · infer_instance
-
->>>>>>> fe4e683d
 theorem inv'_one_equiv : inv' 1 ≈ 1 :=
   inv'_one.equiv
 
