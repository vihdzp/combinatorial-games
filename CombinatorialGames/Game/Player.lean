--- conflicted
+++ resolved
@@ -52,15 +52,8 @@
   | left, right => hf
   | right, left => hf.symm
 
-<<<<<<< HEAD
-theorem const_of_left_eq_right' {f : Player → Prop} (hf : f left ↔ f right) :
-    ∀ p q, f p ↔ f q := by
-  simp_rw [← propext_iff] at *
-  exact const_of_left_eq_right hf
-=======
 theorem const_of_left_eq_right' {f : Player → Prop} (hf : f left ↔ f right) (p q) : f p ↔ f q :=
   (const_of_left_eq_right hf.eq ..).to_iff
->>>>>>> 165044c1
 
 @[simp]
 protected lemma «forall» {p : Player → Prop} :
