/-
Copyright (c) 2025 Yuyang Zhao. All rights reserved.
Released under Apache 2.0 license as described in the file LICENSE.
Authors: Yuyang Zhao
-/
import Mathlib.Algebra.Ring.Defs
import Mathlib.Data.Fintype.Defs
import Mathlib.Data.Finset.Insert
import Mathlib.Logic.Small.Defs
import Mathlib.Tactic.DeriveFintype

/-!
# Type of players

This file implements the two-element type of players (`Left`, `Right`), alongside other basic
notational machinery to be used within game theory.
-/

universe u

/-! ### Players -/

/-- Either the Left or Right player. -/
@[aesop safe cases]
inductive Player where
  /-- The Left player. -/
  | left  : Player
  /-- The Right player. -/
  | right : Player
deriving DecidableEq, Fintype, Inhabited

namespace Player

/-- Specify a function `Player → α` from its two outputs. -/
@[simp]
abbrev cases {α : Sort*} (l r : α) : Player → α
  | left => l
  | right => r

lemma apply_cases {α β : Sort*} (f : α → β) (l r : α) (p : Player) :
    f (cases l r p) = cases (f l) (f r) p := by
  cases p <;> rfl

@[simp]
theorem cases_inj {α : Sort*} {l₁ r₁ l₂ r₂ : α} :
    cases l₁ r₁ = cases l₂ r₂ ↔ l₁ = l₂ ∧ r₁ = r₂ :=
  ⟨fun h ↦ ⟨congr($h left), congr($h right)⟩, fun ⟨hl, hr⟩ ↦ hl ▸ hr ▸ rfl⟩

<<<<<<< HEAD
theorem const_of_left_eq_right {α : Sort*} {f : Player → α}
    (h : f .left = f .right) (x y : Player) : f x = f y :=
  match x, y with
  | left, left | right, right => rfl
  | left, right => h
  | right, left => h.symm
=======
theorem const_of_left_eq_right {α : Sort*} {f : Player → α} (hf : f left = f right) :
    ∀ p q, f p = f q
  | left, left | right, right => rfl
  | left, right => hf
  | right, left => hf.symm

theorem const_of_left_eq_right' {f : Player → Prop} (hf : f left ↔ f right) :
    ∀ p q, f p ↔ f q := by
  simp_rw [← propext_iff] at *
  exact const_of_left_eq_right hf
>>>>>>> fa0e871b

@[simp]
protected lemma «forall» {p : Player → Prop} :
    (∀ x, p x) ↔ p left ∧ p right :=
  ⟨fun h ↦ ⟨h left, h right⟩, fun ⟨hl, hr⟩ ↦ fun | left => hl | right => hr⟩

@[simp]
protected lemma «exists» {p : Player → Prop} :
    (∃ x, p x) ↔ p left ∨ p right :=
  ⟨fun | ⟨left, h⟩ => .inl h | ⟨right, h⟩ => .inr h, fun | .inl h | .inr h => ⟨_, h⟩⟩

instance : Neg Player where
  neg := cases right left

@[simp] lemma neg_left : -left = right := rfl
@[simp] lemma neg_right : -right = left := rfl

instance : InvolutiveNeg Player where
  neg_neg := by decide

/--
The multiplication of `Player`s is used to state the lemmas about the multiplication of
combinatorial games, such as `IGame.mulOption_mem_moves_mul`.
-/
instance : Mul Player where mul
  | left, p => p
  | right, p => -p

@[simp] lemma left_mul (p : Player) : left * p = p := rfl
@[simp] lemma right_mul (p : Player) : right * p = -p := rfl
@[simp] lemma mul_left : ∀ p, p * left = p := by decide
@[simp] lemma mul_right : ∀ p, p * right = -p := by decide
@[simp] lemma mul_self : ∀ p, p * p = left := by decide

instance : HasDistribNeg Player where
  neg_mul := by decide
  mul_neg := by decide

instance : CommGroup Player where
  one := left
  inv := id
  mul_assoc := by decide
  mul_comm := by decide
  one_mul := by decide
  mul_one := by decide
  inv_mul_cancel := by decide

@[simp] lemma one_eq_left : 1 = left := rfl
@[simp] lemma inv_eq_self (p : Player) : p⁻¹ = p := rfl

end Player

open Player

/-! ### OfSets -/

/--
Type class for the `ofSets` operation.
Used to implement the `!{st}` and `!{s | t}` syntax.
-/
class OfSets (α : Type (u + 1)) (Valid : outParam ((Player → Set α) → Prop)) where
  /-- Construct a combinatorial game from its left and right sets. -/
  ofSets (st : Player → Set α) (h : Valid st) [Small.{u} (st left)] [Small.{u} (st right)] : α
export OfSets (ofSets)

@[inherit_doc OfSets.ofSets]
macro "!{" st:term "}'" h:term:max : term => `(OfSets.ofSets $st $h)

@[inherit_doc OfSets.ofSets]
macro "!{" s:term " | " t:term "}'" h:term:max : term => `(!{Player.cases $s $t}'$h)

macro "of_sets_tactic" : tactic =>
  `(tactic| first
    | done
    | trivial
    | assumption
    | aesop
    | fail "failed to prove sets are valid, try to use `!{st}'h` notation instead, \
where `h` is a proof that sets are valid"
   )

@[inherit_doc OfSets.ofSets]
macro:max "!{" st:term "}" : term => `(!{$st}'(by of_sets_tactic))

@[inherit_doc OfSets.ofSets]
macro:max "!{" s:term " | " t:term "}" : term => `(!{$s | $t}'(by of_sets_tactic))

recommended_spelling "ofSets" for "!{st}'h" in [ofSets, «term!{_}'_»]
recommended_spelling "ofSets" for "!{s | t}'h" in [ofSets, «term!{_|_}'_»]
recommended_spelling "ofSets" for "!{st}" in [ofSets, «term!{_}»]
recommended_spelling "ofSets" for "!{s | t}" in [ofSets, «term!{_|_}»]

open Lean PrettyPrinter Delaborator SubExpr in
@[app_delab OfSets.ofSets]
def delabOfSets : Delab := do
  let e ← getExpr
  guard <| e.isAppOfArity' ``OfSets.ofSets 7
  withNaryArg 3 do
    let e ← getExpr
    if e.isAppOfArity' ``Player.cases 3 then
      let s ← withNaryArg 1 delab
      let t ← withNaryArg 2 delab
      `(!{$s | $t})
    else
      let st ← delab
      `(!{$st})

theorem ofSets_eq_ofSets_cases {α} {Valid : (Player → Set α) → Prop} [OfSets α Valid]
    (st : Player → Set α) (h : Valid st) [Small (st left)] [Small (st right)] :
    !{st} = !{st left | st right}'(by convert h; aesop) := by
  congr; ext1 p; cases p <;> rfl<|MERGE_RESOLUTION|>--- conflicted
+++ resolved
@@ -46,14 +46,6 @@
     cases l₁ r₁ = cases l₂ r₂ ↔ l₁ = l₂ ∧ r₁ = r₂ :=
   ⟨fun h ↦ ⟨congr($h left), congr($h right)⟩, fun ⟨hl, hr⟩ ↦ hl ▸ hr ▸ rfl⟩
 
-<<<<<<< HEAD
-theorem const_of_left_eq_right {α : Sort*} {f : Player → α}
-    (h : f .left = f .right) (x y : Player) : f x = f y :=
-  match x, y with
-  | left, left | right, right => rfl
-  | left, right => h
-  | right, left => h.symm
-=======
 theorem const_of_left_eq_right {α : Sort*} {f : Player → α} (hf : f left = f right) :
     ∀ p q, f p = f q
   | left, left | right, right => rfl
@@ -64,7 +56,6 @@
     ∀ p q, f p ↔ f q := by
   simp_rw [← propext_iff] at *
   exact const_of_left_eq_right hf
->>>>>>> fa0e871b
 
 @[simp]
 protected lemma «forall» {p : Player → Prop} :
