/-
Copyright (c) 2020 Fox Thomson. All rights reserved.
Released under Apache 2.0 license as described in the file LICENSE.
Authors: Fox Thomson, Markus Himmel, Violeta Hernández Palacios
-/
import CombinatorialGames.Game.Birthday
import CombinatorialGames.Game.Concrete
import CombinatorialGames.Game.Small
import CombinatorialGames.Nimber.Basic

/-!
# Nim

In the game of `nim o`, for `o` an ordinal number, both players may move to `nim a` for any `a < o`.

This is an impartial game; in fact, in a strong sense, it's the simplest impartial game, as by the
Sprague-Grundy theorem, any other impartial game is equivalent to some game of nim. As such, many
results on Nim are proven in `Game.Impartial.Grundy`.

We define `nim` in terms of a `Nimber` rather than an `Ordinal`, as this makes the results
`nim (a + b) ≈ nim a + nim b` and `nim (a * b) ≈ nim a * nim b` much easier to state.
-/

universe u

open Nimber Set

namespace ConcreteGame

/-- The game of nim as a `ConcreteGame`. -/
abbrev nim : ConcreteGame Nimber where
  moves _ := Iio

instance : IsWellFounded _ nim.IsOption :=
  isWellFounded_isOption_of_eq (· < ·) fun _ _ ↦ rfl

end ConcreteGame

namespace IGame

/-! ### Nim game -/

/-- The definition of single-heap nim, which can be viewed as a pile of stones where each player can
take a positive number of stones from it on their turn. -/
noncomputable def nim : Nimber.{u} → IGame.{u} :=
  ConcreteGame.nim.toIGame

<<<<<<< HEAD
theorem nim_def (o : Nimber) : nim o = !{fun _ ↦ nim '' Iio o} :=
  ConcreteGame.toIGame_def' o
=======
theorem nim_def (o : Nimber) : nim o = !{nim '' Iio o | nim '' Iio o} :=
  ConcreteGame.toIGame_def ..
>>>>>>> 7b602f78

@[simp]
theorem moves_nim (p : Player) (o : Nimber) : (nim o).moves p = nim '' Iio o :=
  ConcreteGame.moves_toIGame ..

theorem forall_leftMoves_nim {P : IGame → Prop} {o : Nimber} :
    (∀ x ∈ (nim o).leftMoves, P x) ↔ (∀ a < o, P (nim a)) := by
  simp

theorem forall_rightMoves_nim {P : IGame → Prop} {o : Nimber} :
    (∀ x ∈ (nim o).rightMoves, P x) ↔ (∀ a < o, P (nim a)) := by
  simp

theorem exists_leftMoves_nim {P : IGame → Prop} {o : Nimber} :
    (∃ x ∈ (nim o).leftMoves, P x) ↔ (∃ a < o, P (nim a)) := by
  simp

theorem exists_rightMoves_nim {P : IGame → Prop} {o : Nimber} :
    (∃ x ∈ (nim o).rightMoves, P x) ↔ (∃ a < o, P (nim a)) := by
  simp

@[game_cmp]
theorem forall_leftMoves_nim_natCast {P : IGame → Prop} {n : ℕ} :
    (∀ x ∈ leftMoves (nim (∗n)), P x) ↔ ∀ m < n, P (nim (∗m)) := by
  simp [← of_image_Iio, ← NatOrdinal.natCast_image_Iio']

@[game_cmp]
theorem forall_rightMoves_nim_natCast {P : IGame → Prop} {n : ℕ} :
    (∀ x ∈ rightMoves (nim (∗n)), P x) ↔ ∀ m < n, P (nim (∗m)) := by
  simp [← of_image_Iio, ← NatOrdinal.natCast_image_Iio']

@[game_cmp]
theorem exists_leftMoves_nim_natCast {P : IGame → Prop} {n : ℕ} :
    (∃ x ∈ leftMoves (nim (∗n)), P x) ↔ (∃ m < n, P (nim (∗m))) := by
  simp [← of_image_Iio, ← NatOrdinal.natCast_image_Iio']

@[game_cmp]
theorem exists_rightMoves_nim_natCast {P : IGame → Prop} {n : ℕ} :
    (∃ x ∈ rightMoves (nim (∗n)), P x) ↔ (∃ m < n, P (nim (∗m))) := by
  simp [← of_image_Iio, ← NatOrdinal.natCast_image_Iio']

@[game_cmp]
theorem forall_leftMoves_nim_ofNat {P : IGame → Prop} {n : ℕ} [n.AtLeastTwo] :
    (∀ x ∈ leftMoves (nim (∗ofNat(n))), P x) ↔ ∀ m < n, P (nim (∗m)) :=
  forall_leftMoves_nim_natCast

@[game_cmp]
theorem forall_rightMoves_nim_ofNat {P : IGame → Prop} {n : ℕ} [n.AtLeastTwo] :
    (∀ x ∈ rightMoves (nim (∗ofNat(n))), P x) ↔ ∀ m < n, P (nim (∗m)) :=
  forall_rightMoves_nim_natCast

@[game_cmp]
theorem exists_leftMoves_nim_ofNat {P : IGame → Prop} {n : ℕ} [n.AtLeastTwo] :
    (∃ x ∈ leftMoves (nim (∗ofNat(n))), P x) ↔ ∃ m < n, P (nim (∗m)) :=
  exists_leftMoves_nim_natCast

@[game_cmp]
theorem exists_rightMoves_nim_ofNat {P : IGame → Prop} {n : ℕ} [n.AtLeastTwo] :
    (∃ x ∈ rightMoves (nim (∗ofNat(n))), P x) ↔ ∃ m < n, P (nim (∗m)) :=
  exists_rightMoves_nim_natCast

theorem mem_leftMoves_nim_of_lt {a b : Nimber} (h : a < b) : (nim a) ∈ (nim b).leftMoves := by
  simpa using ⟨_, h, rfl⟩

theorem mem_rightMoves_nim_of_lt {a b : Nimber} (h : a < b) : (nim a) ∈ (nim b).rightMoves := by
  simpa using ⟨_, h, rfl⟩

theorem nim_injective : Function.Injective nim := by
  intro a b h'
  obtain h | rfl | h := lt_trichotomy a b
  on_goal 2 => rfl
  all_goals cases self_notMem_moves _ _ <| h' ▸ mem_leftMoves_nim_of_lt h

@[simp] theorem nim_inj {a b : Nimber} : nim a = nim b ↔ a = b := nim_injective.eq_iff

@[simp, game_cmp] theorem nim_zero : nim 0 = 0 := by ext p; cases p <;> simp
@[simp, game_cmp] theorem nim_one : nim 1 = ⋆ := by ext p; cases p <;> simp [eq_comm]

@[simp]
theorem birthday_nim (o : Nimber) : (nim o).birthday = o := by
  rw [nim_def, ofSets_eq_ofSets_cases, birthday_ofSets, max_self, image_image]
  conv_rhs => rw [← iSup_succ o, iSup]
  simp_rw [Function.comp_apply, ← image_eq_range]
  congr!
  rw [birthday_nim]
termination_by o

@[simp, game_cmp]
theorem neg_nim (o : Nimber) : -nim o = nim o :=
  ConcreteGame.neg_toIGame rfl ..

protected instance Impartial.nim (o : Nimber) : Impartial (nim o) :=
  ConcreteGame.impartial_toIGame rfl ..

protected instance Dicotic.nim (o : Nimber) : Dicotic (nim o) := by
  rw [dicotic_def]
  simpa using fun a ha ↦ .nim a
termination_by o

private theorem nim_fuzzy_of_lt {a b : Nimber} (h : a < b) : nim a ‖ nim b :=
  Impartial.leftMove_fuzzy (mem_leftMoves_nim_of_lt h)

@[simp]
theorem nim_equiv_iff {a b : Nimber} : nim a ≈ nim b ↔ a = b := by
  obtain h | rfl | h := lt_trichotomy a b
  · simp_rw [h.ne, (nim_fuzzy_of_lt h).not_antisymmRel]
  · simp
  · simp_rw [h.ne', (nim_fuzzy_of_lt h).symm.not_antisymmRel]

@[simp]
theorem nim_fuzzy_iff {a b : Nimber} : nim a ‖ nim b ↔ a ≠ b := by
  rw [← Impartial.not_equiv_iff, ne_eq, not_iff_not, nim_equiv_iff]

end IGame<|MERGE_RESOLUTION|>--- conflicted
+++ resolved
@@ -45,13 +45,8 @@
 noncomputable def nim : Nimber.{u} → IGame.{u} :=
   ConcreteGame.nim.toIGame
 
-<<<<<<< HEAD
 theorem nim_def (o : Nimber) : nim o = !{fun _ ↦ nim '' Iio o} :=
   ConcreteGame.toIGame_def' o
-=======
-theorem nim_def (o : Nimber) : nim o = !{nim '' Iio o | nim '' Iio o} :=
-  ConcreteGame.toIGame_def ..
->>>>>>> 7b602f78
 
 @[simp]
 theorem moves_nim (p : Player) (o : Nimber) : (nim o).moves p = nim '' Iio o :=
