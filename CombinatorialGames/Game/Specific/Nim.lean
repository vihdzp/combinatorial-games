/-
Copyright (c) 2020 Fox Thomson. All rights reserved.
Released under Apache 2.0 license as described in the file LICENSE.
Authors: Fox Thomson, Markus Himmel, Violeta Hernández Palacios
-/
import CombinatorialGames.Game.Birthday
import CombinatorialGames.Game.Concrete
import CombinatorialGames.Game.Small
import CombinatorialGames.Nimber.Basic

/-!
# Nim

In the game of `nim o`, for `o` an ordinal number, both players may move to `nim a` for any `a < o`.

This is an impartial game; in fact, in a strong sense, it's the simplest impartial game, as by the
Sprague-Grundy theorem, any other impartial game is equivalent to some game of nim. As such, many
results on Nim are proven in `Game.Impartial.Grundy`.

We define `nim` in terms of a `Nimber` rather than an `Ordinal`, as this makes the results
`nim (a + b) ≈ nim a + nim b` and `nim (a * b) ≈ nim a * nim b` much easier to state.
-/

universe u

open Nimber Set

namespace ConcreteGame

/-- The game of nim as a `ConcreteGame`. -/
abbrev nim : ConcreteGame Nimber where
  moves _ := Iio

instance : IsWellFounded _ nim.IsOption :=
  isWellFounded_isOption_of_eq (· < ·) fun _ _ ↦ rfl

end ConcreteGame

namespace IGame

/-! ### Nim game -/

/-- The definition of single-heap nim, which can be viewed as a pile of stones where each player can
take a positive number of stones from it on their turn. -/
noncomputable def nim : Nimber.{u} → IGame.{u} :=
  ConcreteGame.nim.toIGame

theorem nim_def (o : Nimber) : nim o = !{fun _ ↦ nim '' Iio o} :=
  ConcreteGame.toIGame_def' ..

@[simp]
theorem moves_nim (p : Player) (o : Nimber) : moves p (nim o) = nim '' Iio o :=
  ConcreteGame.moves_toIGame ..

theorem forall_moves_nim {p : Player} {P : IGame → Prop} {o : Nimber} :
<<<<<<< HEAD
    (∀ x ∈ moves p (nim o), P x) ↔ (∀ a < o, P (nim a)) := by
  simp

theorem exists_moves_nim {p : Player} {P : IGame → Prop} {o : Nimber} :
    (∃ x ∈ moves p (nim o), P x) ↔ (∃ a < o, P (nim a)) := by
=======
    (∀ x ∈ (nim o).moves p, P x) ↔ (∀ a < o, P (nim a)) := by
  simp

theorem exists_moves_nim {p : Player} {P : IGame → Prop} {o : Nimber} :
    (∃ x ∈ (nim o).moves p, P x) ↔ (∃ a < o, P (nim a)) := by
>>>>>>> fcc4307c
  simp

@[game_cmp]
theorem forall_moves_nim_natCast {p : Player} {P : IGame → Prop} {n : ℕ} :
<<<<<<< HEAD
    (∀ x ∈ moves p (nim (∗n)), P x) ↔ ∀ m < n, P (nim (∗m)) := by
=======
    (∀ x ∈ (nim (∗n)).moves p, P x) ↔ ∀ m < n, P (nim (∗m)) := by
>>>>>>> fcc4307c
  simp [← of_image_Iio, ← NatOrdinal.natCast_image_Iio']

@[game_cmp]
theorem exists_moves_nim_natCast {p : Player} {P : IGame → Prop} {n : ℕ} :
<<<<<<< HEAD
    (∃ x ∈ moves p (nim (∗n)), P x) ↔ (∃ m < n, P (nim (∗m))) := by
=======
    (∃ x ∈ (nim (∗n)).moves p, P x) ↔ (∃ m < n, P (nim (∗m))) := by
>>>>>>> fcc4307c
  simp [← of_image_Iio, ← NatOrdinal.natCast_image_Iio']

@[game_cmp]
theorem forall_moves_nim_ofNat {p : Player} {P : IGame → Prop} {n : ℕ} [n.AtLeastTwo] :
<<<<<<< HEAD
    (∀ x ∈ moves p (nim (∗ofNat(n))), P x) ↔ ∀ m < n, P (nim (∗m)) :=
=======
    (∀ x ∈ (nim (∗ofNat(n))).moves p, P x) ↔ ∀ m < n, P (nim (∗m)) :=
>>>>>>> fcc4307c
  forall_moves_nim_natCast

@[game_cmp]
theorem exists_moves_nim_ofNat {p : Player} {P : IGame → Prop} {n : ℕ} [n.AtLeastTwo] :
<<<<<<< HEAD
    (∃ x ∈ moves p (nim (∗ofNat(n))), P x) ↔ ∃ m < n, P (nim (∗m)) :=
  exists_moves_nim_natCast

theorem mem_moves_nim_of_lt {a b : Nimber} (p : Player) (h : a < b) :
    (nim a) ∈ moves p (nim b) := by
=======
    (∃ x ∈ (nim (∗ofNat(n))).moves p, P x) ↔ ∃ m < n, P (nim (∗m)) :=
  exists_moves_nim_natCast

theorem mem_moves_nim_of_lt {a b : Nimber} (p : Player) (h : a < b) :
    (nim a) ∈ (nim b).moves p := by
>>>>>>> fcc4307c
  simpa using ⟨_, h, rfl⟩

theorem nim_injective : Function.Injective nim := by
  intro a b h'
  obtain h | rfl | h := lt_trichotomy a b
  on_goal 2 => rfl
  all_goals cases self_notMem_moves _ _ <| h' ▸ mem_moves_nim_of_lt default h

@[simp] theorem nim_inj {a b : Nimber} : nim a = nim b ↔ a = b := nim_injective.eq_iff

@[simp, game_cmp] theorem nim_zero : nim 0 = 0 := by ext p; cases p <;> simp
@[simp, game_cmp] theorem nim_one : nim 1 = ⋆ := by ext p; cases p <;> simp [eq_comm]

@[simp]
theorem birthday_nim (o : Nimber) : (nim o).birthday = .of o.val := by
  rw [nim_def, birthday_ofSets_const, image_image, sSup_image']
  convert iSup_succ o with _ x
  cases x
  exact congrArg _ (birthday_nim _)
termination_by o

/-- This would show that the birthday of an impartial game equals its Grundy value! -/
proof_wanted _root_.Game.birthday_nim (o : Nimber) : Game.birthday (.mk (nim o)) = .of o.val

@[simp, game_cmp]
theorem neg_nim (o : Nimber) : -nim o = nim o :=
  ConcreteGame.neg_toIGame rfl ..

protected instance Impartial.nim (o : Nimber) : Impartial (nim o) :=
  ConcreteGame.impartial_toIGame rfl ..

protected instance Dicotic.nim (o : Nimber) : Dicotic (nim o) := by
  rw [dicotic_def]
  simpa using fun a ha ↦ .nim a
termination_by o

private theorem nim_fuzzy_of_lt {a b : Nimber} (h : a < b) : nim a ‖ nim b :=
<<<<<<< HEAD
  Impartial.left_fuzzy (mem_moves_nim_of_lt default h)
=======
  Impartial.fuzzy_of_mem_moves (mem_moves_nim_of_lt default h)
>>>>>>> fcc4307c

@[simp]
theorem nim_equiv_iff {a b : Nimber} : nim a ≈ nim b ↔ a = b := by
  obtain h | rfl | h := lt_trichotomy a b
  · simp_rw [h.ne, (nim_fuzzy_of_lt h).not_antisymmRel]
  · simp
  · simp_rw [h.ne', (nim_fuzzy_of_lt h).symm.not_antisymmRel]

@[simp]
theorem nim_fuzzy_iff {a b : Nimber} : nim a ‖ nim b ↔ a ≠ b := by
  rw [← Impartial.not_equiv_iff, ne_eq, not_iff_not, nim_equiv_iff]

end IGame<|MERGE_RESOLUTION|>--- conflicted
+++ resolved
@@ -53,63 +53,35 @@
   ConcreteGame.moves_toIGame ..
 
 theorem forall_moves_nim {p : Player} {P : IGame → Prop} {o : Nimber} :
-<<<<<<< HEAD
     (∀ x ∈ moves p (nim o), P x) ↔ (∀ a < o, P (nim a)) := by
   simp
 
 theorem exists_moves_nim {p : Player} {P : IGame → Prop} {o : Nimber} :
     (∃ x ∈ moves p (nim o), P x) ↔ (∃ a < o, P (nim a)) := by
-=======
-    (∀ x ∈ (nim o).moves p, P x) ↔ (∀ a < o, P (nim a)) := by
-  simp
-
-theorem exists_moves_nim {p : Player} {P : IGame → Prop} {o : Nimber} :
-    (∃ x ∈ (nim o).moves p, P x) ↔ (∃ a < o, P (nim a)) := by
->>>>>>> fcc4307c
   simp
 
 @[game_cmp]
 theorem forall_moves_nim_natCast {p : Player} {P : IGame → Prop} {n : ℕ} :
-<<<<<<< HEAD
     (∀ x ∈ moves p (nim (∗n)), P x) ↔ ∀ m < n, P (nim (∗m)) := by
-=======
-    (∀ x ∈ (nim (∗n)).moves p, P x) ↔ ∀ m < n, P (nim (∗m)) := by
->>>>>>> fcc4307c
   simp [← of_image_Iio, ← NatOrdinal.natCast_image_Iio']
 
 @[game_cmp]
 theorem exists_moves_nim_natCast {p : Player} {P : IGame → Prop} {n : ℕ} :
-<<<<<<< HEAD
     (∃ x ∈ moves p (nim (∗n)), P x) ↔ (∃ m < n, P (nim (∗m))) := by
-=======
-    (∃ x ∈ (nim (∗n)).moves p, P x) ↔ (∃ m < n, P (nim (∗m))) := by
->>>>>>> fcc4307c
   simp [← of_image_Iio, ← NatOrdinal.natCast_image_Iio']
 
 @[game_cmp]
 theorem forall_moves_nim_ofNat {p : Player} {P : IGame → Prop} {n : ℕ} [n.AtLeastTwo] :
-<<<<<<< HEAD
     (∀ x ∈ moves p (nim (∗ofNat(n))), P x) ↔ ∀ m < n, P (nim (∗m)) :=
-=======
-    (∀ x ∈ (nim (∗ofNat(n))).moves p, P x) ↔ ∀ m < n, P (nim (∗m)) :=
->>>>>>> fcc4307c
   forall_moves_nim_natCast
 
 @[game_cmp]
 theorem exists_moves_nim_ofNat {p : Player} {P : IGame → Prop} {n : ℕ} [n.AtLeastTwo] :
-<<<<<<< HEAD
     (∃ x ∈ moves p (nim (∗ofNat(n))), P x) ↔ ∃ m < n, P (nim (∗m)) :=
   exists_moves_nim_natCast
 
 theorem mem_moves_nim_of_lt {a b : Nimber} (p : Player) (h : a < b) :
     (nim a) ∈ moves p (nim b) := by
-=======
-    (∃ x ∈ (nim (∗ofNat(n))).moves p, P x) ↔ ∃ m < n, P (nim (∗m)) :=
-  exists_moves_nim_natCast
-
-theorem mem_moves_nim_of_lt {a b : Nimber} (p : Player) (h : a < b) :
-    (nim a) ∈ (nim b).moves p := by
->>>>>>> fcc4307c
   simpa using ⟨_, h, rfl⟩
 
 theorem nim_injective : Function.Injective nim := by
@@ -147,11 +119,7 @@
 termination_by o
 
 private theorem nim_fuzzy_of_lt {a b : Nimber} (h : a < b) : nim a ‖ nim b :=
-<<<<<<< HEAD
-  Impartial.left_fuzzy (mem_moves_nim_of_lt default h)
-=======
   Impartial.fuzzy_of_mem_moves (mem_moves_nim_of_lt default h)
->>>>>>> fcc4307c
 
 @[simp]
 theorem nim_equiv_iff {a b : Nimber} : nim a ≈ nim b ↔ a = b := by
