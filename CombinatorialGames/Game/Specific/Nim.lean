/-
Copyright (c) 2020 Fox Thomson. All rights reserved.
Released under Apache 2.0 license as described in the file LICENSE.
Authors: Fox Thomson, Markus Himmel, Violeta Hernández Palacios
-/
import CombinatorialGames.Game.Birthday
import CombinatorialGames.Game.Concrete
import CombinatorialGames.Game.Small
import CombinatorialGames.Nimber.Basic

/-!
# Nim

In the game of `nim o`, for `o` an ordinal number, both players may move to `nim a` for any `a < o`.

This is an impartial game; in fact, in a strong sense, it's the simplest impartial game, as by the
Sprague-Grundy theorem, any other impartial game is equivalent to some game of nim. As such, many
results on Nim are proven in `Game.Impartial.Grundy`.

We define `nim` in terms of a `Nimber` rather than an `Ordinal`, as this makes the results
`nim (a + b) ≈ nim a + nim b` and `nim (a * b) ≈ nim a * nim b` much easier to state.
-/

universe u

open Nimber Set

namespace ConcreteGame

/-- The game of nim as a `ConcreteGame`. -/
abbrev nim : ConcreteGame Nimber where
  moves _ := Iio

instance : IsWellFounded _ nim.IsOption :=
  isWellFounded_isOption_of_eq (· < ·) fun _ _ ↦ rfl

end ConcreteGame

namespace IGame

/-! ### Nim game -/

/-- The definition of single-heap nim, which can be viewed as a pile of stones where each player can
take a positive number of stones from it on their turn. -/
noncomputable def nim : Nimber.{u} → IGame.{u} :=
  ConcreteGame.nim.toIGame

theorem nim_def (o : Nimber) : nim o = !{fun _ ↦ nim '' Iio o} :=
  ConcreteGame.toIGame_def' ..

@[simp]
theorem moves_nim (p : Player) (o : Nimber) : (nim o).moves p = nim '' Iio o :=
  ConcreteGame.moves_toIGame ..

theorem forall_moves_nim {p : Player} {P : IGame → Prop} {o : Nimber} :
    (∀ x ∈ (nim o).moves p, P x) ↔ (∀ a < o, P (nim a)) := by
  simp

theorem exists_moves_nim {p : Player} {P : IGame → Prop} {o : Nimber} :
    (∃ x ∈ (nim o).moves p, P x) ↔ (∃ a < o, P (nim a)) := by
  simp

@[game_cmp]
theorem forall_moves_nim_natCast {p : Player} {P : IGame → Prop} {n : ℕ} :
    (∀ x ∈ (nim (∗n)).moves p, P x) ↔ ∀ m < n, P (nim (∗m)) := by
  simp [← of_image_Iio, ← NatOrdinal.natCast_image_Iio']

@[game_cmp]
theorem exists_moves_nim_natCast {p : Player} {P : IGame → Prop} {n : ℕ} :
    (∃ x ∈ (nim (∗n)).moves p, P x) ↔ (∃ m < n, P (nim (∗m))) := by
  simp [← of_image_Iio, ← NatOrdinal.natCast_image_Iio']

@[game_cmp]
theorem forall_moves_nim_ofNat {p : Player} {P : IGame → Prop} {n : ℕ} [n.AtLeastTwo] :
    (∀ x ∈ (nim (∗ofNat(n))).moves p, P x) ↔ ∀ m < n, P (nim (∗m)) :=
  forall_moves_nim_natCast

@[game_cmp]
theorem exists_moves_nim_ofNat {p : Player} {P : IGame → Prop} {n : ℕ} [n.AtLeastTwo] :
    (∃ x ∈ (nim (∗ofNat(n))).moves p, P x) ↔ ∃ m < n, P (nim (∗m)) :=
  exists_moves_nim_natCast

theorem mem_moves_nim_of_lt {a b : Nimber} (p : Player) (h : a < b) :
    (nim a) ∈ (nim b).moves p := by
  simpa using ⟨_, h, rfl⟩

theorem nim_injective : Function.Injective nim := by
  intro a b h'
  obtain h | rfl | h := lt_trichotomy a b
  on_goal 2 => rfl
  all_goals cases self_notMem_moves _ _ <| h' ▸ mem_moves_nim_of_lt default h

@[simp] theorem nim_inj {a b : Nimber} : nim a = nim b ↔ a = b := nim_injective.eq_iff

@[simp, game_cmp] theorem nim_zero : nim 0 = 0 := by ext p; cases p <;> simp
@[simp, game_cmp] theorem nim_one : nim 1 = ⋆ := by ext p; cases p <;> simp [eq_comm]

@[simp]
theorem birthday_nim (o : Nimber) : (nim o).birthday = .of o.val := by
  rw [nim_def, birthday_ofSets_const, image_image, sSup_image']
  convert iSup_succ o with _ x
  cases x
  exact congrArg _ (birthday_nim _)
termination_by o

/-- This would show that the birthday of an impartial game equals its Grundy value! -/
proof_wanted _root_.Game.birthday_nim (o : Nimber) : Game.birthday (.mk (nim o)) = .of o.val

@[simp, game_cmp]
theorem neg_nim (o : Nimber) : -nim o = nim o :=
  ConcreteGame.neg_toIGame rfl ..

protected instance Impartial.nim (o : Nimber) : Impartial (nim o) :=
  ConcreteGame.impartial_toIGame rfl ..

protected instance Dicotic.nim (o : Nimber) : Dicotic (nim o) := by
  rw [dicotic_def]
  simpa using fun a ha ↦ .nim a
termination_by o

private theorem nim_fuzzy_of_lt {a b : Nimber} (h : a < b) : nim a ‖ nim b :=
<<<<<<< HEAD
  Impartial.left_fuzzy (mem_moves_nim_of_lt default h)
=======
  Impartial.fuzzy_of_mem_moves (mem_moves_nim_of_lt default h)
>>>>>>> 38ad92f5

@[simp]
theorem nim_equiv_iff {a b : Nimber} : nim a ≈ nim b ↔ a = b := by
  obtain h | rfl | h := lt_trichotomy a b
  · simp_rw [h.ne, (nim_fuzzy_of_lt h).not_antisymmRel]
  · simp
  · simp_rw [h.ne', (nim_fuzzy_of_lt h).symm.not_antisymmRel]

@[simp]
theorem nim_fuzzy_iff {a b : Nimber} : nim a ‖ nim b ↔ a ≠ b := by
  rw [← Impartial.not_equiv_iff, ne_eq, not_iff_not, nim_equiv_iff]

end IGame<|MERGE_RESOLUTION|>--- conflicted
+++ resolved
@@ -119,11 +119,7 @@
 termination_by o
 
 private theorem nim_fuzzy_of_lt {a b : Nimber} (h : a < b) : nim a ‖ nim b :=
-<<<<<<< HEAD
-  Impartial.left_fuzzy (mem_moves_nim_of_lt default h)
-=======
   Impartial.fuzzy_of_mem_moves (mem_moves_nim_of_lt default h)
->>>>>>> 38ad92f5
 
 @[simp]
 theorem nim_equiv_iff {a b : Nimber} : nim a ≈ nim b ↔ a = b := by
