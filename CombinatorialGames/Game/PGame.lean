--- conflicted
+++ resolved
@@ -61,12 +61,6 @@
 `lf_def` give a recursive characterisation of each relation in terms of themselves two moves later.
 The theorems `zero_le`, `zero_lf`, etc. also take into account that `0` has no moves.
 
-<<<<<<< HEAD
-=======
-Later, games will be defined as the quotient by the `≈` relation; that is to say, the
-`Antisymmetrization` of `PGame`.
-
->>>>>>> 2f728919
 ## Algebraic structures
 
 We next turn to defining the operations necessary to make games into a commutative additive group.
