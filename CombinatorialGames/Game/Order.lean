/-
Copyright (c) 2025 Aaron Liu. All rights reserved.
Released under Apache 2.0 license as described in the file LICENSE.
Authors: Aaron Liu
-/
import CombinatorialGames.Game.Birthday
import CombinatorialGames.Game.Special

/-!
# Games are densely ordered

We provide instances of `DenselyOrdered` for `IGame` and `Game`.
-/

universe u

noncomputable section
namespace IGame

theorem tiny_lf_of_not_nonpos_of_forall_neg_le {x a : IGame} (hx : 0 ⧏ x)
<<<<<<< HEAD
    (ha : ∀ y ∈ x.rightMoves, -a ≤ y) : ⧾a ⧏ x := by
  refine lf_of_right_le ?_ (rightMoves_tiny _ ▸ Set.mem_singleton _)
=======
    (ha : ∀ y ∈ xᴿ, -a ≤ y) : ⧾a ⧏ x := by
  refine lf_of_rightMove_le ?_ (rightMoves_tiny _ ▸ Set.mem_singleton _)
>>>>>>> 48e58496
  rw [le_iff_forall_lf]
  simpa using ⟨hx, fun z hz ↦ lf_of_right_le (ha z hz) (by simp)⟩

theorem tiny_le_of_pos_of_forall_neg_le {x a : IGame} (hx : 0 < x)
    (ha : ∀ y ∈ xᴿ, ∀ z ∈ yᴿ, -a ≤ z) : ⧾a ≤ x := by
  rw [le_iff_forall_lf]
  constructor
  · simpa using hx.not_ge
  · exact fun y hy ↦ tiny_lf_of_not_nonpos_of_forall_neg_le (lf_right_of_le hx.le hy) (ha y hy)

theorem tiny_toIGame_birthday_lt {x : IGame.{u}} (hx : 0 < x) : ⧾x.birthday.toIGame < x := by
  apply lt_of_le_not_ge
  · refine tiny_le_of_pos_of_forall_neg_le hx
      fun y hy z hz ↦ (neg_toIGame_birthday_le z).trans' ?_
    simpa using ((birthday_lt_of_mem_moves hz).trans (birthday_lt_of_mem_moves hy)).le
  · refine tiny_lf_of_not_nonpos_of_forall_neg_le hx.not_ge
      fun y hy ↦ (neg_toIGame_birthday_le y).trans' ?_
    simpa using (birthday_lt_of_mem_moves hy).le

theorem lf_miny_of_not_nonneg_of_forall_le {x a : IGame} (hx : x ⧏ 0)
<<<<<<< HEAD
    (ha : ∀ y ∈ x.leftMoves, y ≤ a) : x ⧏ ⧿a := by
  refine lf_of_le_left ?_ (leftMoves_miny _ ▸ Set.mem_singleton _)
=======
    (ha : ∀ y ∈ xᴸ, y ≤ a) : x ⧏ ⧿a := by
  refine lf_of_le_leftMove ?_ (leftMoves_miny _ ▸ Set.mem_singleton _)
>>>>>>> 48e58496
  rw [le_iff_forall_lf]
  simpa using ⟨fun z hz ↦ lf_of_le_left (ha z hz) (by simp), hx⟩

theorem le_miny_of_neg_of_forall_le_neg {x a : IGame} (hx : x < 0)
    (ha : ∀ y ∈ xᴸ, ∀ z ∈ yᴸ, z ≤ a) : x ≤ ⧿a := by
  rw [le_iff_forall_lf]
  constructor
  · exact fun y hy ↦ lf_miny_of_not_nonneg_of_forall_le (left_lf_of_le hx.le hy) (ha y hy)
  · simpa using hx.not_ge

theorem lt_miny_toIGame_birthday {x : IGame.{u}} (hx : x < 0) : x < ⧿x.birthday.toIGame := by
  simpa using IGame.lt_neg.2 (tiny_toIGame_birthday_lt (IGame.zero_lt_neg.2 hx))

instance : DenselyOrdered IGame where
  dense a b hab := by
    refine ⟨⧾(b - a).birthday.toIGame + a, ?_, ?_⟩
    · simp [tiny_pos]
    · rw [← IGame.lt_sub_iff_add_lt]
      exact tiny_toIGame_birthday_lt (IGame.sub_pos.2 hab)

instance : DenselyOrdered Game where
  dense a b hab := by
    induction a using Game.ind with | mk a =>
    induction b using Game.ind with | mk b =>
    rw [Game.mk_lt_mk] at hab
    obtain ⟨c, hac, hcb⟩ := exists_between hab
    exact ⟨.mk c, hac, hcb⟩<|MERGE_RESOLUTION|>--- conflicted
+++ resolved
@@ -18,13 +18,8 @@
 namespace IGame
 
 theorem tiny_lf_of_not_nonpos_of_forall_neg_le {x a : IGame} (hx : 0 ⧏ x)
-<<<<<<< HEAD
-    (ha : ∀ y ∈ x.rightMoves, -a ≤ y) : ⧾a ⧏ x := by
+    (ha : ∀ y ∈ xᴿ, -a ≤ y) : ⧾a ⧏ x := by
   refine lf_of_right_le ?_ (rightMoves_tiny _ ▸ Set.mem_singleton _)
-=======
-    (ha : ∀ y ∈ xᴿ, -a ≤ y) : ⧾a ⧏ x := by
-  refine lf_of_rightMove_le ?_ (rightMoves_tiny _ ▸ Set.mem_singleton _)
->>>>>>> 48e58496
   rw [le_iff_forall_lf]
   simpa using ⟨hx, fun z hz ↦ lf_of_right_le (ha z hz) (by simp)⟩
 
@@ -45,13 +40,8 @@
     simpa using (birthday_lt_of_mem_moves hy).le
 
 theorem lf_miny_of_not_nonneg_of_forall_le {x a : IGame} (hx : x ⧏ 0)
-<<<<<<< HEAD
-    (ha : ∀ y ∈ x.leftMoves, y ≤ a) : x ⧏ ⧿a := by
+    (ha : ∀ y ∈ xᴸ, y ≤ a) : x ⧏ ⧿a := by
   refine lf_of_le_left ?_ (leftMoves_miny _ ▸ Set.mem_singleton _)
-=======
-    (ha : ∀ y ∈ xᴸ, y ≤ a) : x ⧏ ⧿a := by
-  refine lf_of_le_leftMove ?_ (leftMoves_miny _ ▸ Set.mem_singleton _)
->>>>>>> 48e58496
   rw [le_iff_forall_lf]
   simpa using ⟨fun z hz ↦ lf_of_le_left (ha z hz) (by simp), hx⟩
 
