/-
Copyright (c) 2022 Violeta Hernández Palacios. All rights reserved.
Released under Apache 2.0 license as described in the file LICENSE.
Authors: Violeta Hernández Palacios
-/
import CombinatorialGames.Game.Basic
import CombinatorialGames.Mathlib.AntisymmRel
import Mathlib.SetTheory.Ordinal.NaturalOps

/-!
# Ordinals as games

We define the canonical map `Ordinal → PGame`, where every ordinal is mapped to the
game whose left set consists of all previous ordinals.

The map to surreals is defined in `Ordinal.toSurreal`.

# Main declarations

- `Ordinal.toPGame`: The canonical map between ordinals and pre-games.
- `Ordinal.toGame`: The canonical map between ordinals and games.
-/

universe u

open PGame

open scoped NaturalOps PGame

namespace Ordinal

/-! ### `Ordinal` to `PGame` -/

/-- Converts an ordinal into the corresponding pre-game. -/
noncomputable def toPGame (o : Ordinal.{u}) : PGame.{u} :=
  ⟨o.toType, PEmpty, fun x ↦ ((enumIsoToType o).symm x).val.toPGame, PEmpty.elim⟩
termination_by o
decreasing_by exact ((enumIsoToType o).symm x).prop

@[simp]
theorem toPGame_leftMoves (o : Ordinal) : o.toPGame.LeftMoves = o.toType := by
  rw [toPGame, LeftMoves]

@[simp]
theorem toPGame_rightMoves (o : Ordinal) : o.toPGame.RightMoves = PEmpty := by
  rw [toPGame, RightMoves]

instance isEmpty_zero_toPGame_leftMoves : IsEmpty (toPGame 0).LeftMoves := by
  rw [toPGame_leftMoves]; infer_instance

instance isEmpty_toPGame_rightMoves (o : Ordinal) : IsEmpty o.toPGame.RightMoves := by
  rw [toPGame_rightMoves]; infer_instance

/-- Converts an ordinal less than `o` into a move for the `PGame` corresponding to `o`, and vice
versa. -/
noncomputable def toLeftMovesToPGame {o : Ordinal} : Set.Iio o ≃ o.toPGame.LeftMoves :=
  (enumIsoToType o).toEquiv.trans (Equiv.cast (toPGame_leftMoves o).symm)

@[simp]
theorem toLeftMovesToPGame_symm_lt {o : Ordinal} (i : o.toPGame.LeftMoves) :
    ↑(toLeftMovesToPGame.symm i) < o :=
  (toLeftMovesToPGame.symm i).prop

@[nolint unusedHavesSuffices]
theorem toPGame_moveLeft_hEq {o : Ordinal} :
    HEq o.toPGame.moveLeft fun x : o.toType ↦ ((enumIsoToType o).symm x).val.toPGame := by
  rw [toPGame]
  rfl

@[simp]
theorem toPGame_moveLeft' {o : Ordinal} (i) :
    o.toPGame.moveLeft i = (toLeftMovesToPGame.symm i).val.toPGame :=
  (congr_heq toPGame_moveLeft_hEq.symm (cast_heq _ i)).symm

theorem toPGame_moveLeft {o : Ordinal} (i) :
    o.toPGame.moveLeft (toLeftMovesToPGame i) = i.val.toPGame := by simp

/-- `0.toPGame` has the same moves as `0`. -/
lemma toPGame_zero : toPGame 0 ≡ 0 :=
  identical_zero _

theorem toPGame_zero_equiv : toPGame 0 ≈ 0 :=
  toPGame_zero.equiv

noncomputable instance uniqueOneToPGameLeftMoves : Unique (toPGame 1).LeftMoves :=
  (Equiv.cast <| toPGame_leftMoves 1).unique

@[simp]
theorem one_toPGame_leftMoves_default_eq :
    (default : (toPGame 1).LeftMoves) = @toLeftMovesToPGame 1 ⟨0, Set.mem_Iio.mpr zero_lt_one⟩ :=
  rfl

@[simp]
theorem to_leftMoves_one_toPGame_symm (i) :
    (@toLeftMovesToPGame 1).symm i = ⟨0, Set.mem_Iio.mpr zero_lt_one⟩ := by
  simp [eq_iff_true_of_subsingleton]

theorem one_toPGame_moveLeft (x) : (toPGame 1).moveLeft x = toPGame 0 := by simp

/-- `1.toPGame` has the same moves as `1`. -/
<<<<<<< HEAD
lemma toPGame_one : toPGame 1 ≡ (1 : PGame) := by
  refine Identical.ext (fun z ↦ ?_) (fun z ↦ ?_)
  · simpa [memₗ_def, Unique.exists_iff] using toPGame_zero.congr_right
  · simp [memᵣ_def]
=======
noncomputable def oneToPGameRelabelling : toPGame 1 ≡r 1 :=
  ⟨Equiv.ofUnique _ _, Equiv.equivOfIsEmpty _ _, fun i ↦ by
    simpa using zeroToPGameRelabelling, isEmptyElim⟩
>>>>>>> fe4e683d

theorem toPGame_one_equiv : toPGame 1 ≈ 1 :=
  toPGame_one.equiv

theorem toPGame_lf {a b : Ordinal} (h : a < b) : a.toPGame ⧏ b.toPGame := by
  convert moveLeft_lf (toLeftMovesToPGame ⟨a, h⟩); rw [toPGame_moveLeft]

theorem toPGame_le {a b : Ordinal} (h : a ≤ b) : a.toPGame ≤ b.toPGame := by
  refine le_iff_forall_lf.2 ⟨fun i ↦ ?_, isEmptyElim⟩
  rw [toPGame_moveLeft']
  exact toPGame_lf ((toLeftMovesToPGame_symm_lt i).trans_le h)

theorem toPGame_lt {a b : Ordinal} (h : a < b) : a.toPGame < b.toPGame :=
  ⟨toPGame_le h.le, toPGame_lf h⟩

theorem toPGame_nonneg (a : Ordinal) : 0 ≤ a.toPGame :=
  toPGame_zero.ge.trans <| toPGame_le <| Ordinal.zero_le a

@[simp]
theorem toPGame_lf_iff {a b : Ordinal} : a.toPGame ⧏ b.toPGame ↔ a < b :=
  ⟨by contrapose; rw [not_lt, not_lf]; exact toPGame_le, toPGame_lf⟩

@[simp]
theorem toPGame_le_iff {a b : Ordinal} : a.toPGame ≤ b.toPGame ↔ a ≤ b :=
  ⟨by contrapose; rw [not_le, PGame.not_le]; exact toPGame_lf, toPGame_le⟩

@[simp]
theorem toPGame_lt_iff {a b : Ordinal} : a.toPGame < b.toPGame ↔ a < b :=
  ⟨by contrapose; rw [not_lt]; exact fun h ↦ not_lt_of_le (toPGame_le h), toPGame_lt⟩

@[simp]
theorem toPGame_equiv_iff {a b : Ordinal} : (a.toPGame ≈ b.toPGame) ↔ a = b := by
  rw [equiv_def, AntisymmRel, le_antisymm_iff, toPGame_le_iff, toPGame_le_iff]

theorem toPGame_injective : Function.Injective Ordinal.toPGame := fun _ _ h ↦
  toPGame_equiv_iff.1 (.of_eq h)

@[simp]
theorem toPGame_inj {a b : Ordinal} : a.toPGame = b.toPGame ↔ a = b :=
  toPGame_injective.eq_iff

/-- The order embedding version of `toPGame`. -/
@[simps]
noncomputable def toPGameEmbedding : Ordinal.{u} ↪o PGame.{u} where
  toFun := Ordinal.toPGame
  inj' := toPGame_injective
  map_rel_iff' := @toPGame_le_iff

/-! ### `Ordinal` to `Game` -/

/-- Converts an ordinal into the corresponding game. -/
noncomputable def toGame : Ordinal.{u} ↪o Game.{u} where
  toFun o := ⟦o.toPGame⟧
  inj' a b := by simpa [AntisymmRel] using le_antisymm
  map_rel_iff' := toPGame_le_iff

@[simp]
theorem mk_toPGame (o : Ordinal) : ⟦o.toPGame⟧ = o.toGame :=
  rfl

@[simp]
theorem toGame_zero : toGame 0 = 0 :=
  game_eq toPGame_zero_equiv

@[simp]
theorem toGame_one : toGame 1 = 1 :=
  game_eq toPGame_one_equiv

theorem toGame_injective : Function.Injective toGame :=
  toGame.injective

@[simp]
theorem toGame_lf_iff {a b : Ordinal} : Game.LF a.toGame b.toGame ↔ a < b :=
  toPGame_lf_iff

theorem toGame_le_iff {a b : Ordinal} : a.toGame ≤ b.toGame ↔ a ≤ b :=
  toPGame_le_iff

theorem toGame_lt_iff {a b : Ordinal} : a.toGame < b.toGame ↔ a < b :=
  toPGame_lt_iff

theorem toGame_inj {a b : Ordinal} : a.toGame = b.toGame ↔ a = b :=
  toGame.inj

/-- The natural addition of ordinals corresponds to their sum as games. -/
theorem toPGame_nadd (a b : Ordinal) : (a ♯ b).toPGame ≈ a.toPGame + b.toPGame := by
  refine ⟨le_of_forall_lf (fun i ↦ ?_) isEmptyElim, le_of_forall_lf (fun i ↦ ?_) isEmptyElim⟩
  · rw [toPGame_moveLeft']
    rcases lt_nadd_iff.1 (toLeftMovesToPGame_symm_lt i) with (⟨c, hc, hc'⟩ | ⟨c, hc, hc'⟩) <;>
    rw [← toPGame_le_iff, (toPGame_nadd _ _).le_congr_right] at hc' <;>
    apply lf_of_le_of_lf hc'
    · apply add_lf_add_right
      rwa [toPGame_lf_iff]
    · apply add_lf_add_left
      rwa [toPGame_lf_iff]
  · apply leftMoves_add_cases i <;>
    intro i <;>
    let wf := toLeftMovesToPGame_symm_lt i <;>
    (try rw [add_moveLeft_inl]) <;>
    (try rw [add_moveLeft_inr]) <;>
    rw [toPGame_moveLeft', ← lf_congr_left (toPGame_nadd _ _), toPGame_lf_iff]
    · exact nadd_lt_nadd_right wf _
    · exact nadd_lt_nadd_left wf _
termination_by (a, b)

theorem toGame_nadd (a b : Ordinal) : (a ♯ b).toGame = a.toGame + b.toGame :=
  game_eq (toPGame_nadd a b)

/-- The natural multiplication of ordinals corresponds to their product as pre-games. -/
theorem toPGame_nmul (a b : Ordinal) : (a ⨳ b).toPGame ≈ a.toPGame * b.toPGame := by
  refine ⟨le_of_forall_lf (fun i ↦ ?_) isEmptyElim, le_of_forall_lf (fun i ↦ ?_) isEmptyElim⟩
  · rw [toPGame_moveLeft']
    rcases lt_nmul_iff.1 (toLeftMovesToPGame_symm_lt i) with ⟨c, hc, d, hd, h⟩
    rw [← toPGame_le_iff, le_iff_game_le, mk_toPGame, mk_toPGame, toGame_nadd _ _, toGame_nadd _ _,
      ← le_sub_iff_add_le] at h
    refine lf_of_le_of_lf h <| (lf_congr_left ?_).1 <| moveLeft_lf <| toLeftMovesMul <| Sum.inl
      ⟨toLeftMovesToPGame ⟨c, hc⟩, toLeftMovesToPGame ⟨d, hd⟩⟩
    simp only [mul_moveLeft_inl, toPGame_moveLeft', Equiv.symm_apply_apply, equiv_iff_game_eq,
      quot_sub, quot_add]
    repeat rw [← game_eq (toPGame_nmul _ _)]
    rfl
  · apply leftMoves_mul_cases i _ isEmptyElim
    intro i j
    rw [mul_moveLeft_inl, toPGame_moveLeft', toPGame_moveLeft', lf_iff_game_lf,
      quot_sub, quot_add, ← Game.not_le, le_sub_iff_add_le]
    repeat rw [← game_eq (toPGame_nmul _ _)]
    simp_rw [mk_toPGame, ← toGame_nadd]
    apply toPGame_lf (nmul_nadd_lt _ _) <;>
    exact toLeftMovesToPGame_symm_lt _
termination_by (a, b)

theorem toGame_nmul (a b : Ordinal) : (a ⨳ b).toGame = ⟦a.toPGame * b.toPGame⟧ :=
  game_eq (toPGame_nmul a b)

@[simp] -- used to be a norm_cast lemma
theorem toGame_natCast : ∀ n : ℕ, toGame n = n
  | 0 => Quot.sound toPGame_zero_equiv
  | n + 1 => by
    have : toGame 1 = 1 := Quot.sound toPGame_one_equiv
    rw [Nat.cast_add, ← nadd_nat, toGame_nadd, toGame_natCast, Nat.cast_one, this]
    rfl

theorem toPGame_natCast (n : ℕ) : toPGame n ≈ n := by
  rw [PGame.equiv_iff_game_eq, mk_toPGame, toGame_natCast, quot_natCast]

end Ordinal<|MERGE_RESOLUTION|>--- conflicted
+++ resolved
@@ -98,16 +98,10 @@
 theorem one_toPGame_moveLeft (x) : (toPGame 1).moveLeft x = toPGame 0 := by simp
 
 /-- `1.toPGame` has the same moves as `1`. -/
-<<<<<<< HEAD
 lemma toPGame_one : toPGame 1 ≡ (1 : PGame) := by
   refine Identical.ext (fun z ↦ ?_) (fun z ↦ ?_)
   · simpa [memₗ_def, Unique.exists_iff] using toPGame_zero.congr_right
   · simp [memᵣ_def]
-=======
-noncomputable def oneToPGameRelabelling : toPGame 1 ≡r 1 :=
-  ⟨Equiv.ofUnique _ _, Equiv.equivOfIsEmpty _ _, fun i ↦ by
-    simpa using zeroToPGameRelabelling, isEmptyElim⟩
->>>>>>> fe4e683d
 
 theorem toPGame_one_equiv : toPGame 1 ≈ 1 :=
   toPGame_one.equiv
