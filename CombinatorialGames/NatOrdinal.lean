/-
Copyright (c) 2022 Violeta Hernández Palacios. All rights reserved.
Released under Apache 2.0 license as described in the file LICENSE.
Authors: Violeta Hernández Palacios
-/
import CombinatorialGames.Tactic.OrdinalAlias
import Mathlib.SetTheory.Ordinal.Family
import Mathlib.Tactic.Abel

/-!
# Natural operations on ordinals

The goal of this file is to define natural addition and multiplication on ordinals, also known as
the Hessenberg sum and product, and provide a basic API. The natural addition of two ordinals
`a ♯ b` is recursively defined as the least ordinal greater than `a' ♯ b` and `a ♯ b'` for `a' < a`
and `b' < b`. The natural multiplication `a ⨳ b` is likewise recursively defined as the least
ordinal such that `a ⨳ b ♯ a' ⨳ b'` is greater than `a' ⨳ b ♯ a ⨳ b'` for any `a' < a` and
`b' < b`.

These operations form a rich algebraic structure: they're commutative, associative, preserve order,
have the usual `0` and `1` from ordinals, and distribute over one another.

Moreover, these operations are the addition and multiplication of ordinals when viewed as
combinatorial `Game`s. This makes them particularly useful for game theory.

Finally, both operations admit simple, intuitive descriptions in terms of the Cantor normal form.
The natural addition of two ordinals corresponds to adding their Cantor normal forms as if they were
polynomials in `ω`. Likewise, their natural multiplication corresponds to multiplying the Cantor
normal forms as polynomials.

## Implementation notes

Given the rich algebraic structure of these two operations, we choose to create a type synonym
`NatOrdinal`, where we provide the appropriate instances. However, to avoid casting back and forth
between both types, we attempt to prove and state most results on `Ordinal`.

## Todo

- Prove the characterizations of natural addition and multiplication in terms of the Cantor normal
  form.
-/

ordinal_alias!
  /-- A type synonym for ordinals with natural addition and multiplication. -/ NatOrdinal

universe u v

open Function Order Set

noncomputable section

<<<<<<< HEAD
=======
/-! ### Basic casts between `Ordinal` and `NatOrdinal` -/

/-- A type synonym for ordinals with natural addition and multiplication. -/
def NatOrdinal : Type _ :=
  Ordinal deriving Zero, Inhabited, One, WellFoundedRelation

instance NatOrdinal.instLinearOrder : LinearOrder NatOrdinal := Ordinal.instLinearOrder
instance NatOrdinal.instSuccOrder : SuccOrder NatOrdinal := Ordinal.instSuccOrder
instance NatOrdinal.instOrderBot : OrderBot NatOrdinal := Ordinal.instOrderBot
instance NatOrdinal.instNoMaxOrder : NoMaxOrder NatOrdinal := Ordinal.instNoMaxOrder
instance NatOrdinal.instZeroLEOneClass : ZeroLEOneClass NatOrdinal := Ordinal.instZeroLEOneClass
instance NatOrdinal.instNeZeroOne : NeZero (1 : NatOrdinal) := Ordinal.instNeZeroOne

instance NatOrdinal.uncountable : Uncountable NatOrdinal :=
  Ordinal.uncountable

namespace NatOrdinal
open Ordinal

/-- The identity function between `Ordinal` and `NatOrdinal`. -/
@[match_pattern]
def of : Ordinal ≃o NatOrdinal := .refl _

/-- The identity function between `NatOrdinal` and `Ordinal`. -/
@[match_pattern]
def val : NatOrdinal ≃o Ordinal := .refl _

@[simp] theorem of_symm : of.symm = val := rfl
@[simp] theorem val_symm : val.symm = of := rfl

@[simp] theorem of_val (a : NatOrdinal) : of (val a) = a := rfl
@[simp] theorem val_of (a : Ordinal) : val (of a) = a := rfl

theorem lt_wf : @WellFounded NatOrdinal (· < ·) :=
  Ordinal.lt_wf

instance : WellFoundedLT NatOrdinal :=
  Ordinal.wellFoundedLT

instance : ConditionallyCompleteLinearOrderBot NatOrdinal :=
  WellFoundedLT.conditionallyCompleteLinearOrderBot _

instance (o : NatOrdinal.{u}) : Small.{u} (Iio o) :=
  inferInstanceAs (Small (Iio o.val))

theorem bddAbove_of_small (s : Set NatOrdinal.{u}) [Small.{u} s] : BddAbove s :=
  Ordinal.bddAbove_of_small s

@[simp]
theorem bot_eq_zero : ⊥ = 0 :=
  rfl

@[simp] theorem of_zero : of 0 = 0 := rfl
@[simp] theorem val_zero : val 0 = 0 := rfl

@[simp] theorem of_one : of 1 = 1 := rfl
@[simp] theorem val_one : val 1 = 1 := rfl

@[simp] theorem of_eq_zero {a} : of a = 0 ↔ a = 0 := .rfl
@[simp] theorem val_eq_zero {a} : val a = 0 ↔ a = 0 := .rfl

@[simp] theorem of_eq_one {a} : of a = 1 ↔ a = 1 := .rfl
@[simp] theorem val_eq_one {a} : val a = 1 ↔ a = 1 := .rfl

theorem val_max (a b : NatOrdinal) : val (max a b) = max (val a) (val b) :=
  rfl

theorem val_min (a b : NatOrdinal) : val (min a b) = min (val a) (val b) :=
  rfl

theorem succ_def (a : NatOrdinal) : succ a = of (val a + 1) :=
  rfl

@[simp]
theorem zero_le (o : NatOrdinal) : 0 ≤ o :=
  Ordinal.zero_le o

theorem not_lt_zero (o : NatOrdinal) : ¬ o < 0 :=
  Ordinal.not_lt_zero o

@[simp]
theorem lt_one_iff_zero {o : NatOrdinal} : o < 1 ↔ o = 0 :=
  Ordinal.lt_one_iff_zero

/-- A recursor for `NatOrdinal`. Use as `induction x`. -/
@[elab_as_elim, cases_eliminator, induction_eliminator]
protected def rec {β : NatOrdinal → Sort*} (h : ∀ a, β (of a)) : ∀ a, β a := fun a =>
  h (val a)

/-- `Ordinal.induction` but for `NatOrdinal`. -/
theorem induction {p : NatOrdinal → Prop} : ∀ (i) (_ : ∀ j, (∀ k, k < j → p k) → p j), p i :=
  Ordinal.induction

end NatOrdinal

>>>>>>> beb63d02
namespace Ordinal

variable {a b c : Ordinal.{u}}

/-! We place the definitions of `nadd` and `nmul` before actually developing their API, as this
guarantees we only need to open the `NaturalOps` locale once. -/

/-- Natural addition on ordinals `a ♯ b`, also known as the Hessenberg sum, is recursively defined
as the least ordinal greater than `a' ♯ b` and `a ♯ b'` for all `a' < a` and `b' < b`. In contrast
to normal ordinal addition, it is commutative.

Natural addition can equivalently be characterized as the ordinal resulting from adding up
corresponding coefficients in the Cantor normal forms of `a` and `b`. -/
noncomputable def nadd (a b : Ordinal.{u}) : Ordinal.{u} :=
  max (⨆ x : Iio a, succ (nadd x.1 b)) (⨆ x : Iio b, succ (nadd a x.1))
termination_by (a, b)
decreasing_by all_goals cases x; decreasing_tactic

@[inherit_doc]
scoped[NaturalOps] infixl:65 " ♯ " => Ordinal.nadd

open NaturalOps

/-- Natural multiplication on ordinals `a ⨳ b`, also known as the Hessenberg product, is recursively
defined as the least ordinal such that `a ⨳ b ♯ a' ⨳ b'` is greater than `a' ⨳ b ♯ a ⨳ b'` for all
`a' < a` and `b < b'`. In contrast to normal ordinal multiplication, it is commutative and
distributive (over natural addition).

Natural multiplication can equivalently be characterized as the ordinal resulting from multiplying
the Cantor normal forms of `a` and `b` as if they were polynomials in `ω`. Addition of exponents is
done via natural addition. -/
noncomputable def nmul (a b : Ordinal.{u}) : Ordinal.{u} :=
  sInf {c | ∀ a' < a, ∀ b' < b, nmul a' b ♯ nmul a b' < c ♯ nmul a' b'}
termination_by (a, b)

@[inherit_doc]
scoped[NaturalOps] infixl:70 " ⨳ " => Ordinal.nmul

/-! ### Natural addition -/

theorem lt_nadd_iff : a < b ♯ c ↔ (∃ b' < b, a ≤ b' ♯ c) ∨ ∃ c' < c, a ≤ b ♯ c' := by
  rw [nadd]
  simp [Ordinal.lt_iSup_iff]

theorem nadd_le_iff : b ♯ c ≤ a ↔ (∀ b' < b, b' ♯ c < a) ∧ ∀ c' < c, b ♯ c' < a := by
  rw [← not_lt, lt_nadd_iff]
  simp

theorem nadd_lt_nadd_left (h : b < c) (a) : a ♯ b < a ♯ c :=
  lt_nadd_iff.2 (Or.inr ⟨b, h, le_rfl⟩)

theorem nadd_lt_nadd_right (h : b < c) (a) : b ♯ a < c ♯ a :=
  lt_nadd_iff.2 (Or.inl ⟨b, h, le_rfl⟩)

theorem nadd_le_nadd_left (h : b ≤ c) (a) : a ♯ b ≤ a ♯ c := by
  rcases lt_or_eq_of_le h with (h | rfl)
  · exact (nadd_lt_nadd_left h a).le
  · exact le_rfl

theorem nadd_le_nadd_right (h : b ≤ c) (a) : b ♯ a ≤ c ♯ a := by
  rcases lt_or_eq_of_le h with (h | rfl)
  · exact (nadd_lt_nadd_right h a).le
  · exact le_rfl

variable (a b)

theorem nadd_comm (a b) : a ♯ b = b ♯ a := by
  rw [nadd, nadd, max_comm]
  congr <;> ext x <;> cases x <;> apply congr_arg _ (nadd_comm _ _)
termination_by (a, b)

private theorem iSup_nadd_of_monotone {a b} (f : Ordinal.{u} → Ordinal.{u}) (h : Monotone f) :
    ⨆ x : Iio (a ♯ b), f x = max (⨆ a' : Iio a, f (a'.1 ♯ b)) (⨆ b' : Iio b, f (a ♯ b'.1)) := by
  apply (max_le _ _).antisymm'
  · rw [Ordinal.iSup_le_iff]
    rintro ⟨i, hi⟩
    obtain ⟨x, hx, hi⟩ | ⟨x, hx, hi⟩ := lt_nadd_iff.1 hi
    · exact le_max_of_le_left ((h hi).trans <| Ordinal.le_iSup (fun x : Iio a ↦ _) ⟨x, hx⟩)
    · exact le_max_of_le_right ((h hi).trans <| Ordinal.le_iSup (fun x : Iio b ↦ _) ⟨x, hx⟩)
  all_goals
    apply csSup_le_csSup' (bddAbove_of_small _)
    rintro _ ⟨⟨c, hc⟩, rfl⟩
    refine mem_range_self (⟨_, ?_⟩ : Iio _)
    apply_rules [nadd_lt_nadd_left, nadd_lt_nadd_right]

theorem nadd_assoc (a b c) : a ♯ b ♯ c = a ♯ (b ♯ c) := by
  unfold nadd
  rw [iSup_nadd_of_monotone fun a' ↦ succ (a' ♯ c), iSup_nadd_of_monotone fun b' ↦ succ (a ♯ b'),
    max_assoc]
  · congr <;> ext x <;> cases x <;> apply congr_arg _ (nadd_assoc _ _ _)
  · exact succ_mono.comp fun x y h ↦ nadd_le_nadd_left h _
  · exact succ_mono.comp fun x y h ↦ nadd_le_nadd_right h _
termination_by (a, b, c)

@[simp]
theorem nadd_zero (a : Ordinal) : a ♯ 0 = a := by
  rw [nadd, ciSup_of_empty fun _ : Iio 0 ↦ _, sup_bot_eq]
  convert iSup_succ a
  rename_i x
  cases x
  exact nadd_zero _
termination_by a

@[simp]
theorem zero_nadd : 0 ♯ a = a := by rw [nadd_comm, nadd_zero]

@[simp]
theorem nadd_one (a : Ordinal) : a ♯ 1 = succ a := by
  rw [nadd, ciSup_unique (s := fun _ : Iio 1 ↦ _), Iio_one_default_eq, nadd_zero,
    max_eq_right_iff, Ordinal.iSup_le_iff]
  rintro ⟨i, hi⟩
  rwa [nadd_one, succ_le_succ_iff, succ_le_iff]
termination_by a

@[simp]
theorem one_nadd : 1 ♯ a = succ a := by rw [nadd_comm, nadd_one]

theorem nadd_succ : a ♯ succ b = succ (a ♯ b) := by rw [← nadd_one (a ♯ b), nadd_assoc, nadd_one]

theorem succ_nadd : succ a ♯ b = succ (a ♯ b) := by rw [← one_nadd (a ♯ b), ← nadd_assoc, one_nadd]

@[simp]
theorem nadd_nat (n : ℕ) : a ♯ n = a + n := by
  induction' n with n hn
  · simp
  · rw [Nat.cast_succ, add_one_eq_succ, nadd_succ, add_succ, hn]

@[simp]
theorem nat_nadd (n : ℕ) : ↑n ♯ a = a + n := by rw [nadd_comm, nadd_nat]

theorem add_le_nadd : a + b ≤ a ♯ b := by
  induction b using limitRecOn with
  | zero => simp
  | succ c h =>
    rwa [add_succ, nadd_succ, succ_le_succ_iff]
  | limit c hc H =>
    rw [(isNormal_add_right a).apply_of_isSuccLimit hc, Ordinal.iSup_le_iff]
    rintro ⟨i, hi⟩
    exact (H i hi).trans (nadd_le_nadd_left hi.le a)

end Ordinal

namespace NatOrdinal

open Ordinal NaturalOps

instance : Add NatOrdinal := ⟨nadd⟩
instance : SuccAddOrder NatOrdinal := ⟨fun x => (nadd_one x).symm⟩

instance : AddCommMonoid NatOrdinal where
  add_assoc := nadd_assoc
  zero_add := zero_nadd
  add_zero := nadd_zero
  add_comm := nadd_comm
  nsmul := nsmulRec

instance : IsOrderedCancelAddMonoid NatOrdinal where
  add_le_add_left _ _ := nadd_le_nadd_left
  le_of_add_le_add_left a b c h := by
    by_contra! h'
    exact h.not_gt (nadd_lt_nadd_left h' a)

instance : AddMonoidWithOne NatOrdinal :=
  AddMonoidWithOne.unary

theorem lt_add_iff {a b c : NatOrdinal} :
    a < b + c ↔ (∃ b' < b, a ≤ b' + c) ∨ ∃ c' < c, a ≤ b + c' :=
  Ordinal.lt_nadd_iff

theorem add_le_iff {a b c : NatOrdinal} :
     b + c ≤ a ↔ (∀ b' < b, b' + c < a) ∧ ∀ c' < c, b + c' < a :=
  Ordinal.nadd_le_iff

@[simp]
theorem val_natCast (n : ℕ) : val n = n := by
  induction' n with n hn
  · rfl
  · change (val n) ♯ 1 = n + 1
    rw [hn]; exact nadd_one n

instance : CharZero NatOrdinal where
  cast_injective m n h := by
    apply_fun val at h
    simpa using h

end NatOrdinal

open NatOrdinal

open NaturalOps

namespace Ordinal

theorem nadd_eq_add (a b : Ordinal) : a ♯ b = val (of a + of b) :=
  rfl

@[simp]
theorem _root_.NatOrdinal.of_natCast (n : ℕ) : of n = n := by
  rw [← val_natCast n]
  rfl

theorem lt_of_nadd_lt_nadd_left : ∀ {a b c}, a ♯ b < a ♯ c → b < c :=
  @lt_of_add_lt_add_left NatOrdinal _ _ _

theorem lt_of_nadd_lt_nadd_right : ∀ {a b c}, b ♯ a < c ♯ a → b < c :=
  @lt_of_add_lt_add_right NatOrdinal _ _ _

theorem le_of_nadd_le_nadd_left : ∀ {a b c}, a ♯ b ≤ a ♯ c → b ≤ c :=
  @le_of_add_le_add_left NatOrdinal _ _ _

theorem le_of_nadd_le_nadd_right : ∀ {a b c}, b ♯ a ≤ c ♯ a → b ≤ c :=
  @le_of_add_le_add_right NatOrdinal _ _ _

@[simp]
theorem nadd_lt_nadd_iff_left : ∀ (a) {b c}, a ♯ b < a ♯ c ↔ b < c :=
  @add_lt_add_iff_left NatOrdinal _ _ _ _

@[simp]
theorem nadd_lt_nadd_iff_right : ∀ (a) {b c}, b ♯ a < c ♯ a ↔ b < c :=
  @add_lt_add_iff_right NatOrdinal _ _ _ _

@[simp]
theorem nadd_le_nadd_iff_left : ∀ (a) {b c}, a ♯ b ≤ a ♯ c ↔ b ≤ c :=
  @add_le_add_iff_left NatOrdinal _ _ _ _

@[simp]
theorem nadd_le_nadd_iff_right : ∀ (a) {b c}, b ♯ a ≤ c ♯ a ↔ b ≤ c :=
  @_root_.add_le_add_iff_right NatOrdinal _ _ _ _

theorem nadd_le_nadd : ∀ {a b c d}, a ≤ b → c ≤ d → a ♯ c ≤ b ♯ d :=
  @add_le_add NatOrdinal _ _ _ _

theorem nadd_lt_nadd : ∀ {a b c d}, a < b → c < d → a ♯ c < b ♯ d :=
  @add_lt_add NatOrdinal _ _ _ _

theorem nadd_lt_nadd_of_lt_of_le : ∀ {a b c d}, a < b → c ≤ d → a ♯ c < b ♯ d :=
  @add_lt_add_of_lt_of_le NatOrdinal _ _ _ _

theorem nadd_lt_nadd_of_le_of_lt : ∀ {a b c d}, a ≤ b → c < d → a ♯ c < b ♯ d :=
  @add_lt_add_of_le_of_lt NatOrdinal _ _ _ _

theorem nadd_left_cancel : ∀ {a b c}, a ♯ b = a ♯ c → b = c :=
  @_root_.add_left_cancel NatOrdinal _ _

theorem nadd_right_cancel : ∀ {a b c}, a ♯ b = c ♯ b → a = c :=
  @_root_.add_right_cancel NatOrdinal _ _

@[simp]
theorem nadd_left_cancel_iff : ∀ {a b c}, a ♯ b = a ♯ c ↔ b = c :=
  @add_left_cancel_iff NatOrdinal _ _

@[simp]
theorem nadd_right_cancel_iff : ∀ {a b c}, b ♯ a = c ♯ a ↔ b = c :=
  @add_right_cancel_iff NatOrdinal _ _

theorem le_nadd_self {a b} : a ≤ b ♯ a := by simpa using nadd_le_nadd_right (Ordinal.zero_le b) a

theorem le_nadd_left {a b c} (h : a ≤ c) : a ≤ b ♯ c :=
  le_nadd_self.trans (nadd_le_nadd_left h b)

theorem le_self_nadd {a b} : a ≤ a ♯ b := by simpa using nadd_le_nadd_left (Ordinal.zero_le b) a

theorem le_nadd_right {a b c} (h : a ≤ b) : a ≤ b ♯ c :=
  le_self_nadd.trans (nadd_le_nadd_right h c)

theorem nadd_left_comm : ∀ a b c, a ♯ (b ♯ c) = b ♯ (a ♯ c) :=
  @add_left_comm NatOrdinal _

theorem nadd_right_comm : ∀ a b c, a ♯ b ♯ c = a ♯ c ♯ b :=
  @add_right_comm NatOrdinal _

/-! ### Natural multiplication -/

variable {a b c d : Ordinal.{u}}

/-- The set in the definition of `nmul` is nonempty. -/
private theorem nmul_nonempty (a b : Ordinal.{u}) :
    {c : Ordinal.{u} | ∀ a' < a, ∀ b' < b, a' ⨳ b ♯ a ⨳ b' < c ♯ a' ⨳ b'}.Nonempty := by
  obtain ⟨c, hc⟩ : BddAbove ((fun x ↦ x.1 ⨳ b ♯ a ⨳ x.2) '' Set.Iio a ×ˢ Set.Iio b) :=
    bddAbove_of_small _
  exact ⟨_, fun x hx y hy ↦
    (lt_succ_of_le <| hc <| Set.mem_image_of_mem _ <| Set.mk_mem_prod hx hy).trans_le le_self_nadd⟩

theorem nmul_nadd_lt {a' b' : Ordinal} (ha : a' < a) (hb : b' < b) :
    a' ⨳ b ♯ a ⨳ b' < a ⨳ b ♯ a' ⨳ b' := by
  conv_rhs => rw [nmul]
  exact csInf_mem (nmul_nonempty a b) a' ha b' hb

theorem nmul_nadd_le {a' b' : Ordinal} (ha : a' ≤ a) (hb : b' ≤ b) :
    a' ⨳ b ♯ a ⨳ b' ≤ a ⨳ b ♯ a' ⨳ b' := by
  rcases lt_or_eq_of_le ha with (ha | rfl)
  · rcases lt_or_eq_of_le hb with (hb | rfl)
    · exact (nmul_nadd_lt ha hb).le
    · rw [nadd_comm]
  · exact le_rfl

theorem lt_nmul_iff : c < a ⨳ b ↔ ∃ a' < a, ∃ b' < b, c ♯ a' ⨳ b' ≤ a' ⨳ b ♯ a ⨳ b' := by
  refine ⟨fun h => ?_, ?_⟩
  · rw [nmul] at h
    simpa using notMem_of_lt_csInf h ⟨0, fun _ _ => bot_le⟩
  · rintro ⟨a', ha, b', hb, h⟩
    have := h.trans_lt (nmul_nadd_lt ha hb)
    rwa [nadd_lt_nadd_iff_right] at this

theorem nmul_le_iff : a ⨳ b ≤ c ↔ ∀ a' < a, ∀ b' < b, a' ⨳ b ♯ a ⨳ b' < c ♯ a' ⨳ b' := by
  rw [← not_iff_not]; simp [lt_nmul_iff]

theorem nmul_comm (a b) : a ⨳ b = b ⨳ a := by
  rw [nmul, nmul]
  congr; ext x; constructor <;> intro H c hc d hd
  · rw [nadd_comm, ← nmul_comm, ← nmul_comm a, ← nmul_comm d]
    exact H _ hd _ hc
  · rw [nadd_comm, nmul_comm, nmul_comm c, nmul_comm c]
    exact H _ hd _ hc
termination_by (a, b)

@[simp]
theorem nmul_zero (a) : a ⨳ 0 = 0 := by
  rw [← Ordinal.le_zero, nmul_le_iff]
  exact fun _ _ a ha => (Ordinal.not_lt_zero a ha).elim

@[simp]
theorem zero_nmul (a) : 0 ⨳ a = 0 := by rw [nmul_comm, nmul_zero]

@[simp]
theorem nmul_one (a : Ordinal) : a ⨳ 1 = a := by
  rw [nmul]
  convert csInf_Ici
  ext b
  refine ⟨fun H ↦ le_of_forall_lt (a := a) fun c hc ↦ ?_, fun ha c hc ↦ ?_⟩
  · simpa [nmul_one c] using H c hc
  · simpa [nmul_one c] using hc.trans_le ha
termination_by a

@[simp]
theorem one_nmul (a) : 1 ⨳ a = a := by rw [nmul_comm, nmul_one]

theorem nmul_lt_nmul_of_pos_left (h₁ : a < b) (h₂ : 0 < c) : c ⨳ a < c ⨳ b :=
  lt_nmul_iff.2 ⟨0, h₂, a, h₁, by simp⟩

theorem nmul_lt_nmul_of_pos_right (h₁ : a < b) (h₂ : 0 < c) : a ⨳ c < b ⨳ c :=
  lt_nmul_iff.2 ⟨a, h₁, 0, h₂, by simp⟩

theorem nmul_le_nmul_left (h : a ≤ b) (c) : c ⨳ a ≤ c ⨳ b := by
  rcases lt_or_eq_of_le h with (h₁ | rfl) <;> rcases (eq_zero_or_pos c).symm with (h₂ | rfl)
  · exact (nmul_lt_nmul_of_pos_left h₁ h₂).le
  all_goals simp

theorem nmul_le_nmul_right (h : a ≤ b) (c) : a ⨳ c ≤ b ⨳ c := by
  rw [nmul_comm, nmul_comm b]
  exact nmul_le_nmul_left h c

theorem nmul_nadd (a b c : Ordinal) : a ⨳ (b ♯ c) = a ⨳ b ♯ a ⨳ c := by
  refine le_antisymm (nmul_le_iff.2 fun a' ha d hd => ?_)
    (nadd_le_iff.2 ⟨fun d hd => ?_, fun d hd => ?_⟩)
  · rw [nmul_nadd]
    rcases lt_nadd_iff.1 hd with (⟨b', hb, hd⟩ | ⟨c', hc, hd⟩)
    · have := nadd_lt_nadd_of_lt_of_le (nmul_nadd_lt ha hb) (nmul_nadd_le ha.le hd)
      rw [nmul_nadd, nmul_nadd] at this
      simp only [nadd_assoc] at this
      rwa [nadd_left_comm, nadd_left_comm _ (a ⨳ b'), nadd_left_comm (a ⨳ b),
        nadd_lt_nadd_iff_left, nadd_left_comm (a' ⨳ b), nadd_left_comm (a ⨳ b),
        nadd_lt_nadd_iff_left, ← nadd_assoc, ← nadd_assoc] at this
    · have := nadd_lt_nadd_of_le_of_lt (nmul_nadd_le ha.le hd) (nmul_nadd_lt ha hc)
      rw [nmul_nadd, nmul_nadd] at this
      simp only [nadd_assoc] at this
      rwa [nadd_left_comm, nadd_comm (a ⨳ c), nadd_left_comm (a' ⨳ d), nadd_left_comm (a ⨳ c'),
        nadd_left_comm (a ⨳ b), nadd_lt_nadd_iff_left, nadd_comm (a' ⨳ c), nadd_left_comm (a ⨳ d),
        nadd_left_comm (a' ⨳ b), nadd_left_comm (a ⨳ b), nadd_lt_nadd_iff_left, nadd_comm (a ⨳ d),
        nadd_comm (a' ⨳ d), ← nadd_assoc, ← nadd_assoc] at this
  · rcases lt_nmul_iff.1 hd with ⟨a', ha, b', hb, hd⟩
    have := nadd_lt_nadd_of_le_of_lt hd (nmul_nadd_lt ha (nadd_lt_nadd_right hb c))
    rw [nmul_nadd, nmul_nadd, nmul_nadd a'] at this
    simp only [nadd_assoc] at this
    rwa [nadd_left_comm (a' ⨳ b'), nadd_left_comm, nadd_lt_nadd_iff_left, nadd_left_comm,
      nadd_left_comm _ (a' ⨳ b'), nadd_left_comm (a ⨳ b'), nadd_lt_nadd_iff_left,
      nadd_left_comm (a' ⨳ c), nadd_left_comm, nadd_lt_nadd_iff_left, nadd_left_comm,
      nadd_comm _ (a' ⨳ c), nadd_lt_nadd_iff_left] at this
  · rcases lt_nmul_iff.1 hd with ⟨a', ha, c', hc, hd⟩
    have := nadd_lt_nadd_of_lt_of_le (nmul_nadd_lt ha (nadd_lt_nadd_left hc b)) hd
    rw [nmul_nadd, nmul_nadd, nmul_nadd a'] at this
    simp only [nadd_assoc] at this
    rwa [nadd_left_comm _ (a' ⨳ b), nadd_lt_nadd_iff_left, nadd_left_comm (a' ⨳ c'),
      nadd_left_comm _ (a' ⨳ c), nadd_lt_nadd_iff_left, nadd_left_comm, nadd_comm (a' ⨳ c'),
      nadd_left_comm _ (a ⨳ c'), nadd_lt_nadd_iff_left, nadd_comm _ (a' ⨳ c'),
      nadd_comm _ (a' ⨳ c'), nadd_left_comm, nadd_lt_nadd_iff_left] at this
termination_by (a, b, c)

theorem nadd_nmul (a b c) : (a ♯ b) ⨳ c = a ⨳ c ♯ b ⨳ c := by
  rw [nmul_comm, nmul_nadd, nmul_comm, nmul_comm c]

theorem nmul_nadd_lt₃ {a' b' c' : Ordinal} (ha : a' < a) (hb : b' < b) (hc : c' < c) :
    a' ⨳ b ⨳ c ♯ a ⨳ b' ⨳ c ♯ a ⨳ b ⨳ c' ♯ a' ⨳ b' ⨳ c' <
      a ⨳ b ⨳ c ♯ a' ⨳ b' ⨳ c ♯ a' ⨳ b ⨳ c' ♯ a ⨳ b' ⨳ c' := by
  simpa only [nadd_nmul, ← nadd_assoc] using nmul_nadd_lt (nmul_nadd_lt ha hb) hc

theorem nmul_nadd_le₃ {a' b' c' : Ordinal} (ha : a' ≤ a) (hb : b' ≤ b) (hc : c' ≤ c) :
    a' ⨳ b ⨳ c ♯ a ⨳ b' ⨳ c ♯ a ⨳ b ⨳ c' ♯ a' ⨳ b' ⨳ c' ≤
      a ⨳ b ⨳ c ♯ a' ⨳ b' ⨳ c ♯ a' ⨳ b ⨳ c' ♯ a ⨳ b' ⨳ c' := by
  simpa only [nadd_nmul, ← nadd_assoc] using nmul_nadd_le (nmul_nadd_le ha hb) hc

private theorem nmul_nadd_lt₃' {a' b' c' : Ordinal} (ha : a' < a) (hb : b' < b) (hc : c' < c) :
    a' ⨳ (b ⨳ c) ♯ a ⨳ (b' ⨳ c) ♯ a ⨳ (b ⨳ c') ♯ a' ⨳ (b' ⨳ c') <
      a ⨳ (b ⨳ c) ♯ a' ⨳ (b' ⨳ c) ♯ a' ⨳ (b ⨳ c') ♯ a ⨳ (b' ⨳ c') := by
  simp only [nmul_comm _ (_ ⨳ _)]
  convert nmul_nadd_lt₃ hb hc ha using 1 <;>
    (simp only [nadd_eq_add, of_val]; abel_nf)

theorem lt_nmul_iff₃ : d < a ⨳ b ⨳ c ↔ ∃ a' < a, ∃ b' < b, ∃ c' < c,
    d ♯ a' ⨳ b' ⨳ c ♯ a' ⨳ b ⨳ c' ♯ a ⨳ b' ⨳ c' ≤
      a' ⨳ b ⨳ c ♯ a ⨳ b' ⨳ c ♯ a ⨳ b ⨳ c' ♯ a' ⨳ b' ⨳ c' := by
  refine ⟨fun h ↦ ?_, fun ⟨a', ha, b', hb, c', hc, h⟩ ↦ ?_⟩
  · rcases lt_nmul_iff.1 h with ⟨e, he, c', hc, H₁⟩
    rcases lt_nmul_iff.1 he with ⟨a', ha, b', hb, H₂⟩
    refine ⟨a', ha, b', hb, c', hc, ?_⟩
    have := nadd_le_nadd H₁ (nmul_nadd_le H₂ hc.le)
    simp only [nadd_nmul, nadd_assoc] at this
    rw [nadd_left_comm, nadd_left_comm d, nadd_left_comm, nadd_le_nadd_iff_left,
      nadd_left_comm (a ⨳ b' ⨳ c), nadd_left_comm (a' ⨳ b ⨳ c), nadd_left_comm (a ⨳ b ⨳ c'),
      nadd_le_nadd_iff_left, nadd_left_comm (a ⨳ b ⨳ c'), nadd_left_comm (a ⨳ b ⨳ c')] at this
    simpa only [nadd_assoc]
  · have := h.trans_lt (nmul_nadd_lt₃ ha hb hc)
    repeat rw [nadd_lt_nadd_iff_right] at this
    assumption

theorem nmul_le_iff₃ : a ⨳ b ⨳ c ≤ d ↔ ∀ a' < a, ∀ b' < b, ∀ c' < c,
    a' ⨳ b ⨳ c ♯ a ⨳ b' ⨳ c ♯ a ⨳ b ⨳ c' ♯ a' ⨳ b' ⨳ c' <
      d ♯ a' ⨳ b' ⨳ c ♯ a' ⨳ b ⨳ c' ♯ a ⨳ b' ⨳ c' := by
  simpa using lt_nmul_iff₃.not

private theorem nmul_le_iff₃' : a ⨳ (b ⨳ c) ≤ d ↔ ∀ a' < a, ∀ b' < b, ∀ c' < c,
    a' ⨳ (b ⨳ c) ♯ a ⨳ (b' ⨳ c) ♯ a ⨳ (b ⨳ c') ♯ a' ⨳ (b' ⨳ c') <
      d ♯ a' ⨳ (b' ⨳ c) ♯ a' ⨳ (b ⨳ c') ♯ a ⨳ (b' ⨳ c') := by
  simp only [nmul_comm _ (_ ⨳ _), nmul_le_iff₃, nadd_eq_add, of_val]
  constructor <;> intro h a' ha b' hb c' hc
  · convert h b' hb c' hc a' ha using 1 <;> abel_nf
  · convert h c' hc a' ha b' hb using 1 <;> abel_nf

theorem nmul_assoc (a b c : Ordinal) : a ⨳ b ⨳ c = a ⨳ (b ⨳ c) := by
  apply le_antisymm
  · rw [nmul_le_iff₃]
    intro a' ha b' hb c' hc
    repeat rw [nmul_assoc]
    exact nmul_nadd_lt₃' ha hb hc
  · rw [nmul_le_iff₃']
    intro a' ha b' hb c' hc
    repeat rw [← nmul_assoc]
    exact nmul_nadd_lt₃ ha hb hc
termination_by (a, b, c)

end Ordinal

namespace NatOrdinal

open Ordinal

instance : Mul NatOrdinal :=
  ⟨nmul⟩

instance : CommSemiring NatOrdinal where
  left_distrib := nmul_nadd
  right_distrib := nadd_nmul
  zero_mul := zero_nmul
  mul_zero := nmul_zero
  mul_assoc := nmul_assoc
  one_mul := one_nmul
  mul_one := nmul_one
  mul_comm := nmul_comm

instance : IsOrderedRing NatOrdinal where
  zero_le_one := @zero_le_one Ordinal _ _ _ _
  mul_le_mul_of_nonneg_left _ _ c h _ := nmul_le_nmul_left h c
  mul_le_mul_of_nonneg_right _ _ c h _ := nmul_le_nmul_right h c

theorem lt_mul_iff {a b c : NatOrdinal} :
    c < a * b ↔ ∃ a' < a, ∃ b' < b, c + a' * b' ≤ a' * b + a * b' :=
  Ordinal.lt_nmul_iff

theorem mul_le_iff {a b c : NatOrdinal} :
    a * b ≤ c ↔ ∀ a' < a, ∀ b' < b, a' * b + a * b' < c + a' * b' :=
  Ordinal.nmul_le_iff

theorem mul_add_lt {a b a' b' : NatOrdinal} (ha : a' < a) (hb : b' < b) :
    a' * b + a * b' < a * b + a' * b' :=
  Ordinal.nmul_nadd_lt ha hb

theorem nmul_nadd_le {a b a' b' : NatOrdinal} (ha : a' ≤ a) (hb : b' ≤ b) :
    a' * b + a * b' ≤ a * b + a' * b' :=
  Ordinal.nmul_nadd_le ha hb

end NatOrdinal

namespace Ordinal

theorem nmul_eq_mul (a b) : a ⨳ b = val (of a * of b) :=
  rfl

theorem nmul_nadd_one : ∀ a b, a ⨳ (b ♯ 1) = a ⨳ b ♯ a :=
  @mul_add_one NatOrdinal _ _ _

theorem nadd_one_nmul : ∀ a b, (a ♯ 1) ⨳ b = a ⨳ b ♯ b :=
  @add_one_mul NatOrdinal _ _ _

theorem nmul_succ (a b) : a ⨳ succ b = a ⨳ b ♯ a := by rw [← nadd_one, nmul_nadd_one]

theorem succ_nmul (a b) : succ a ⨳ b = a ⨳ b ♯ b := by rw [← nadd_one, nadd_one_nmul]

theorem nmul_add_one : ∀ a b, a ⨳ (b + 1) = a ⨳ b ♯ a :=
  nmul_succ

theorem add_one_nmul : ∀ a b, (a + 1) ⨳ b = a ⨳ b ♯ b :=
  succ_nmul

theorem mul_le_nmul (a b : Ordinal.{u}) : a * b ≤ a ⨳ b := by
  refine b.limitRecOn ?_ ?_ ?_
  · simp
  · intro c h
    rw [mul_succ, nmul_succ]
    exact (add_le_nadd _ a).trans (nadd_le_nadd_right h a)
  · intro c hc H
    rcases eq_zero_or_pos a with (rfl | ha)
    · simp
    · rw [(isNormal_mul_right ha).apply_of_isSuccLimit hc, Ordinal.iSup_le_iff]
      rintro ⟨i, hi⟩
      exact (H i hi).trans (nmul_le_nmul_left hi.le a)

end Ordinal<|MERGE_RESOLUTION|>--- conflicted
+++ resolved
@@ -40,113 +40,17 @@
   form.
 -/
 
+universe u v
+
+open Function Order Set
+
+noncomputable section
+
+/-! ### Basic casts between `Ordinal` and `NatOrdinal` -/
+
 ordinal_alias!
   /-- A type synonym for ordinals with natural addition and multiplication. -/ NatOrdinal
 
-universe u v
-
-open Function Order Set
-
-noncomputable section
-
-<<<<<<< HEAD
-=======
-/-! ### Basic casts between `Ordinal` and `NatOrdinal` -/
-
-/-- A type synonym for ordinals with natural addition and multiplication. -/
-def NatOrdinal : Type _ :=
-  Ordinal deriving Zero, Inhabited, One, WellFoundedRelation
-
-instance NatOrdinal.instLinearOrder : LinearOrder NatOrdinal := Ordinal.instLinearOrder
-instance NatOrdinal.instSuccOrder : SuccOrder NatOrdinal := Ordinal.instSuccOrder
-instance NatOrdinal.instOrderBot : OrderBot NatOrdinal := Ordinal.instOrderBot
-instance NatOrdinal.instNoMaxOrder : NoMaxOrder NatOrdinal := Ordinal.instNoMaxOrder
-instance NatOrdinal.instZeroLEOneClass : ZeroLEOneClass NatOrdinal := Ordinal.instZeroLEOneClass
-instance NatOrdinal.instNeZeroOne : NeZero (1 : NatOrdinal) := Ordinal.instNeZeroOne
-
-instance NatOrdinal.uncountable : Uncountable NatOrdinal :=
-  Ordinal.uncountable
-
-namespace NatOrdinal
-open Ordinal
-
-/-- The identity function between `Ordinal` and `NatOrdinal`. -/
-@[match_pattern]
-def of : Ordinal ≃o NatOrdinal := .refl _
-
-/-- The identity function between `NatOrdinal` and `Ordinal`. -/
-@[match_pattern]
-def val : NatOrdinal ≃o Ordinal := .refl _
-
-@[simp] theorem of_symm : of.symm = val := rfl
-@[simp] theorem val_symm : val.symm = of := rfl
-
-@[simp] theorem of_val (a : NatOrdinal) : of (val a) = a := rfl
-@[simp] theorem val_of (a : Ordinal) : val (of a) = a := rfl
-
-theorem lt_wf : @WellFounded NatOrdinal (· < ·) :=
-  Ordinal.lt_wf
-
-instance : WellFoundedLT NatOrdinal :=
-  Ordinal.wellFoundedLT
-
-instance : ConditionallyCompleteLinearOrderBot NatOrdinal :=
-  WellFoundedLT.conditionallyCompleteLinearOrderBot _
-
-instance (o : NatOrdinal.{u}) : Small.{u} (Iio o) :=
-  inferInstanceAs (Small (Iio o.val))
-
-theorem bddAbove_of_small (s : Set NatOrdinal.{u}) [Small.{u} s] : BddAbove s :=
-  Ordinal.bddAbove_of_small s
-
-@[simp]
-theorem bot_eq_zero : ⊥ = 0 :=
-  rfl
-
-@[simp] theorem of_zero : of 0 = 0 := rfl
-@[simp] theorem val_zero : val 0 = 0 := rfl
-
-@[simp] theorem of_one : of 1 = 1 := rfl
-@[simp] theorem val_one : val 1 = 1 := rfl
-
-@[simp] theorem of_eq_zero {a} : of a = 0 ↔ a = 0 := .rfl
-@[simp] theorem val_eq_zero {a} : val a = 0 ↔ a = 0 := .rfl
-
-@[simp] theorem of_eq_one {a} : of a = 1 ↔ a = 1 := .rfl
-@[simp] theorem val_eq_one {a} : val a = 1 ↔ a = 1 := .rfl
-
-theorem val_max (a b : NatOrdinal) : val (max a b) = max (val a) (val b) :=
-  rfl
-
-theorem val_min (a b : NatOrdinal) : val (min a b) = min (val a) (val b) :=
-  rfl
-
-theorem succ_def (a : NatOrdinal) : succ a = of (val a + 1) :=
-  rfl
-
-@[simp]
-theorem zero_le (o : NatOrdinal) : 0 ≤ o :=
-  Ordinal.zero_le o
-
-theorem not_lt_zero (o : NatOrdinal) : ¬ o < 0 :=
-  Ordinal.not_lt_zero o
-
-@[simp]
-theorem lt_one_iff_zero {o : NatOrdinal} : o < 1 ↔ o = 0 :=
-  Ordinal.lt_one_iff_zero
-
-/-- A recursor for `NatOrdinal`. Use as `induction x`. -/
-@[elab_as_elim, cases_eliminator, induction_eliminator]
-protected def rec {β : NatOrdinal → Sort*} (h : ∀ a, β (of a)) : ∀ a, β a := fun a =>
-  h (val a)
-
-/-- `Ordinal.induction` but for `NatOrdinal`. -/
-theorem induction {p : NatOrdinal → Prop} : ∀ (i) (_ : ∀ j, (∀ k, k < j → p k) → p j), p i :=
-  Ordinal.induction
-
-end NatOrdinal
-
->>>>>>> beb63d02
 namespace Ordinal
 
 variable {a b c : Ordinal.{u}}
