/-
Copyright (c) 2022 Violeta Hernández Palacios. All rights reserved.
Released under Apache 2.0 license as described in the file LICENSE.
Authors: Violeta Hernández Palacios
-/
import Mathlib.SetTheory.Ordinal.Family
import Mathlib.Tactic.Abel

/-!
# Natural operations on ordinals

The goal of this file is to define natural addition and multiplication on ordinals, also known as
the Hessenberg sum and product, and provide a basic API. The natural addition of two ordinals
`a ♯ b` is recursively defined as the least ordinal greater than `a' ♯ b` and `a ♯ b'` for `a' < a`
and `b' < b`. The natural multiplication `a ⨳ b` is likewise recursively defined as the least
ordinal such that `a ⨳ b ♯ a' ⨳ b'` is greater than `a' ⨳ b ♯ a ⨳ b'` for any `a' < a` and
`b' < b`.

These operations form a rich algebraic structure: they're commutative, associative, preserve order,
have the usual `0` and `1` from ordinals, and distribute over one another.

Moreover, these operations are the addition and multiplication of ordinals when viewed as
combinatorial `Game`s. This makes them particularly useful for game theory.

Finally, both operations admit simple, intuitive descriptions in terms of the Cantor normal form.
The natural addition of two ordinals corresponds to adding their Cantor normal forms as if they were
polynomials in `ω`. Likewise, their natural multiplication corresponds to multiplying the Cantor
normal forms as polynomials.

## Implementation notes

Given the rich algebraic structure of these two operations, we choose to create a type synonym
`NatOrdinal`, where we provide the appropriate instances. However, to avoid casting back and forth
between both types, we attempt to prove and state most results on `Ordinal`.

## Todo

- Prove the characterizations of natural addition and multiplication in terms of the Cantor normal
  form.
-/

universe u v

open Function Order Set

noncomputable section

/-! ### Basic casts between `Ordinal` and `NatOrdinal` -/

/-- A type synonym for ordinals with natural addition and multiplication. -/
def NatOrdinal : Type _ :=
  Ordinal deriving Zero, Inhabited, One, WellFoundedRelation

instance NatOrdinal.instLinearOrder : LinearOrder NatOrdinal := Ordinal.instLinearOrder
instance NatOrdinal.instSuccOrder : SuccOrder NatOrdinal := Ordinal.instSuccOrder
instance NatOrdinal.instOrderBot : OrderBot NatOrdinal := Ordinal.instOrderBot
instance NatOrdinal.instNoMaxOrder : NoMaxOrder NatOrdinal := Ordinal.instNoMaxOrder
instance NatOrdinal.instZeroLEOneClass : ZeroLEOneClass NatOrdinal := Ordinal.instZeroLEOneClass
instance NatOrdinal.instNeZeroOne : NeZero (1 : NatOrdinal) := Ordinal.instNeZeroOne

instance NatOrdinal.uncountable : Uncountable NatOrdinal :=
  Ordinal.uncountable

namespace NatOrdinal
open Ordinal

/-- The identity function between `Ordinal` and `NatOrdinal`. -/
@[match_pattern]
def of : Ordinal ≃o NatOrdinal := .refl _

/-- The identity function between `NatOrdinal` and `Ordinal`. -/
@[match_pattern]
def val : NatOrdinal ≃o Ordinal := .refl _

@[simp] theorem of_symm : of.symm = val := rfl
@[simp] theorem val_symm : val.symm = of := rfl

@[simp] theorem of_val (a : NatOrdinal) : of (val a) = a := rfl
@[simp] theorem val_of (a : Ordinal) : val (of a) = a := rfl

theorem lt_wf : @WellFounded NatOrdinal (· < ·) :=
  Ordinal.lt_wf

instance : WellFoundedLT NatOrdinal :=
  Ordinal.wellFoundedLT

instance : ConditionallyCompleteLinearOrderBot NatOrdinal :=
  WellFoundedLT.conditionallyCompleteLinearOrderBot _

instance (o : NatOrdinal.{u}) : Small.{u} (Iio o) :=
  inferInstanceAs (Small (Iio o.val))

theorem bddAbove_of_small (s : Set NatOrdinal.{u}) [Small.{u} s] : BddAbove s :=
  Ordinal.bddAbove_of_small s

@[simp]
theorem bot_eq_zero : ⊥ = 0 :=
  rfl

@[simp] theorem of_zero : of 0 = 0 := rfl
@[simp] theorem val_zero : val 0 = 0 := rfl

@[simp] theorem of_one : of 1 = 1 := rfl
@[simp] theorem val_one : val 1 = 1 := rfl

@[simp] theorem of_eq_zero {a} : of a = 0 ↔ a = 0 := .rfl
@[simp] theorem val_eq_zero {a} : val a = 0 ↔ a = 0 := .rfl

@[simp] theorem of_eq_one {a} : of a = 1 ↔ a = 1 := .rfl
@[simp] theorem val_eq_one {a} : val a = 1 ↔ a = 1 := .rfl

theorem val_max (a b : NatOrdinal) : val (max a b) = max (val a) (val b) :=
  rfl

theorem val_min (a b : NatOrdinal) : val (min a b) = min (val a) (val b) :=
  rfl

theorem succ_def (a : NatOrdinal) : succ a = of (val a + 1) :=
  rfl

@[simp]
theorem zero_le (o : NatOrdinal) : 0 ≤ o :=
  Ordinal.zero_le o

theorem not_lt_zero (o : NatOrdinal) : ¬ o < 0 :=
  Ordinal.not_lt_zero o

@[simp]
theorem lt_one_iff_zero {o : NatOrdinal} : o < 1 ↔ o = 0 :=
  Ordinal.lt_one_iff_zero

/-- A recursor for `NatOrdinal`. Use as `induction x`. -/
@[elab_as_elim, cases_eliminator, induction_eliminator]
protected def rec {β : NatOrdinal → Sort*} (h : ∀ a, β (of a)) : ∀ a, β a := fun a =>
  h (val a)

/-- `Ordinal.induction` but for `NatOrdinal`. -/
theorem induction {p : NatOrdinal → Prop} : ∀ (i) (_ : ∀ j, (∀ k, k < j → p k) → p j), p i :=
  Ordinal.induction

end NatOrdinal

namespace Ordinal

variable {a b c : Ordinal.{u}}

/-! We place the definitions of `nadd` and `nmul` before actually developing their API, as this
guarantees we only need to open the `NaturalOps` locale once. -/

/-- Natural addition on ordinals `a ♯ b`, also known as the Hessenberg sum, is recursively defined
as the least ordinal greater than `a' ♯ b` and `a ♯ b'` for all `a' < a` and `b' < b`. In contrast
to normal ordinal addition, it is commutative.

Natural addition can equivalently be characterized as the ordinal resulting from adding up
corresponding coefficients in the Cantor normal forms of `a` and `b`. -/
noncomputable def nadd (a b : Ordinal.{u}) : Ordinal.{u} :=
  max (⨆ x : Iio a, succ (nadd x.1 b)) (⨆ x : Iio b, succ (nadd a x.1))
termination_by (a, b)
decreasing_by all_goals cases x; decreasing_tactic

@[inherit_doc]
scoped[NaturalOps] infixl:65 " ♯ " => Ordinal.nadd

open NaturalOps

/-- Natural multiplication on ordinals `a ⨳ b`, also known as the Hessenberg product, is recursively
defined as the least ordinal such that `a ⨳ b ♯ a' ⨳ b'` is greater than `a' ⨳ b ♯ a ⨳ b'` for all
`a' < a` and `b < b'`. In contrast to normal ordinal multiplication, it is commutative and
distributive (over natural addition).

Natural multiplication can equivalently be characterized as the ordinal resulting from multiplying
the Cantor normal forms of `a` and `b` as if they were polynomials in `ω`. Addition of exponents is
done via natural addition. -/
noncomputable def nmul (a b : Ordinal.{u}) : Ordinal.{u} :=
  sInf {c | ∀ a' < a, ∀ b' < b, nmul a' b ♯ nmul a b' < c ♯ nmul a' b'}
termination_by (a, b)

@[inherit_doc]
scoped[NaturalOps] infixl:70 " ⨳ " => Ordinal.nmul

/-! ### Natural addition -/

theorem lt_nadd_iff : a < b ♯ c ↔ (∃ b' < b, a ≤ b' ♯ c) ∨ ∃ c' < c, a ≤ b ♯ c' := by
  rw [nadd]
  simp [Ordinal.lt_iSup_iff]

theorem nadd_le_iff : b ♯ c ≤ a ↔ (∀ b' < b, b' ♯ c < a) ∧ ∀ c' < c, b ♯ c' < a := by
  rw [← not_lt, lt_nadd_iff]
  simp

theorem nadd_lt_nadd_left (h : b < c) (a) : a ♯ b < a ♯ c :=
  lt_nadd_iff.2 (Or.inr ⟨b, h, le_rfl⟩)

theorem nadd_lt_nadd_right (h : b < c) (a) : b ♯ a < c ♯ a :=
  lt_nadd_iff.2 (Or.inl ⟨b, h, le_rfl⟩)

theorem nadd_le_nadd_left (h : b ≤ c) (a) : a ♯ b ≤ a ♯ c := by
  rcases lt_or_eq_of_le h with (h | rfl)
  · exact (nadd_lt_nadd_left h a).le
  · exact le_rfl

theorem nadd_le_nadd_right (h : b ≤ c) (a) : b ♯ a ≤ c ♯ a := by
  rcases lt_or_eq_of_le h with (h | rfl)
  · exact (nadd_lt_nadd_right h a).le
  · exact le_rfl

variable (a b)

theorem nadd_comm (a b) : a ♯ b = b ♯ a := by
  rw [nadd, nadd, max_comm]
  congr <;> ext x <;> cases x <;> apply congr_arg _ (nadd_comm _ _)
termination_by (a, b)

private theorem iSup_nadd_of_monotone {a b} (f : Ordinal.{u} → Ordinal.{u}) (h : Monotone f) :
    ⨆ x : Iio (a ♯ b), f x = max (⨆ a' : Iio a, f (a'.1 ♯ b)) (⨆ b' : Iio b, f (a ♯ b'.1)) := by
  apply (max_le _ _).antisymm'
  · rw [Ordinal.iSup_le_iff]
    rintro ⟨i, hi⟩
    obtain ⟨x, hx, hi⟩ | ⟨x, hx, hi⟩ := lt_nadd_iff.1 hi
    · exact le_max_of_le_left ((h hi).trans <| Ordinal.le_iSup (fun x : Iio a ↦ _) ⟨x, hx⟩)
    · exact le_max_of_le_right ((h hi).trans <| Ordinal.le_iSup (fun x : Iio b ↦ _) ⟨x, hx⟩)
  all_goals
    apply csSup_le_csSup' (bddAbove_of_small _)
    rintro _ ⟨⟨c, hc⟩, rfl⟩
    refine mem_range_self (⟨_, ?_⟩ : Iio _)
    apply_rules [nadd_lt_nadd_left, nadd_lt_nadd_right]

theorem nadd_assoc (a b c) : a ♯ b ♯ c = a ♯ (b ♯ c) := by
  unfold nadd
  rw [iSup_nadd_of_monotone fun a' ↦ succ (a' ♯ c), iSup_nadd_of_monotone fun b' ↦ succ (a ♯ b'),
    max_assoc]
  · congr <;> ext x <;> cases x <;> apply congr_arg _ (nadd_assoc _ _ _)
  · exact succ_mono.comp fun x y h ↦ nadd_le_nadd_left h _
  · exact succ_mono.comp fun x y h ↦ nadd_le_nadd_right h _
termination_by (a, b, c)

@[simp]
theorem nadd_zero (a : Ordinal) : a ♯ 0 = a := by
  rw [nadd, ciSup_of_empty fun _ : Iio 0 ↦ _, sup_bot_eq]
  convert iSup_succ a
  rename_i x
  cases x
  exact nadd_zero _
termination_by a

@[simp]
theorem zero_nadd : 0 ♯ a = a := by rw [nadd_comm, nadd_zero]

@[simp]
theorem nadd_one (a : Ordinal) : a ♯ 1 = succ a := by
  rw [nadd, ciSup_unique (s := fun _ : Iio 1 ↦ _), Iio_one_default_eq, nadd_zero,
    max_eq_right_iff, Ordinal.iSup_le_iff]
  rintro ⟨i, hi⟩
  rwa [nadd_one, succ_le_succ_iff, succ_le_iff]
termination_by a

@[simp]
theorem one_nadd : 1 ♯ a = succ a := by rw [nadd_comm, nadd_one]

theorem nadd_succ : a ♯ succ b = succ (a ♯ b) := by rw [← nadd_one (a ♯ b), nadd_assoc, nadd_one]

theorem succ_nadd : succ a ♯ b = succ (a ♯ b) := by rw [← one_nadd (a ♯ b), ← nadd_assoc, one_nadd]

@[simp]
theorem nadd_nat (n : ℕ) : a ♯ n = a + n := by
  induction' n with n hn
  · simp
  · rw [Nat.cast_succ, add_one_eq_succ, nadd_succ, add_succ, hn]

@[simp]
theorem nat_nadd (n : ℕ) : ↑n ♯ a = a + n := by rw [nadd_comm, nadd_nat]

theorem add_le_nadd : a + b ≤ a ♯ b := by
  induction b using limitRecOn with
  | zero => simp
  | succ c h =>
    rwa [add_succ, nadd_succ, succ_le_succ_iff]
  | limit c hc H =>
    rw [(isNormal_add_right a).apply_of_isSuccLimit hc, Ordinal.iSup_le_iff]
    rintro ⟨i, hi⟩
    exact (H i hi).trans (nadd_le_nadd_left hi.le a)

end Ordinal

namespace NatOrdinal

open Ordinal NaturalOps

instance : Add NatOrdinal := ⟨nadd⟩
instance : SuccAddOrder NatOrdinal := ⟨fun x => (nadd_one x).symm⟩

instance : AddCommMonoid NatOrdinal where
  add_assoc := nadd_assoc
  zero_add := zero_nadd
  add_zero := nadd_zero
  add_comm := nadd_comm
  nsmul := nsmulRec

instance : IsOrderedCancelAddMonoid NatOrdinal where
  add_le_add_left _ _ := nadd_le_nadd_left
  le_of_add_le_add_left a b c h := by
    by_contra! h'
    exact h.not_gt (nadd_lt_nadd_left h' a)

instance : AddMonoidWithOne NatOrdinal :=
  AddMonoidWithOne.unary

theorem lt_add_iff {a b c : NatOrdinal} :
    a < b + c ↔ (∃ b' < b, a ≤ b' + c) ∨ ∃ c' < c, a ≤ b + c' :=
  Ordinal.lt_nadd_iff

theorem add_le_iff {a b c : NatOrdinal} :
     b + c ≤ a ↔ (∀ b' < b, b' + c < a) ∧ ∀ c' < c, b + c' < a :=
  Ordinal.nadd_le_iff

@[simp]
theorem val_natCast (n : ℕ) : val n = n := by
  induction' n with n hn
  · rfl
  · change (val n) ♯ 1 = n + 1
    rw [hn]; exact nadd_one n

instance : CharZero NatOrdinal where
  cast_injective m n h := by
    apply_fun val at h
    simpa using h

end NatOrdinal

open NatOrdinal

open NaturalOps

namespace Ordinal

theorem nadd_eq_add (a b : Ordinal) : a ♯ b = val (of a + of b) :=
  rfl

@[simp]
theorem _root_.NatOrdinal.of_natCast (n : ℕ) : of n = n := by
  rw [← val_natCast n]
  rfl

theorem lt_of_nadd_lt_nadd_left : ∀ {a b c}, a ♯ b < a ♯ c → b < c :=
  @lt_of_add_lt_add_left NatOrdinal _ _ _

theorem lt_of_nadd_lt_nadd_right : ∀ {a b c}, b ♯ a < c ♯ a → b < c :=
  @lt_of_add_lt_add_right NatOrdinal _ _ _

theorem le_of_nadd_le_nadd_left : ∀ {a b c}, a ♯ b ≤ a ♯ c → b ≤ c :=
  @le_of_add_le_add_left NatOrdinal _ _ _

theorem le_of_nadd_le_nadd_right : ∀ {a b c}, b ♯ a ≤ c ♯ a → b ≤ c :=
  @le_of_add_le_add_right NatOrdinal _ _ _

@[simp]
theorem nadd_lt_nadd_iff_left : ∀ (a) {b c}, a ♯ b < a ♯ c ↔ b < c :=
  @add_lt_add_iff_left NatOrdinal _ _ _ _

@[simp]
theorem nadd_lt_nadd_iff_right : ∀ (a) {b c}, b ♯ a < c ♯ a ↔ b < c :=
  @add_lt_add_iff_right NatOrdinal _ _ _ _

@[simp]
theorem nadd_le_nadd_iff_left : ∀ (a) {b c}, a ♯ b ≤ a ♯ c ↔ b ≤ c :=
  @add_le_add_iff_left NatOrdinal _ _ _ _

@[simp]
theorem nadd_le_nadd_iff_right : ∀ (a) {b c}, b ♯ a ≤ c ♯ a ↔ b ≤ c :=
  @_root_.add_le_add_iff_right NatOrdinal _ _ _ _

theorem nadd_le_nadd : ∀ {a b c d}, a ≤ b → c ≤ d → a ♯ c ≤ b ♯ d :=
  @add_le_add NatOrdinal _ _ _ _

theorem nadd_lt_nadd : ∀ {a b c d}, a < b → c < d → a ♯ c < b ♯ d :=
  @add_lt_add NatOrdinal _ _ _ _

theorem nadd_lt_nadd_of_lt_of_le : ∀ {a b c d}, a < b → c ≤ d → a ♯ c < b ♯ d :=
  @add_lt_add_of_lt_of_le NatOrdinal _ _ _ _

theorem nadd_lt_nadd_of_le_of_lt : ∀ {a b c d}, a ≤ b → c < d → a ♯ c < b ♯ d :=
  @add_lt_add_of_le_of_lt NatOrdinal _ _ _ _

theorem nadd_left_cancel : ∀ {a b c}, a ♯ b = a ♯ c → b = c :=
  @_root_.add_left_cancel NatOrdinal _ _

theorem nadd_right_cancel : ∀ {a b c}, a ♯ b = c ♯ b → a = c :=
  @_root_.add_right_cancel NatOrdinal _ _

@[simp]
theorem nadd_left_cancel_iff : ∀ {a b c}, a ♯ b = a ♯ c ↔ b = c :=
  @add_left_cancel_iff NatOrdinal _ _

@[simp]
theorem nadd_right_cancel_iff : ∀ {a b c}, b ♯ a = c ♯ a ↔ b = c :=
  @add_right_cancel_iff NatOrdinal _ _

theorem le_nadd_self {a b} : a ≤ b ♯ a := by simpa using nadd_le_nadd_right (Ordinal.zero_le b) a

theorem le_nadd_left {a b c} (h : a ≤ c) : a ≤ b ♯ c :=
  le_nadd_self.trans (nadd_le_nadd_left h b)

theorem le_self_nadd {a b} : a ≤ a ♯ b := by simpa using nadd_le_nadd_left (Ordinal.zero_le b) a

theorem le_nadd_right {a b c} (h : a ≤ b) : a ≤ b ♯ c :=
  le_self_nadd.trans (nadd_le_nadd_right h c)

theorem nadd_left_comm : ∀ a b c, a ♯ (b ♯ c) = b ♯ (a ♯ c) :=
  @add_left_comm NatOrdinal _

theorem nadd_right_comm : ∀ a b c, a ♯ b ♯ c = a ♯ c ♯ b :=
  @add_right_comm NatOrdinal _

/-! ### Natural multiplication -/

variable {a b c d : Ordinal.{u}}

/-- The set in the definition of `nmul` is nonempty. -/
private theorem nmul_nonempty (a b : Ordinal.{u}) :
    {c : Ordinal.{u} | ∀ a' < a, ∀ b' < b, a' ⨳ b ♯ a ⨳ b' < c ♯ a' ⨳ b'}.Nonempty := by
  obtain ⟨c, hc⟩ : BddAbove ((fun x ↦ x.1 ⨳ b ♯ a ⨳ x.2) '' Set.Iio a ×ˢ Set.Iio b) :=
    bddAbove_of_small _
  exact ⟨_, fun x hx y hy ↦
    (lt_succ_of_le <| hc <| Set.mem_image_of_mem _ <| Set.mk_mem_prod hx hy).trans_le le_self_nadd⟩

theorem nmul_nadd_lt {a' b' : Ordinal} (ha : a' < a) (hb : b' < b) :
    a' ⨳ b ♯ a ⨳ b' < a ⨳ b ♯ a' ⨳ b' := by
  conv_rhs => rw [nmul]
  exact csInf_mem (nmul_nonempty a b) a' ha b' hb

theorem nmul_nadd_le {a' b' : Ordinal} (ha : a' ≤ a) (hb : b' ≤ b) :
    a' ⨳ b ♯ a ⨳ b' ≤ a ⨳ b ♯ a' ⨳ b' := by
  rcases lt_or_eq_of_le ha with (ha | rfl)
  · rcases lt_or_eq_of_le hb with (hb | rfl)
    · exact (nmul_nadd_lt ha hb).le
    · rw [nadd_comm]
  · exact le_rfl

theorem lt_nmul_iff : c < a ⨳ b ↔ ∃ a' < a, ∃ b' < b, c ♯ a' ⨳ b' ≤ a' ⨳ b ♯ a ⨳ b' := by
  refine ⟨fun h => ?_, ?_⟩
  · rw [nmul] at h
    simpa using notMem_of_lt_csInf h ⟨0, fun _ _ => bot_le⟩
  · rintro ⟨a', ha, b', hb, h⟩
    have := h.trans_lt (nmul_nadd_lt ha hb)
    rwa [nadd_lt_nadd_iff_right] at this

theorem nmul_le_iff : a ⨳ b ≤ c ↔ ∀ a' < a, ∀ b' < b, a' ⨳ b ♯ a ⨳ b' < c ♯ a' ⨳ b' := by
  rw [← not_iff_not]; simp [lt_nmul_iff]

theorem nmul_comm (a b) : a ⨳ b = b ⨳ a := by
  rw [nmul, nmul]
  congr; ext x; constructor <;> intro H c hc d hd
  · rw [nadd_comm, ← nmul_comm, ← nmul_comm a, ← nmul_comm d]
    exact H _ hd _ hc
  · rw [nadd_comm, nmul_comm, nmul_comm c, nmul_comm c]
    exact H _ hd _ hc
termination_by (a, b)

@[simp]
theorem nmul_zero (a) : a ⨳ 0 = 0 := by
  rw [← Ordinal.le_zero, nmul_le_iff]
  exact fun _ _ a ha => (Ordinal.not_lt_zero a ha).elim

@[simp]
theorem zero_nmul (a) : 0 ⨳ a = 0 := by rw [nmul_comm, nmul_zero]

@[simp]
theorem nmul_one (a : Ordinal) : a ⨳ 1 = a := by
  rw [nmul]
  convert csInf_Ici
  ext b
  refine ⟨fun H ↦ le_of_forall_lt (a := a) fun c hc ↦ ?_, fun ha c hc ↦ ?_⟩
  · simpa [nmul_one c] using H c hc
  · simpa [nmul_one c] using hc.trans_le ha
termination_by a

@[simp]
theorem one_nmul (a) : 1 ⨳ a = a := by rw [nmul_comm, nmul_one]

theorem nmul_lt_nmul_of_pos_left (h₁ : a < b) (h₂ : 0 < c) : c ⨳ a < c ⨳ b :=
  lt_nmul_iff.2 ⟨0, h₂, a, h₁, by simp⟩

theorem nmul_lt_nmul_of_pos_right (h₁ : a < b) (h₂ : 0 < c) : a ⨳ c < b ⨳ c :=
  lt_nmul_iff.2 ⟨a, h₁, 0, h₂, by simp⟩

theorem nmul_le_nmul_left (h : a ≤ b) (c) : c ⨳ a ≤ c ⨳ b := by
  rcases lt_or_eq_of_le h with (h₁ | rfl) <;> rcases (eq_zero_or_pos c).symm with (h₂ | rfl)
  · exact (nmul_lt_nmul_of_pos_left h₁ h₂).le
  all_goals simp

theorem nmul_le_nmul_right (h : a ≤ b) (c) : a ⨳ c ≤ b ⨳ c := by
  rw [nmul_comm, nmul_comm b]
  exact nmul_le_nmul_left h c

theorem nmul_nadd (a b c : Ordinal) : a ⨳ (b ♯ c) = a ⨳ b ♯ a ⨳ c := by
  refine le_antisymm (nmul_le_iff.2 fun a' ha d hd => ?_)
    (nadd_le_iff.2 ⟨fun d hd => ?_, fun d hd => ?_⟩)
  · rw [nmul_nadd]
    rcases lt_nadd_iff.1 hd with (⟨b', hb, hd⟩ | ⟨c', hc, hd⟩)
    · have := nadd_lt_nadd_of_lt_of_le (nmul_nadd_lt ha hb) (nmul_nadd_le ha.le hd)
      rw [nmul_nadd, nmul_nadd] at this
      simp only [nadd_assoc] at this
      rwa [nadd_left_comm, nadd_left_comm _ (a ⨳ b'), nadd_left_comm (a ⨳ b),
        nadd_lt_nadd_iff_left, nadd_left_comm (a' ⨳ b), nadd_left_comm (a ⨳ b),
        nadd_lt_nadd_iff_left, ← nadd_assoc, ← nadd_assoc] at this
    · have := nadd_lt_nadd_of_le_of_lt (nmul_nadd_le ha.le hd) (nmul_nadd_lt ha hc)
      rw [nmul_nadd, nmul_nadd] at this
      simp only [nadd_assoc] at this
      rwa [nadd_left_comm, nadd_comm (a ⨳ c), nadd_left_comm (a' ⨳ d), nadd_left_comm (a ⨳ c'),
        nadd_left_comm (a ⨳ b), nadd_lt_nadd_iff_left, nadd_comm (a' ⨳ c), nadd_left_comm (a ⨳ d),
        nadd_left_comm (a' ⨳ b), nadd_left_comm (a ⨳ b), nadd_lt_nadd_iff_left, nadd_comm (a ⨳ d),
        nadd_comm (a' ⨳ d), ← nadd_assoc, ← nadd_assoc] at this
  · rcases lt_nmul_iff.1 hd with ⟨a', ha, b', hb, hd⟩
    have := nadd_lt_nadd_of_le_of_lt hd (nmul_nadd_lt ha (nadd_lt_nadd_right hb c))
    rw [nmul_nadd, nmul_nadd, nmul_nadd a'] at this
    simp only [nadd_assoc] at this
    rwa [nadd_left_comm (a' ⨳ b'), nadd_left_comm, nadd_lt_nadd_iff_left, nadd_left_comm,
      nadd_left_comm _ (a' ⨳ b'), nadd_left_comm (a ⨳ b'), nadd_lt_nadd_iff_left,
      nadd_left_comm (a' ⨳ c), nadd_left_comm, nadd_lt_nadd_iff_left, nadd_left_comm,
      nadd_comm _ (a' ⨳ c), nadd_lt_nadd_iff_left] at this
  · rcases lt_nmul_iff.1 hd with ⟨a', ha, c', hc, hd⟩
    have := nadd_lt_nadd_of_lt_of_le (nmul_nadd_lt ha (nadd_lt_nadd_left hc b)) hd
    rw [nmul_nadd, nmul_nadd, nmul_nadd a'] at this
    simp only [nadd_assoc] at this
    rwa [nadd_left_comm _ (a' ⨳ b), nadd_lt_nadd_iff_left, nadd_left_comm (a' ⨳ c'),
      nadd_left_comm _ (a' ⨳ c), nadd_lt_nadd_iff_left, nadd_left_comm, nadd_comm (a' ⨳ c'),
      nadd_left_comm _ (a ⨳ c'), nadd_lt_nadd_iff_left, nadd_comm _ (a' ⨳ c'),
      nadd_comm _ (a' ⨳ c'), nadd_left_comm, nadd_lt_nadd_iff_left] at this
termination_by (a, b, c)

theorem nadd_nmul (a b c) : (a ♯ b) ⨳ c = a ⨳ c ♯ b ⨳ c := by
  rw [nmul_comm, nmul_nadd, nmul_comm, nmul_comm c]

theorem nmul_nadd_lt₃ {a' b' c' : Ordinal} (ha : a' < a) (hb : b' < b) (hc : c' < c) :
    a' ⨳ b ⨳ c ♯ a ⨳ b' ⨳ c ♯ a ⨳ b ⨳ c' ♯ a' ⨳ b' ⨳ c' <
      a ⨳ b ⨳ c ♯ a' ⨳ b' ⨳ c ♯ a' ⨳ b ⨳ c' ♯ a ⨳ b' ⨳ c' := by
  simpa only [nadd_nmul, ← nadd_assoc] using nmul_nadd_lt (nmul_nadd_lt ha hb) hc

theorem nmul_nadd_le₃ {a' b' c' : Ordinal} (ha : a' ≤ a) (hb : b' ≤ b) (hc : c' ≤ c) :
    a' ⨳ b ⨳ c ♯ a ⨳ b' ⨳ c ♯ a ⨳ b ⨳ c' ♯ a' ⨳ b' ⨳ c' ≤
      a ⨳ b ⨳ c ♯ a' ⨳ b' ⨳ c ♯ a' ⨳ b ⨳ c' ♯ a ⨳ b' ⨳ c' := by
  simpa only [nadd_nmul, ← nadd_assoc] using nmul_nadd_le (nmul_nadd_le ha hb) hc

private theorem nmul_nadd_lt₃' {a' b' c' : Ordinal} (ha : a' < a) (hb : b' < b) (hc : c' < c) :
    a' ⨳ (b ⨳ c) ♯ a ⨳ (b' ⨳ c) ♯ a ⨳ (b ⨳ c') ♯ a' ⨳ (b' ⨳ c') <
      a ⨳ (b ⨳ c) ♯ a' ⨳ (b' ⨳ c) ♯ a' ⨳ (b ⨳ c') ♯ a ⨳ (b' ⨳ c') := by
  simp only [nmul_comm _ (_ ⨳ _)]
  convert nmul_nadd_lt₃ hb hc ha using 1 <;>
<<<<<<< HEAD
    (simp only [nadd_eq_add, NatOrdinal.of_val]; abel_nf)
=======
    (simp only [nadd_eq_add, NatOrdinal.toOrdinal_toNatOrdinal]; abel_nf)
>>>>>>> 3ad85679

theorem lt_nmul_iff₃ : d < a ⨳ b ⨳ c ↔ ∃ a' < a, ∃ b' < b, ∃ c' < c,
    d ♯ a' ⨳ b' ⨳ c ♯ a' ⨳ b ⨳ c' ♯ a ⨳ b' ⨳ c' ≤
      a' ⨳ b ⨳ c ♯ a ⨳ b' ⨳ c ♯ a ⨳ b ⨳ c' ♯ a' ⨳ b' ⨳ c' := by
  refine ⟨fun h ↦ ?_, fun ⟨a', ha, b', hb, c', hc, h⟩ ↦ ?_⟩
  · rcases lt_nmul_iff.1 h with ⟨e, he, c', hc, H₁⟩
    rcases lt_nmul_iff.1 he with ⟨a', ha, b', hb, H₂⟩
    refine ⟨a', ha, b', hb, c', hc, ?_⟩
    have := nadd_le_nadd H₁ (nmul_nadd_le H₂ hc.le)
    simp only [nadd_nmul, nadd_assoc] at this
    rw [nadd_left_comm, nadd_left_comm d, nadd_left_comm, nadd_le_nadd_iff_left,
      nadd_left_comm (a ⨳ b' ⨳ c), nadd_left_comm (a' ⨳ b ⨳ c), nadd_left_comm (a ⨳ b ⨳ c'),
      nadd_le_nadd_iff_left, nadd_left_comm (a ⨳ b ⨳ c'), nadd_left_comm (a ⨳ b ⨳ c')] at this
    simpa only [nadd_assoc]
  · have := h.trans_lt (nmul_nadd_lt₃ ha hb hc)
    repeat rw [nadd_lt_nadd_iff_right] at this
    assumption

theorem nmul_le_iff₃ : a ⨳ b ⨳ c ≤ d ↔ ∀ a' < a, ∀ b' < b, ∀ c' < c,
    a' ⨳ b ⨳ c ♯ a ⨳ b' ⨳ c ♯ a ⨳ b ⨳ c' ♯ a' ⨳ b' ⨳ c' <
      d ♯ a' ⨳ b' ⨳ c ♯ a' ⨳ b ⨳ c' ♯ a ⨳ b' ⨳ c' := by
  simpa using lt_nmul_iff₃.not

private theorem nmul_le_iff₃' : a ⨳ (b ⨳ c) ≤ d ↔ ∀ a' < a, ∀ b' < b, ∀ c' < c,
    a' ⨳ (b ⨳ c) ♯ a ⨳ (b' ⨳ c) ♯ a ⨳ (b ⨳ c') ♯ a' ⨳ (b' ⨳ c') <
      d ♯ a' ⨳ (b' ⨳ c) ♯ a' ⨳ (b ⨳ c') ♯ a ⨳ (b' ⨳ c') := by
  simp only [nmul_comm _ (_ ⨳ _), nmul_le_iff₃, nadd_eq_add, of_val]
  constructor <;> intro h a' ha b' hb c' hc
  · convert h b' hb c' hc a' ha using 1 <;> abel_nf
  · convert h c' hc a' ha b' hb using 1 <;> abel_nf

theorem nmul_assoc (a b c : Ordinal) : a ⨳ b ⨳ c = a ⨳ (b ⨳ c) := by
  apply le_antisymm
  · rw [nmul_le_iff₃]
    intro a' ha b' hb c' hc
    repeat rw [nmul_assoc]
    exact nmul_nadd_lt₃' ha hb hc
  · rw [nmul_le_iff₃']
    intro a' ha b' hb c' hc
    repeat rw [← nmul_assoc]
    exact nmul_nadd_lt₃ ha hb hc
termination_by (a, b, c)

end Ordinal

namespace NatOrdinal

open Ordinal

instance : Mul NatOrdinal :=
  ⟨nmul⟩

instance : CommSemiring NatOrdinal where
  left_distrib := nmul_nadd
  right_distrib := nadd_nmul
  zero_mul := zero_nmul
  mul_zero := nmul_zero
  mul_assoc := nmul_assoc
  one_mul := one_nmul
  mul_one := nmul_one
  mul_comm := nmul_comm

instance : IsOrderedRing NatOrdinal where
  zero_le_one := @zero_le_one Ordinal _ _ _ _
  mul_le_mul_of_nonneg_left _ _ c h _ := nmul_le_nmul_left h c
  mul_le_mul_of_nonneg_right _ _ c h _ := nmul_le_nmul_right h c

theorem lt_mul_iff {a b c : NatOrdinal} :
    c < a * b ↔ ∃ a' < a, ∃ b' < b, c + a' * b' ≤ a' * b + a * b' :=
  Ordinal.lt_nmul_iff

theorem mul_le_iff {a b c : NatOrdinal} :
    a * b ≤ c ↔ ∀ a' < a, ∀ b' < b, a' * b + a * b' < c + a' * b' :=
  Ordinal.nmul_le_iff

theorem mul_add_lt {a b a' b' : NatOrdinal} (ha : a' < a) (hb : b' < b) :
    a' * b + a * b' < a * b + a' * b' :=
  Ordinal.nmul_nadd_lt ha hb

theorem nmul_nadd_le {a b a' b' : NatOrdinal} (ha : a' ≤ a) (hb : b' ≤ b) :
    a' * b + a * b' ≤ a * b + a' * b' :=
  Ordinal.nmul_nadd_le ha hb

end NatOrdinal

namespace Ordinal

theorem nmul_eq_mul (a b) : a ⨳ b = val (of a * of b) :=
  rfl

theorem nmul_nadd_one : ∀ a b, a ⨳ (b ♯ 1) = a ⨳ b ♯ a :=
  @mul_add_one NatOrdinal _ _ _

theorem nadd_one_nmul : ∀ a b, (a ♯ 1) ⨳ b = a ⨳ b ♯ b :=
  @add_one_mul NatOrdinal _ _ _

theorem nmul_succ (a b) : a ⨳ succ b = a ⨳ b ♯ a := by rw [← nadd_one, nmul_nadd_one]

theorem succ_nmul (a b) : succ a ⨳ b = a ⨳ b ♯ b := by rw [← nadd_one, nadd_one_nmul]

theorem nmul_add_one : ∀ a b, a ⨳ (b + 1) = a ⨳ b ♯ a :=
  nmul_succ

theorem add_one_nmul : ∀ a b, (a + 1) ⨳ b = a ⨳ b ♯ b :=
  succ_nmul

theorem mul_le_nmul (a b : Ordinal.{u}) : a * b ≤ a ⨳ b := by
  refine b.limitRecOn ?_ ?_ ?_
  · simp
  · intro c h
    rw [mul_succ, nmul_succ]
    exact (add_le_nadd _ a).trans (nadd_le_nadd_right h a)
  · intro c hc H
    rcases eq_zero_or_pos a with (rfl | ha)
    · simp
    · rw [(isNormal_mul_right ha).apply_of_isSuccLimit hc, Ordinal.iSup_le_iff]
      rintro ⟨i, hi⟩
      exact (H i hi).trans (nmul_le_nmul_left hi.le a)

end Ordinal<|MERGE_RESOLUTION|>--- conflicted
+++ resolved
@@ -546,11 +546,7 @@
       a ⨳ (b ⨳ c) ♯ a' ⨳ (b' ⨳ c) ♯ a' ⨳ (b ⨳ c') ♯ a ⨳ (b' ⨳ c') := by
   simp only [nmul_comm _ (_ ⨳ _)]
   convert nmul_nadd_lt₃ hb hc ha using 1 <;>
-<<<<<<< HEAD
     (simp only [nadd_eq_add, NatOrdinal.of_val]; abel_nf)
-=======
-    (simp only [nadd_eq_add, NatOrdinal.toOrdinal_toNatOrdinal]; abel_nf)
->>>>>>> 3ad85679
 
 theorem lt_nmul_iff₃ : d < a ⨳ b ⨳ c ↔ ∃ a' < a, ∃ b' < b, ∃ c' < c,
     d ♯ a' ⨳ b' ⨳ c ♯ a' ⨳ b ⨳ c' ♯ a ⨳ b' ⨳ c' ≤
