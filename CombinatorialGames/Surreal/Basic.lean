/-
Copyright (c) 2019 Mario Carneiro. All rights reserved.
Released under Apache 2.0 license as described in the file LICENSE.
Authors: Mario Carneiro, Kim Morrison, Violeta Hernández Palacios
-/
import CombinatorialGames.Game.Birthday
import CombinatorialGames.Tactic.AddInstances
import Mathlib.Algebra.Order.Hom.Monoid

/-!
# Surreal numbers

The basic theory of surreal numbers, built on top of the theory of combinatorial (pre-)games.

A pregame is `Numeric` if all the Left options are strictly smaller than all the Right options, and
all those options are themselves numeric. In terms of combinatorial games, the numeric games have
"frozen"; you can only make your position worse by playing, and Left is some definite "number" of
moves ahead (or behind) Right.

A surreal number is an equivalence class of numeric games.

Surreal numbers inherit the relations `≤` and `<` from games, and these relations satisfy the axioms
of a linear order. In fact, the surreals form a complete ordered field, containing a copy of the
reals, and much else besides!

## Algebraic operations

In this file, we show that the surreals form a linear ordered commutative group.

In `CombinatorialGames.Surreal.Multiplication`, we define multiplication and show that the surreals
form a linear ordered commutative ring. In `CombinatorialGames.Surreal.Division` we further show the
surreals are a field.
-/

universe u

noncomputable section

/-! ### Numeric games -/

namespace IGame

private def NumericAux (x : IGame) : Prop :=
  (∀ y ∈ xᴸ, ∀ z ∈ xᴿ, y < z) ∧ (∀ p, ∀ y ∈ x.moves p, NumericAux y)
termination_by x
decreasing_by igame_wf

/-- A game `!{s | t}` is numeric if everything in `s` is less than everything in `t`, and all the
elements of these sets are also numeric.

The `Surreal` numbers are built as the quotient of numeric games under equivalence. -/
@[mk_iff numeric_iff_aux]
class Numeric (x : IGame) : Prop where of_NumericAux ::
  out : NumericAux x

theorem numeric_def {x : IGame} : Numeric x ↔
    (∀ y ∈ xᴸ, ∀ z ∈ xᴿ, y < z) ∧ (∀ p, ∀ y ∈ x.moves p, Numeric y) := by
  simp_rw [numeric_iff_aux]; rw [NumericAux]

namespace Numeric
variable {x y z : IGame}

theorem mk (h₁ : ∀ y ∈ xᴸ, ∀ z ∈ xᴿ, y < z) (h₂ : ∀ p, ∀ y ∈ x.moves p, Numeric y) : Numeric x :=
  numeric_def.2 ⟨h₁, h₂⟩

theorem left_lt_right [h : Numeric x] (hy : y ∈ xᴸ) (hz : z ∈ xᴿ) : y < z :=
  (numeric_def.1 h).1 y hy z hz

protected theorem of_mem_moves {p : Player} [h : Numeric x] (hy : y ∈ x.moves p) : Numeric y :=
  (numeric_def.1 h).2 p y hy

/-- `numeric` eagerly adds all possible `Numeric` hypotheses. -/
elab "numeric" : tactic =>
  addInstances <| .mk [`IGame.Numeric.of_mem_moves]

protected theorem isOption [Numeric x] (h : IsOption y x) : Numeric y := by
  rw [isOption_iff_mem_union] at h
  cases h with
  | _ h => exact .of_mem_moves h

alias _root_.IGame.IsOption.numeric := Numeric.isOption

@[simp]
protected instance zero : Numeric 0 := by
  rw [numeric_def]; simp

@[simp]
protected instance one : Numeric 1 := by
  rw [numeric_def]; simp

@[simp]
protected instance half : Numeric ½ := by
  rw [numeric_def]; simp

protected instance subtype (x : Subtype Numeric) : Numeric x.1 := x.2
protected instance moves {x : IGame} [Numeric x] {p : Player} (y : x.moves p) : Numeric y :=
  .of_mem_moves y.2

protected theorem le_of_not_le {x y : IGame} [Numeric x] [Numeric y] : ¬ x ≤ y → y ≤ x := by
  rw [lf_iff_exists_le, le_iff_forall_lf]
  rintro (⟨z, hz, h⟩ | ⟨z, hz, h⟩) <;> constructor <;> intro a ha h'
  · numeric
    exact left_lf_of_le h' hz (Numeric.le_of_not_le (left_lf_of_le h ha))
  · exact (left_lt_right hz ha).not_ge (h'.trans h)
  · exact (left_lt_right ha hz).not_ge (h.trans h')
  · numeric
    exact lf_right_of_le h' hz (Numeric.le_of_not_le (lf_right_of_le h ha))
termination_by x
decreasing_by igame_wf

protected theorem le_total (x y : IGame) [Numeric x] [Numeric y] : x ≤ y ∨ y ≤ x := by
  rw [or_iff_not_imp_left]
  exact Numeric.le_of_not_le

protected theorem lt_of_not_ge [Numeric x] [Numeric y] (h : ¬ x ≤ y) : y < x :=
  (Numeric.le_of_not_le h).lt_of_not_ge h

@[simp]
protected theorem not_le [Numeric x] [Numeric y] : ¬ x ≤ y ↔ y < x :=
  ⟨Numeric.lt_of_not_ge, not_le_of_gt⟩

@[simp]
protected theorem not_lt [Numeric x] [Numeric y] : ¬ x < y ↔ y ≤ x :=
  not_iff_comm.1 Numeric.not_le

protected theorem le_or_gt (x y : IGame) [Numeric x] [Numeric y] : x ≤ y ∨ y < x := by
  rw [← Numeric.not_le]
  exact em _

protected theorem lt_or_ge (x y : IGame) [Numeric x] [Numeric y] : x < y ∨ y ≤ x := by
  rw [← Numeric.not_lt]
  exact em _

theorem not_fuzzy (x y : IGame) [Numeric x] [Numeric y] : ¬ x ‖ y := by
  simpa [not_incompRel_iff] using Numeric.le_total x y

theorem lt_or_equiv_or_gt (x y : IGame) [Numeric x] [Numeric y] : x < y ∨ x ≈ y ∨ y < x := by
  simp_rw [← Numeric.not_le]; tauto

/-- To prove a game is numeric, it suffices to show the left options are less or fuzzy
to the right options.-/
theorem mk_of_lf (h₁ : ∀ y ∈ xᴸ, ∀ z ∈ xᴿ, y ⧏ z)
    (h₂ : ∀ p, ∀ y ∈ x.moves p, Numeric y) : Numeric x :=
  mk (fun y hy z hz ↦ (@Numeric.not_le z y (h₂ _ z hz) (h₂ _ y hy)).1 (h₁ y hy z hz)) h₂

theorem le_iff_forall_lt [Numeric x] [Numeric y] :
    x ≤ y ↔ (∀ z ∈ xᴸ, z < y) ∧ (∀ z ∈ yᴿ, x < z) := by
  rw [le_iff_forall_lf]
  congr! with z hz z hz <;> numeric <;> rw [Numeric.not_le]

theorem lt_iff_exists_le [Numeric x] [Numeric y] :
    x < y ↔ (∃ z ∈ yᴸ, x ≤ z) ∨ (∃ z ∈ xᴿ, z ≤ y) := by
  rw [← Numeric.not_le, lf_iff_exists_le]

theorem left_lt [Numeric x] (h : y ∈ xᴸ) : y < x := by
  numeric; simpa using left_lf h

theorem lt_right [Numeric x] (h : y ∈ xᴿ) : x < y := by
  numeric; simpa using lf_right h

protected instance neg (x : IGame) [Numeric x] : Numeric (-x) := by
  refine mk (fun y hy z hz ↦ ?_) ?_
  · rw [← IGame.neg_lt_neg_iff]
    apply @left_lt_right x <;> simp_all
  · intro p y hy
    rw [moves_neg] at hy
    numeric
    simpa using Numeric.neg (-y)
termination_by x
decreasing_by all_goals simp_all; igame_wf

@[simp]
theorem neg_iff {x : IGame} : Numeric (-x) ↔ Numeric x :=
  ⟨fun _ ↦ by simpa using Numeric.neg (-x), fun _ ↦ Numeric.neg x⟩

protected instance add (x y : IGame) [Numeric x] [Numeric y] : Numeric (x + y) := by
  apply mk <;> simp only [moves_add, Set.mem_union, Set.mem_image]
  · rintro _ (⟨a, ha, rfl⟩ | ⟨a, ha, rfl⟩) _ (⟨b, hb, rfl⟩ | ⟨b, hb, rfl⟩)
    any_goals simpa using left_lt_right ha hb
    all_goals
      trans (x + y)
      · simpa using left_lt ha
      · simpa using lt_right hb
  · rintro p _ (⟨z, hz, rfl⟩ | ⟨z, hz, rfl⟩)
    all_goals numeric; exact Numeric.add ..
termination_by (x, y)
decreasing_by igame_wf

protected instance sub (x y : IGame) [Numeric x] [Numeric y] : Numeric (x - y) :=
  inferInstanceAs (Numeric (x + -y))

protected instance natCast : ∀ n : ℕ, Numeric n
  | 0 => inferInstanceAs (Numeric 0)
  | n + 1 => have := Numeric.natCast n; inferInstanceAs (Numeric (n + 1))

protected instance ofNat (n : ℕ) [n.AtLeastTwo] : Numeric ofNat(n) :=
  inferInstanceAs (Numeric n)

protected instance intCast : ∀ n : ℤ, Numeric n
  | .ofNat n => inferInstanceAs (Numeric n)
  | .negSucc n => inferInstanceAs (Numeric (-(n + 1)))

end Numeric

/-! ### Simplicity theorem -/

/-- `x` fits within `y` when `z ⧏ x` for every `z ∈ yᴸ`, and `x ⧏ z` for every
`z ∈ yᴿ`.

The simplicity theorem states that if a game fits a numeric game, but none of its options do, then
the games are equivalent. In particular, a numeric game is equivalent to the game of the least
birthday that fits in it. -/
def Fits (x y : IGame) : Prop :=
  (∀ z ∈ yᴸ, z ⧏ x) ∧ (∀ z ∈ yᴿ, x ⧏ z)

theorem fits_of_equiv {x y : IGame} (h : x ≈ y) : Fits x y :=
  ⟨fun _ hz ↦ mt h.ge.trans (left_lf hz), fun _ hz ↦ mt h.le.trans' (lf_right hz) ⟩

alias AntisymmRel.Fits := fits_of_equiv

theorem Fits.refl (x : IGame) : x.Fits x :=
  fits_of_equiv .rfl

instance : IsRefl _ Fits where
  refl := Fits.refl

theorem Fits.antisymm {x y : IGame} (h₁ : Fits x y) (h₂ : Fits y x) : x ≈ y := by
  rw [AntisymmRel, le_iff_forall_lf, le_iff_forall_lf]
  exact ⟨⟨h₂.1, h₁.2⟩, ⟨h₁.1, h₂.2⟩⟩

@[simp]
theorem fits_neg_iff {x y : IGame} : Fits (-x) (-y) ↔ Fits x y := by
  simp [Fits, and_comm]

alias ⟨_, Fits.neg⟩ := fits_neg_iff

theorem not_fits_iff {x y : IGame} :
    ¬ Fits x y ↔ (∃ z ∈ yᴸ, x ≤ z) ∨ (∃ z ∈ yᴿ, z ≤ x) := by
  rw [Fits, not_and_or]; simp

theorem Fits.congr {x y z : IGame} (h : x ≈ y) (hx : x.Fits z) : y.Fits z := by
  constructor <;> intro w hw <;> grw [← h]
  exacts [hx.1 w hw, hx.2 w hw]

<<<<<<< HEAD
=======
theorem fits_congr {x y z : IGame} (h : x ≈ y) : x.Fits z ↔ y.Fits z :=
  ⟨.congr h, .congr h.symm⟩

>>>>>>> c9ccf6b9
/-- A variant of the **simplicity theorem** with hypotheses that are easier to show. -/
theorem Fits.equiv_of_forall_moves {x y : IGame} (hx : x.Fits y)
    (hl : ∀ z ∈ xᴸ, ∃ w ∈ yᴸ, z ≤ w) (hr : ∀ z ∈ xᴿ, ∃ w ∈ yᴿ, w ≤ z) : x ≈ y :=
  ⟨le_of_forall_moves_right_lf hx.2 hl, le_of_forall_moves_left_lf hx.1 hr⟩

/-- A variant of the **simplicity theorem** which replaces one of the games by another whose moves
are easier to enumerate. -/
theorem Fits.equiv_of_forall_moves_of_equiv {x y : IGame} (a : IGame) (h : x ≈ a) (hx : x.Fits y)
    (hl : ∀ z ∈ aᴸ, ∃ w ∈ yᴸ, z ≤ w) (hr : ∀ z ∈ aᴿ, ∃ w ∈ yᴿ, w ≤ z) : x ≈ y :=
  h.trans <| Fits.equiv_of_forall_moves (hx.congr h) hl hr

/-- A variant of the **simplicity theorem**: if a numeric game `x` fits within a game `y`, but none
of its options do, then `x ≈ y`.

Note that under most circumstances, `Fits.equiv_of_forall_moves` is easier to use. -/
theorem Fits.equiv_of_forall_not_fits {x y : IGame} [Numeric x] (hx : x.Fits y)
    (h : ∀ p, ∀ z ∈ x.moves p, ¬ z.Fits y) : x ≈ y := by
  simp_rw [not_fits_iff] at h
  apply hx.equiv_of_forall_moves
  · refine fun z hz ↦ (h _ z hz).resolve_right ?_
    rintro ⟨w, hw, hwz⟩
    exact hx.2 w hw <| hwz.trans (Numeric.left_lt hz).le
  · refine fun z hz ↦ (h _ z hz).resolve_left ?_
    rintro ⟨w, hw, hwz⟩
    exact hx.1 w hw <| (Numeric.lt_right hz).le.trans hwz

/-- A variant of the **simplicity theorem**: if `x` is the numeric game with the least birthday that
fits within `y`, then `x ≈ y`. -/
theorem Fits.equiv_of_forall_birthday_le {x y : IGame} [Numeric x] (hx : x.Fits y)
    (H : ∀ z, Numeric z → z.Fits y → x.birthday ≤ z.birthday) : x ≈ y :=
  hx.equiv_of_forall_not_fits
    fun _ z hz h ↦ (birthday_lt_of_mem_moves hz).not_ge <| H z (.of_mem_moves hz) h

/-- A specialization of the simplicity theorem to `0`. -/
@[simp]
theorem fits_zero_iff_equiv {x : IGame} : Fits 0 x ↔ x ≈ 0 :=
  ⟨fun hx ↦ (hx.equiv_of_forall_not_fits <| by simp).symm, fun h ↦ fits_of_equiv h.symm⟩

/-- A specialization of the simplicity theorem to `1`. -/
theorem equiv_one_of_fits {x : IGame} (hx : Fits 1 x) (h : ¬ x ≈ 0) : x ≈ 1 := by
  apply (hx.equiv_of_forall_not_fits _).symm
  simpa

end IGame

/-! ### Surreal numbers -/

open IGame

/-- The type of surreal numbers. These are the numeric games quotiented by the antisymmetrization
relation `x ≈ y ↔ x ≤ y ∧ y ≤ x`. In the quotient, the order becomes a total order. -/
def Surreal : Type (u + 1) :=
  Antisymmetrization (Subtype Numeric) (· ≤ ·)

namespace Surreal

/-- The quotient map from the subtype of numeric `IGame`s into `Game`. -/
def mk (x : IGame) [h : Numeric x] : Surreal := Quotient.mk _ ⟨x, h⟩
theorem mk_eq_mk {x y : IGame} [Numeric x] [Numeric y] : mk x = mk y ↔ x ≈ y := Quotient.eq

alias ⟨_, mk_eq⟩ := mk_eq_mk

@[cases_eliminator]
theorem ind {motive : Surreal → Prop} (mk : ∀ y [Numeric y], motive (mk y)) (x : Surreal) :
    motive x := Quotient.ind (fun h ↦ @mk _ h.2) x

/-- Choose an element of the equivalence class using the axiom of choice. -/
def out (x : Surreal) : IGame := (Quotient.out x).1
@[simp] instance (x : Surreal) : Numeric x.out := (Quotient.out x).2
@[simp] theorem out_eq (x : Surreal) : mk x.out = x := Quotient.out_eq x

theorem mk_out_equiv (x : IGame) [h : Numeric x] : (mk x).out ≈ x :=
  Quotient.mk_out (s := AntisymmRel.setoid (Subtype _) (· ≤ ·)) ⟨x, h⟩

theorem equiv_mk_out (x : IGame) [Numeric x] : x ≈ (mk x).out :=
  (mk_out_equiv x).symm

instance : Zero Surreal := ⟨mk 0⟩
instance : One Surreal := ⟨mk 1⟩
instance : Inhabited Surreal := ⟨0⟩

instance : Add Surreal where
  add := Quotient.map₂ (fun a b ↦ ⟨a.1 + b.1, inferInstance⟩) fun _ _ h₁ _ _ h₂ ↦ add_congr h₁ h₂

instance : Neg Surreal where
  neg := Quotient.map (fun a ↦ ⟨-a.1, inferInstance⟩) fun _ _ ↦ neg_congr

instance : PartialOrder Surreal :=
  inferInstanceAs (PartialOrder (Antisymmetrization ..))

instance : LinearOrder Surreal where
  le_total := by rintro ⟨x⟩ ⟨y⟩; exact Numeric.le_total x y
  toDecidableLE := Classical.decRel _

instance : AddCommGroup Surreal where
  zero_add := by rintro ⟨x⟩; change mk (0 + x) = mk x; simp_rw [zero_add]
  add_zero := by rintro ⟨x⟩; change mk (x + 0) = mk x; simp_rw [add_zero]
  add_comm := by rintro ⟨x⟩ ⟨y⟩; change mk (x + y) = mk (y + x); simp_rw [add_comm]
  add_assoc := by rintro ⟨x⟩ ⟨y⟩ ⟨z⟩; change mk (x + y + z) = mk (x + (y + z)); simp_rw [add_assoc]
  neg_add_cancel := by rintro ⟨a⟩; exact mk_eq (neg_add_equiv _)
  nsmul := nsmulRec
  zsmul := zsmulRec

instance : AddGroupWithOne Surreal where

instance : IsOrderedAddMonoid Surreal where
  add_le_add_left := by rintro ⟨a⟩ ⟨b⟩ h ⟨c⟩; exact add_le_add_left (α := IGame) h _

@[simp] theorem mk_zero : mk 0 = 0 := rfl
@[simp] theorem mk_one : mk 1 = 1 := rfl
@[simp] theorem mk_add (x y : IGame) [Numeric x] [Numeric y] : mk (x + y) = mk x + mk y := rfl
@[simp] theorem mk_neg (x : IGame) [Numeric x] : mk (-x) = -mk x := rfl
@[simp] theorem mk_sub (x y : IGame) [Numeric x] [Numeric y] : mk (x - y) = mk x - mk y := rfl

@[simp] theorem mk_le_mk {x y : IGame} [Numeric x] [Numeric y] : mk x ≤ mk y ↔ x ≤ y := Iff.rfl
@[simp] theorem mk_lt_mk {x y : IGame} [Numeric x] [Numeric y] : mk x < mk y ↔ x < y := Iff.rfl

@[simp]
theorem mk_natCast : ∀ n : ℕ, mk n = n
  | 0 => rfl
  | n + 1 => by simp_rw [Nat.cast_add_one, mk_add, mk_one, mk_natCast n]

@[simp]
theorem mk_intCast (n : ℤ) : mk n = n := by
  cases n <;> simp

instance : ZeroLEOneClass Surreal where
  zero_le_one := zero_le_one (α := IGame)

instance : NeZero (1 : Surreal) where
  out := by apply ne_of_gt; exact IGame.zero_lt_one

instance : Nontrivial Surreal :=
  ⟨_, _, zero_ne_one⟩

/-- Casts a `Surreal` number into a `Game`. -/
def toGame : Surreal ↪o Game where
  toFun := Quotient.lift (fun x ↦ .mk x) fun _ _ ↦ Game.mk_eq
  inj' x y := by
    cases x; cases y;
    change Game.mk _ = Game.mk _ → _
    simp [Game.mk_eq_mk, mk_eq_mk]
  map_rel_iff' := by rintro ⟨_⟩ ⟨_⟩; rfl

@[simp] theorem toGame_mk (x : IGame) [Numeric x] : toGame (mk x) = .mk x := rfl
@[simp] theorem toGame_zero : toGame 0 = 0 := rfl
@[simp] theorem toGame_one : toGame 1 = 1 := rfl

theorem toGame_le_iff {a b : Surreal} : toGame a ≤ toGame b ↔ a ≤ b := by simp
theorem toGame_lt_iff {a b : Surreal} : toGame a < toGame b ↔ a < b := by simp
theorem toGame_inj {a b : Surreal} : toGame a = toGame b ↔ a = b := by simp

/-- `Surreal.toGame` as an `OrderAddMonoidHom` -/
@[simps]
def toGameAddHom : Surreal →+o Game where
  toFun := toGame
  map_zero' := rfl
  map_add' := by rintro ⟨_⟩ ⟨_⟩; rfl
  monotone' := toGame.monotone

@[simp]
theorem toGame_add (x y : Surreal) : toGame (x + y) = toGame x + toGame y :=
  toGameAddHom.map_add x y

@[simp]
theorem toGame_neg (x : Surreal) : toGame (-x) = -toGame x :=
  toGameAddHom.map_neg x

@[simp]
theorem toGame_sub (x y : Surreal) : toGame (x - y) = toGame x - toGame y :=
  toGameAddHom.map_sub x y

@[simp] theorem toGame_natCast (n : ℕ) : toGame n = n := map_natCast' toGameAddHom rfl n
@[simp] theorem toGame_intCast (n : ℤ) : toGame n = n := map_intCast' toGameAddHom rfl n

@[simp]
theorem game_out_eq (x : Surreal) : Game.mk x.out = x.toGame := by
  cases x
  rw [toGame_mk, Game.mk_eq_mk]
  exact mk_out_equiv _

/-- Construct a `Surreal` from its left and right sets, and a proof that all elements from the left
set are less than all the elements of the right set.

Note that although this function is well-defined, this function isn't injective, nor do equivalence
classes in Surreal have a canonical representative. (Note however that every short numeric game has
a unique "canonical" form!) -/
instance : OfSets Surreal.{u} (fun st ↦ ∀ x ∈ st left, ∀ y ∈ st right, x < y) where
  ofSets st H _ _ := by
    refine @mk !{fun p ↦ out '' st p} (.mk ?_ (by simp))
    rw [moves_ofSets, moves_ofSets]
    rintro - ⟨x, hx, rfl⟩ - ⟨y, hy, rfl⟩
    rw [← Surreal.mk_lt_mk, out_eq, out_eq]
    exact H x hx y hy

theorem toGame_ofSets' (st : Player → Set Surreal.{u}) [Small.{u} (st left)] [Small.{u} (st right)]
    {H : ∀ x ∈ st left, ∀ y ∈ st right, x < y} :
    toGame !{st} = !{fun p ↦ toGame '' st p} := by
  change toGame (@mk _ (_)) = _
  simp_rw [toGame_mk, Game.mk_ofSets', Set.image_image, game_out_eq]

@[simp]
theorem toGame_ofSets (s t : Set Surreal.{u}) [Small.{u} s] [Small.{u} t]
    {H : ∀ x ∈ s, ∀ y ∈ t, x < y} :
    toGame !{s | t} = !{toGame '' s | toGame '' t} := by
  rw [toGame_ofSets']
  congr; aesop

theorem mk_ofSets' {st : Player → Set IGame.{u}}
    [Small.{u} (st left)] [Small.{u} (st right)] {H : Numeric !{st}} :
    mk !{st} =
      !{fun p ↦ .range fun x : st p ↦ mk x (h := H.of_mem_moves (p := p) (by simp))}'
      (by have := @H.left_lt_right; aesop) := by
  change _ = @mk _ (_)
  simp_rw [← toGame_inj, toGame_mk, Game.mk_ofSets']
  congr; aesop

theorem mk_ofSets {s t : Set IGame.{u}} [Small.{u} s] [Small.{u} t] {H : Numeric !{s | t}} :
    mk !{s | t} =
      !{.range fun x : s ↦ mk x (h := H.of_mem_moves (p := left) (by simp)) |
        .range fun x : t ↦ mk x (h := H.of_mem_moves (p := right) (by simp))}'
      (by have := @H.left_lt_right; aesop) := by
  rw [mk_ofSets']
  congr!; aesop

@[aesop apply unsafe]
theorem lt_ofSets_of_mem_left {s t : Set Surreal.{u}} [Small.{u} s] [Small.{u} t]
    {H : ∀ x ∈ s, ∀ y ∈ t, x < y} {x : Surreal} (hx : x ∈ s) :
    x < !{s | t} := by
  rw [lt_iff_not_ge, ← toGame_le_iff, toGame_ofSets]
  exact Game.lf_ofSets_of_mem_left (Set.mem_image_of_mem _ hx)

@[aesop apply unsafe]
theorem ofSets_lt_of_mem_right {s t : Set Surreal.{u}} [Small.{u} s] [Small.{u} t]
    {H : ∀ x ∈ s, ∀ y ∈ t, x < y} {x : Surreal} (hx : x ∈ t) :
    !{s | t} < x := by
  rw [lt_iff_not_ge, ← toGame_le_iff, toGame_ofSets]
  exact Game.ofSets_lf_of_mem_right (Set.mem_image_of_mem _ hx)

theorem zero_def : (0 : Surreal) = !{fun _ ↦ ∅} := by apply (mk_ofSets' ..).trans; congr!; simp
theorem one_def : (1 : Surreal) = !{{0} | ∅} := by apply (mk_ofSets ..).trans; congr! <;> aesop

instance : DenselyOrdered Surreal where
  dense a b hab := ⟨!{{a} | {b}},
    lt_ofSets_of_mem_left (Set.mem_singleton a), ofSets_lt_of_mem_right (Set.mem_singleton b)⟩

end Surreal
end<|MERGE_RESOLUTION|>--- conflicted
+++ resolved
@@ -242,12 +242,9 @@
   constructor <;> intro w hw <;> grw [← h]
   exacts [hx.1 w hw, hx.2 w hw]
 
-<<<<<<< HEAD
-=======
 theorem fits_congr {x y z : IGame} (h : x ≈ y) : x.Fits z ↔ y.Fits z :=
   ⟨.congr h, .congr h.symm⟩
 
->>>>>>> c9ccf6b9
 /-- A variant of the **simplicity theorem** with hypotheses that are easier to show. -/
 theorem Fits.equiv_of_forall_moves {x y : IGame} (hx : x.Fits y)
     (hl : ∀ z ∈ xᴸ, ∃ w ∈ yᴸ, z ≤ w) (hr : ∀ z ∈ xᴿ, ∃ w ∈ yᴿ, w ≤ z) : x ≈ y :=
