--- conflicted
+++ resolved
@@ -235,13 +235,8 @@
   simp_rw [not_fits_iff] at hl
   refine le_iff_forall_lf.2 ⟨fun z hz ↦ ?_, hx.2⟩
   obtain (⟨w, hw, hw'⟩ | ⟨w, hw, hw'⟩) := hl z hz
-<<<<<<< HEAD
-  · exact not_le_of_le_of_not_le hw' (left_lf hw)
+  · exact mt hw'.trans' (left_lf hw)
   · cases hx.2 w hw (hw'.trans_lt (Numeric.left_lt hz)).le
-=======
-  · exact mt hw'.trans' (left_lf hw)
-  · cases hx.2 w hw <| (hw'.trans_lt (Numeric.left_lt hz)).le
->>>>>>> dd05e282
 
 theorem Fits.le_of_forall_rightMoves_not_fits {x y : IGame} [Numeric x] (hx : x.Fits y)
     (hr : ∀ z ∈ xᴿ, ¬ z.Fits y) : y ≤ x := by
