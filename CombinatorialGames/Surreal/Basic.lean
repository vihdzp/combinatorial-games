/-
Copyright (c) 2019 Mario Carneiro. All rights reserved.
Released under Apache 2.0 license as described in the file LICENSE.
Authors: Mario Carneiro, Kim Morrison, Violeta Hernández Palacios
-/
import CombinatorialGames.Game.Birthday
import Mathlib.Algebra.Order.Hom.Monoid

/-!
# Surreal numbers

The basic theory of surreal numbers, built on top of the theory of combinatorial (pre-)games.

A pregame is `Numeric` if all the Left options are strictly smaller than all the Right options, and
all those options are themselves numeric. In terms of combinatorial games, the numeric games have
"frozen"; you can only make your position worse by playing, and Left is some definite "number" of
moves ahead (or behind) Right.

A surreal number is an equivalence class of numeric games.

Surreal numbers inherit the relations `≤` and `<` from games, and these relations satisfy the axioms
of a linear order. In fact, the surreals form a complete ordered field, containing a copy of the
reals, and much else besides!

## Algebraic operations

In this file, we show that the surreals form a linear ordered commutative group.

In `CombinatorialGames.Surreal.Multiplication`, we define multiplication and show that the surreals
form a linear ordered commutative ring.

## TODO

- Prove that surreals with finite birthday are dyadic rationals.
- Build the embedding from reals into surreals.
- Define sign sequences.
-/

universe u

/-! ### Numeric games -/

namespace IGame

private def NumericAux (x : IGame) : Prop :=
  (∀ y ∈ xᴸ, ∀ z ∈ xᴿ, y < z) ∧ (∀ p, ∀ y ∈ x.moves p, NumericAux y)
termination_by x
decreasing_by igame_wf

/-- A game `!{s | t}` is numeric if everything in `s` is less than everything in `t`, and all the
elements of these sets are also numeric.

The `Surreal` numbers are built as the quotient of numeric games under equivalence. -/
@[mk_iff numeric_iff_aux]
class Numeric (x : IGame) : Prop where of_NumericAux ::
  out : NumericAux x

theorem numeric_def {x : IGame} : Numeric x ↔
    (∀ y ∈ xᴸ, ∀ z ∈ xᴿ, y < z) ∧ (∀ p, ∀ y ∈ x.moves p, Numeric y) := by
  simp_rw [numeric_iff_aux]; rw [NumericAux]

namespace Numeric
variable {x y z : IGame}

theorem mk (h₁ : ∀ y ∈ xᴸ, ∀ z ∈ xᴿ, y < z) (h₂ : ∀ p, ∀ y ∈ x.moves p, Numeric y) : Numeric x :=
  numeric_def.2 ⟨h₁, h₂⟩

<<<<<<< HEAD
theorem left_lt_right [h : Numeric x] (hy : y ∈ xᴸ) (hz : z ∈ xᴿ) : y < z :=
=======
theorem leftMove_lt_rightMove [h : Numeric x] (hy : y ∈ xᴸ) (hz : z ∈ xᴿ) : y < z :=
>>>>>>> 38ad92f5
  (numeric_def.1 h).1 y hy z hz

protected theorem of_mem_moves {p : Player} [h : Numeric x] (hy : y ∈ x.moves p) : Numeric y :=
  (numeric_def.1 h).2 p y hy

protected theorem isOption [Numeric x] (h : IsOption y x) : Numeric y := by
  rw [isOption_iff_mem_union] at h
  cases h with
  | _ h => exact .of_mem_moves h

alias _root_.IGame.IsOption.numeric := Numeric.isOption

@[simp]
protected instance zero : Numeric 0 := by
  rw [numeric_def]; simp

@[simp]
protected instance one : Numeric 1 := by
  rw [numeric_def]; simp

@[simp]
protected instance half : Numeric ½ := by
  rw [numeric_def]; simp

protected instance subtype (x : Subtype Numeric) : Numeric x.1 := x.2

protected theorem le_of_not_le {x y : IGame} [Numeric x] [Numeric y] : ¬ x ≤ y → y ≤ x := by
  rw [lf_iff_exists_le, le_iff_forall_lf]
  rintro (⟨z, hz, h⟩ | ⟨z, hz, h⟩) <;> constructor <;> intro a ha h'
  · have := Numeric.of_mem_moves hz; have := Numeric.of_mem_moves ha
    exact (left_lf_of_le h' hz) (Numeric.le_of_not_le (left_lf_of_le h ha))
  · exact (left_lt_right hz ha).not_ge (h'.trans h)
  · exact (left_lt_right ha hz).not_ge (h.trans h')
  · have := Numeric.of_mem_moves hz; have := Numeric.of_mem_moves ha
    exact (lf_right_of_le h' hz) (Numeric.le_of_not_le (lf_right_of_le h ha))
termination_by x
decreasing_by igame_wf

protected theorem le_total (x y : IGame) [Numeric x] [Numeric y] : x ≤ y ∨ y ≤ x := by
  rw [or_iff_not_imp_left]
  exact Numeric.le_of_not_le

protected theorem lt_of_not_ge [Numeric x] [Numeric y] (h : ¬ x ≤ y) : y < x :=
  (Numeric.le_of_not_le h).lt_of_not_ge h

@[simp]
protected theorem not_le [Numeric x] [Numeric y] : ¬ x ≤ y ↔ y < x :=
  ⟨Numeric.lt_of_not_ge, not_le_of_gt⟩

@[simp]
protected theorem not_lt [Numeric x] [Numeric y] : ¬ x < y ↔ y ≤ x :=
  not_iff_comm.1 Numeric.not_le

protected theorem le_or_gt (x y : IGame) [Numeric x] [Numeric y] : x ≤ y ∨ y < x := by
  rw [← Numeric.not_le]
  exact em _

protected theorem lt_or_ge (x y : IGame) [Numeric x] [Numeric y] : x < y ∨ y ≤ x := by
  rw [← Numeric.not_lt]
  exact em _

theorem not_fuzzy (x y : IGame) [Numeric x] [Numeric y] : ¬ x ‖ y := by
  simpa [not_incompRel_iff] using Numeric.le_total x y

theorem lt_or_equiv_or_gt (x y : IGame) [Numeric x] [Numeric y] : x < y ∨ x ≈ y ∨ y < x := by
  simp_rw [← Numeric.not_le]; tauto

/-- To prove a game is numeric, it suffices to show the left options are less or fuzzy
to the right options.-/
theorem mk_of_lf (h₁ : ∀ y ∈ xᴸ, ∀ z ∈ xᴿ, y ⧏ z)
    (h₂ : ∀ p, ∀ y ∈ x.moves p, Numeric y) : Numeric x :=
  mk (fun y hy z hz ↦ (@Numeric.not_le z y (h₂ _ z hz) (h₂ _ y hy)).1 (h₁ y hy z hz)) h₂

theorem le_iff_forall_lt [Numeric x] [Numeric y] :
    x ≤ y ↔ (∀ z ∈ xᴸ, z < y) ∧ (∀ z ∈ yᴿ, x < z) := by
  rw [le_iff_forall_lf]
  congr! with z hz z hz
  · have := Numeric.of_mem_moves hz; rw [Numeric.not_le]
  · have := Numeric.of_mem_moves hz; rw [Numeric.not_le]

theorem lt_iff_exists_le [Numeric x] [Numeric y] :
    x < y ↔ (∃ z ∈ yᴸ, x ≤ z) ∨ (∃ z ∈ xᴿ, z ≤ y) := by
  rw [← Numeric.not_le, lf_iff_exists_le]

theorem left_lt [Numeric x] (h : y ∈ xᴸ) : y < x := by
  have := Numeric.of_mem_moves h; simpa using left_lf h

theorem lt_right [Numeric x] (h : y ∈ xᴿ) : x < y := by
  have := Numeric.of_mem_moves h; simpa using lf_right h

protected instance neg (x : IGame) [Numeric x] : Numeric (-x) := by
  refine mk (fun y hy z hz ↦ ?_) ?_
  · rw [← IGame.neg_lt_neg_iff]
<<<<<<< HEAD
    apply @left_lt_right x <;> simp_all
  all_goals
    intro y hy
    simp only [moves_neg] at hy
=======
    apply @leftMove_lt_rightMove x <;> simp_all
  · intro p y hy
    rw [moves_neg] at hy
>>>>>>> 38ad92f5
    have := Numeric.of_mem_moves hy
    simpa using Numeric.neg (-y)
termination_by x
decreasing_by all_goals simp_all; igame_wf

@[simp]
theorem neg_iff {x : IGame} : Numeric (-x) ↔ Numeric x :=
  ⟨fun _ ↦ by simpa using Numeric.neg (-x), fun _ ↦ Numeric.neg x⟩

protected instance add (x y : IGame) [Numeric x] [Numeric y] : Numeric (x + y) := by
  apply mk <;> simp only [moves_add, Set.mem_union, Set.mem_image]
  · rintro _ (⟨a, ha, rfl⟩ | ⟨a, ha, rfl⟩) _ (⟨b, hb, rfl⟩ | ⟨b, hb, rfl⟩)
    any_goals simpa using left_lt_right ha hb
    all_goals
      trans (x + y)
<<<<<<< HEAD
      · simpa using left_lt ha
      · simpa using lt_right hb
  all_goals
    rintro _ (⟨z, hz, rfl⟩ | ⟨z, hz, rfl⟩)
=======
      · simpa using leftMove_lt ha
      · simpa using lt_rightMove hb
  · rintro p _ (⟨z, hz, rfl⟩ | ⟨z, hz, rfl⟩)
>>>>>>> 38ad92f5
    all_goals
      have := Numeric.of_mem_moves hz
      exact Numeric.add ..
termination_by (x, y)
decreasing_by igame_wf

protected instance sub (x y : IGame) [Numeric x] [Numeric y] : Numeric (x - y) :=
  inferInstanceAs (Numeric (x + -y))

protected instance natCast : ∀ n : ℕ, Numeric n
  | 0 => inferInstanceAs (Numeric 0)
  | n + 1 => have := Numeric.natCast n; inferInstanceAs (Numeric (n + 1))

protected instance ofNat (n : ℕ) [n.AtLeastTwo] : Numeric ofNat(n) :=
  inferInstanceAs (Numeric n)

protected instance intCast : ∀ n : ℤ, Numeric n
  | .ofNat n => inferInstanceAs (Numeric n)
  | .negSucc n => inferInstanceAs (Numeric (-(n + 1)))

end Numeric

/-! ### Simplicity theorem -/

/-- `x` fits within `y` when `z ⧏ x` for every `z ∈ yᴸ`, and `y ⧏ z` for every
`z ∈ yᴿ`.

The simplicity theorem states that if a game fits a numeric game, but none of its options do, then
the games are equivalent. In particular, a numeric game is equivalent to the game of the least
birthday that fits in it -/
def Fits (x y : IGame) : Prop :=
  (∀ z ∈ yᴸ, z ⧏ x) ∧ (∀ z ∈ yᴿ, x ⧏ z)

theorem fits_of_equiv {x y : IGame} (h : x ≈ y) : Fits x y :=
  ⟨fun _ hz ↦ not_le_of_not_le_of_le (left_lf hz) h.ge,
    fun _ hz ↦ not_le_of_le_of_not_le h.le (lf_right hz) ⟩

alias AntisymmRel.Fits := fits_of_equiv

theorem Fits.refl (x : IGame) : x.Fits x :=
  fits_of_equiv .rfl

@[simp]
theorem fits_neg_iff {x y : IGame} : Fits (-x) (-y) ↔ Fits x y := by
  rw [Fits, forall_moves_neg, forall_moves_neg, and_comm]; simp [Fits]

alias ⟨_, Fits.neg⟩ := fits_neg_iff

theorem not_fits_iff {x y : IGame} :
    ¬ Fits x y ↔ (∃ z ∈ yᴸ, x ≤ z) ∨ (∃ z ∈ yᴿ, z ≤ x) := by
  rw [Fits, not_and_or]; simp

theorem Fits.le_of_forall_leftMoves_not_fits {x y : IGame} [Numeric x] (hx : x.Fits y)
    (hl : ∀ z ∈ xᴸ, ¬ z.Fits y) : x ≤ y := by
  simp_rw [not_fits_iff] at hl
  refine le_iff_forall_lf.2 ⟨fun z hz ↦ ?_, hx.2⟩
  obtain (⟨w, hw, hw'⟩ | ⟨w, hw, hw'⟩) := hl z hz
  · exact not_le_of_le_of_not_le hw' (left_lf hw)
  · cases hx.2 w hw <| (hw'.trans_lt (Numeric.left_lt hz)).le

theorem Fits.le_of_forall_rightMoves_not_fits {x y : IGame} [Numeric x] (hx : x.Fits y)
    (hr : ∀ z ∈ xᴿ, ¬ z.Fits y) : y ≤ x := by
  rw [← IGame.neg_le_neg_iff]
  apply hx.neg.le_of_forall_leftMoves_not_fits
  simpa only [fits_neg_iff, forall_moves_neg]

/-- A variant of the **simplicity theorem**: if a numeric game `x` fits within a game `y`, but none
of its options do, then `x ≈ y`. -/
theorem Fits.equiv_of_forall_not_fits {x y : IGame} [Numeric x] (hx : x.Fits y)
    (hl : ∀ z ∈ xᴸ, ¬ z.Fits y) (hr : ∀ z ∈ xᴿ, ¬ z.Fits y) : x ≈ y :=
  ⟨hx.le_of_forall_leftMoves_not_fits hl, hx.le_of_forall_rightMoves_not_fits hr⟩

/-- A variant of the **simplicity theorem**: if `x` is the numeric game with the least birthday that
fits within `y`, then `x ≈ y`. -/
theorem Fits.equiv_of_forall_birthday_le {x y : IGame} [Numeric x] (hx : x.Fits y)
    (H : ∀ z, Numeric z → z.Fits y → x.birthday ≤ z.birthday) : x ≈ y := by
  apply hx.equiv_of_forall_not_fits <;>
    exact fun z hz h ↦ (birthday_lt_of_mem_moves hz).not_ge <| H z (.of_mem_moves hz) h

/-- A specialization of the simplicity theorem to `0`. -/
theorem fits_zero_iff_equiv {x : IGame} [Numeric x] : Fits 0 x ↔ x ≈ 0 := by
  refine ⟨fun hx ↦ (hx.equiv_of_forall_not_fits ?_ ?_).symm, fun h ↦ fits_of_equiv h.symm⟩ <;> simp

/-- A specialization of the simplicity theorem to `1`. -/
theorem equiv_one_of_fits {x : IGame} [Numeric x] (hx : Fits 1 x) (h : ¬ x ≈ 0) : x ≈ 1 := by
  apply (hx.equiv_of_forall_not_fits _ _).symm
  · simpa [fits_zero_iff_equiv]
  · simp

end IGame

/-! ### Surreal numbers -/

open IGame

/-- The type of surreal numbers. These are the numeric games quotiented by the antisymmetrization
relation `x ≈ y ↔ x ≤ y ∧ y ≤ x`. In the quotient, the order becomes a total order. -/
def Surreal : Type (u + 1) :=
  Antisymmetrization (Subtype Numeric) (· ≤ ·)

namespace Surreal

/-- The quotient map from the subtype of numeric `IGame`s into `Game`. -/
def mk (x : IGame) [h : Numeric x] : Surreal := Quotient.mk _ ⟨x, h⟩
theorem mk_eq_mk {x y : IGame} [Numeric x] [Numeric y] : mk x = mk y ↔ x ≈ y := Quotient.eq

alias ⟨_, mk_eq⟩ := mk_eq_mk

@[cases_eliminator]
theorem ind {motive : Surreal → Prop} (mk : ∀ y [Numeric y], motive (mk y)) (x : Surreal) :
    motive x := Quotient.ind (fun h ↦ @mk _ h.2) x

/-- Choose an element of the equivalence class using the axiom of choice. -/
noncomputable def out (x : Surreal) : IGame := (Quotient.out x).1
@[simp] instance (x : Surreal) : Numeric x.out := (Quotient.out x).2
@[simp] theorem out_eq (x : Surreal) : mk x.out = x := Quotient.out_eq x

theorem mk_out_equiv (x : IGame) [h : Numeric x] : (mk x).out ≈ x :=
  Quotient.mk_out (s := AntisymmRel.setoid (Subtype _) (· ≤ ·)) ⟨x, h⟩

theorem equiv_mk_out (x : IGame) [Numeric x] : x ≈ (mk x).out :=
  (mk_out_equiv x).symm

instance : Zero Surreal := ⟨mk 0⟩
instance : One Surreal := ⟨mk 1⟩
instance : Inhabited Surreal := ⟨0⟩

instance : Add Surreal where
  add := Quotient.map₂ (fun a b ↦ ⟨a.1 + b.1, inferInstance⟩) fun _ _ h₁ _ _ h₂ ↦ add_congr h₁ h₂

instance : Neg Surreal where
  neg := Quotient.map (fun a ↦ ⟨-a.1, inferInstance⟩) fun _ _ ↦ neg_congr

instance : PartialOrder Surreal :=
  inferInstanceAs (PartialOrder (Antisymmetrization ..))

noncomputable instance : LinearOrder Surreal where
  le_total := by rintro ⟨x⟩ ⟨y⟩; exact Numeric.le_total x y
  toDecidableLE := Classical.decRel _

instance : AddCommGroup Surreal where
  zero_add := by rintro ⟨x⟩; change mk (0 + x) = mk x; simp_rw [zero_add]
  add_zero := by rintro ⟨x⟩; change mk (x + 0) = mk x; simp_rw [add_zero]
  add_comm := by rintro ⟨x⟩ ⟨y⟩; change mk (x + y) = mk (y + x); simp_rw [add_comm]
  add_assoc := by rintro ⟨x⟩ ⟨y⟩ ⟨z⟩; change mk (x + y + z) = mk (x + (y + z)); simp_rw [add_assoc]
  neg_add_cancel := by rintro ⟨a⟩; exact mk_eq (neg_add_equiv _)
  nsmul := nsmulRec
  zsmul := zsmulRec

instance : AddGroupWithOne Surreal where

instance : IsOrderedAddMonoid Surreal where
  add_le_add_left := by rintro ⟨a⟩ ⟨b⟩ h ⟨c⟩; exact add_le_add_left (α := IGame) h _

@[simp] theorem mk_zero : mk 0 = 0 := rfl
@[simp] theorem mk_one : mk 1 = 1 := rfl
@[simp] theorem mk_add (x y : IGame) [Numeric x] [Numeric y] : mk (x + y) = mk x + mk y := rfl
@[simp] theorem mk_neg (x : IGame) [Numeric x] : mk (-x) = -mk x := rfl
@[simp] theorem mk_sub (x y : IGame) [Numeric x] [Numeric y] : mk (x - y) = mk x - mk y := rfl

@[simp] theorem mk_le_mk {x y : IGame} [Numeric x] [Numeric y] : mk x ≤ mk y ↔ x ≤ y := Iff.rfl
@[simp] theorem mk_lt_mk {x y : IGame} [Numeric x] [Numeric y] : mk x < mk y ↔ x < y := Iff.rfl

@[simp]
theorem mk_natCast : ∀ n : ℕ, mk n = n
  | 0 => rfl
  | n + 1 => by simp_rw [Nat.cast_add_one, mk_add, mk_one, mk_natCast n]

@[simp]
theorem mk_intCast (n : ℤ) : mk n = n := by
  cases n <;> simp

instance : ZeroLEOneClass Surreal where
  zero_le_one := zero_le_one (α := IGame)

instance : NeZero (1 : Surreal) where
  out := by apply ne_of_gt; exact IGame.zero_lt_one

instance : Nontrivial Surreal :=
  ⟨_, _, zero_ne_one⟩

/-- Casts a `Surreal` number into a `Game`. -/
def toGame : Surreal ↪o Game where
  toFun := Quotient.lift (fun x ↦ .mk x) fun _ _ ↦ Game.mk_eq
  inj' x y := by
    cases x; cases y;
    change Game.mk _ = Game.mk _ → _
    simp [Game.mk_eq_mk, mk_eq_mk]
  map_rel_iff' := by rintro ⟨_⟩ ⟨_⟩; rfl

@[simp] theorem toGame_mk (x : IGame) [Numeric x] : toGame (mk x) = .mk x := rfl
@[simp] theorem toGame_zero : toGame 0 = 0 := rfl
@[simp] theorem toGame_one : toGame 1 = 1 := rfl

theorem toGame_le_iff {a b : Surreal} : toGame a ≤ toGame b ↔ a ≤ b := by simp
theorem toGame_lt_iff {a b : Surreal} : toGame a < toGame b ↔ a < b := by simp
theorem toGame_inj {a b : Surreal} : toGame a = toGame b ↔ a = b := by simp

/-- `Surreal.toGame` as an `OrderAddMonoidHom` -/
@[simps]
def toGameAddHom : Surreal →+o Game where
  toFun := toGame
  map_zero' := rfl
  map_add' := by rintro ⟨_⟩ ⟨_⟩; rfl
  monotone' := toGame.monotone

@[simp]
theorem toGame_add (x y : Surreal) : toGame (x + y) = toGame x + toGame y :=
  toGameAddHom.map_add x y

@[simp]
theorem toGame_neg (x : Surreal) : toGame (-x) = -toGame x :=
  toGameAddHom.map_neg x

@[simp]
theorem toGame_sub (x y : Surreal) : toGame (x - y) = toGame x - toGame y :=
  toGameAddHom.map_sub x y

@[simp] theorem toGame_natCast (n : ℕ) : toGame n = n := map_natCast' toGameAddHom rfl n
@[simp] theorem toGame_intCast (n : ℤ) : toGame n = n := map_intCast' toGameAddHom rfl n

@[simp]
theorem game_out_eq (x : Surreal) : Game.mk x.out = x.toGame := by
  cases x
  rw [toGame_mk, Game.mk_eq_mk]
  exact mk_out_equiv _

/-- Construct a `Surreal` from its left and right sets, and a proof that all elements from the left
set are less than all the elements of the right set.

Note that although this function is well-defined, this function isn't injective, nor do equivalence
classes in Surreal have a canonical representative. (Note however that every short numeric game has
a unique "canonical" form!) -/
instance : OfSets Surreal.{u} (fun st ↦ ∀ x ∈ st left, ∀ y ∈ st right, x < y) where
  ofSets st H _ _ := by
    refine @mk !{fun p ↦ out '' st p} (.mk ?_ (by simp))
    rw [moves_ofSets, moves_ofSets]
    rintro - ⟨x, hx, rfl⟩ - ⟨y, hy, rfl⟩
    rw [← Surreal.mk_lt_mk, out_eq, out_eq]
    exact H x hx y hy

theorem toGame_ofSets' (st : Player → Set Surreal.{u}) [Small.{u} (st left)] [Small.{u} (st right)]
    {H : ∀ x ∈ st left, ∀ y ∈ st right, x < y} :
    toGame !{st} = !{fun p ↦ toGame '' st p} := by
  change toGame (@mk _ (_)) = _
  simp_rw [toGame_mk, Game.mk_ofSets', Set.image_image, game_out_eq]

@[simp]
theorem toGame_ofSets (s t : Set Surreal.{u}) [Small.{u} s] [Small.{u} t]
    {H : ∀ x ∈ s, ∀ y ∈ t, x < y} :
    toGame !{s | t} = !{toGame '' s | toGame '' t} := by
  rw [toGame_ofSets']
  congr; aesop

theorem mk_ofSets' {st : Player → Set IGame.{u}}
    [Small.{u} (st left)] [Small.{u} (st right)] {H : Numeric !{st}} :
    mk !{st} =
      !{fun p ↦ .range fun x : st p ↦ mk x (h := H.of_mem_moves (p := p) (by simp))}'
      (by have := @H.left_lt_right; aesop) := by
  change _ = @mk _ (_)
  simp_rw [← toGame_inj, toGame_mk, Game.mk_ofSets']
  congr; aesop

theorem mk_ofSets {s t : Set IGame.{u}} [Small.{u} s] [Small.{u} t] {H : Numeric !{s | t}} :
    mk !{s | t} =
      !{.range fun x : s ↦ mk x (h := H.of_mem_moves (p := left) (by simp)) |
        .range fun x : t ↦ mk x (h := H.of_mem_moves (p := right) (by simp))}'
      (by have := @H.left_lt_right; aesop) := by
  rw [mk_ofSets']
  congr!; aesop

@[aesop apply unsafe]
theorem lt_ofSets_of_mem_left {s t : Set Surreal.{u}} [Small.{u} s] [Small.{u} t]
    {H : ∀ x ∈ s, ∀ y ∈ t, x < y} {x : Surreal} (hx : x ∈ s) :
    x < !{s | t} := by
  rw [lt_iff_not_ge, ← toGame_le_iff, toGame_ofSets]
  exact Game.lf_ofSets_of_mem_left (Set.mem_image_of_mem _ hx)

@[aesop apply unsafe]
theorem ofSets_lt_of_mem_right {s t : Set Surreal.{u}} [Small.{u} s] [Small.{u} t]
    {H : ∀ x ∈ s, ∀ y ∈ t, x < y} {x : Surreal} (hx : x ∈ t) :
    !{s | t} < x := by
  rw [lt_iff_not_ge, ← toGame_le_iff, toGame_ofSets]
  exact Game.ofSets_lf_of_mem_right (Set.mem_image_of_mem _ hx)

theorem zero_def : (0 : Surreal) = !{fun _ ↦ ∅} := by apply (mk_ofSets' ..).trans; congr!; simp
theorem one_def : (1 : Surreal) = !{{0} | ∅} := by apply (mk_ofSets ..).trans; congr! <;> aesop

instance : DenselyOrdered Surreal where
  dense a b hab := ⟨!{{a} | {b}},
    lt_ofSets_of_mem_left (Set.mem_singleton a), ofSets_lt_of_mem_right (Set.mem_singleton b)⟩

end Surreal<|MERGE_RESOLUTION|>--- conflicted
+++ resolved
@@ -65,11 +65,7 @@
 theorem mk (h₁ : ∀ y ∈ xᴸ, ∀ z ∈ xᴿ, y < z) (h₂ : ∀ p, ∀ y ∈ x.moves p, Numeric y) : Numeric x :=
   numeric_def.2 ⟨h₁, h₂⟩
 
-<<<<<<< HEAD
 theorem left_lt_right [h : Numeric x] (hy : y ∈ xᴸ) (hz : z ∈ xᴿ) : y < z :=
-=======
-theorem leftMove_lt_rightMove [h : Numeric x] (hy : y ∈ xᴸ) (hz : z ∈ xᴿ) : y < z :=
->>>>>>> 38ad92f5
   (numeric_def.1 h).1 y hy z hz
 
 protected theorem of_mem_moves {p : Player} [h : Numeric x] (hy : y ∈ x.moves p) : Numeric y :=
@@ -163,16 +159,9 @@
 protected instance neg (x : IGame) [Numeric x] : Numeric (-x) := by
   refine mk (fun y hy z hz ↦ ?_) ?_
   · rw [← IGame.neg_lt_neg_iff]
-<<<<<<< HEAD
     apply @left_lt_right x <;> simp_all
-  all_goals
-    intro y hy
-    simp only [moves_neg] at hy
-=======
-    apply @leftMove_lt_rightMove x <;> simp_all
   · intro p y hy
     rw [moves_neg] at hy
->>>>>>> 38ad92f5
     have := Numeric.of_mem_moves hy
     simpa using Numeric.neg (-y)
 termination_by x
@@ -188,16 +177,9 @@
     any_goals simpa using left_lt_right ha hb
     all_goals
       trans (x + y)
-<<<<<<< HEAD
       · simpa using left_lt ha
       · simpa using lt_right hb
-  all_goals
-    rintro _ (⟨z, hz, rfl⟩ | ⟨z, hz, rfl⟩)
-=======
-      · simpa using leftMove_lt ha
-      · simpa using lt_rightMove hb
   · rintro p _ (⟨z, hz, rfl⟩ | ⟨z, hz, rfl⟩)
->>>>>>> 38ad92f5
     all_goals
       have := Numeric.of_mem_moves hz
       exact Numeric.add ..
