--- conflicted
+++ resolved
@@ -73,13 +73,7 @@
     (h₂ : ∀ y ∈ xᴸ, Numeric y) (h₃ : ∀ y ∈ xᴿ, Numeric y) : Numeric x :=
   numeric_def'.2 ⟨h₁, h₂, h₃⟩
 
-<<<<<<< HEAD
-theorem left_lt_right [h : Numeric x]
-    (hy : y ∈ x.leftMoves) (hz : z ∈ x.rightMoves) : y < z :=
-=======
-theorem leftMove_lt_rightMove [h : Numeric x]
-    (hy : y ∈ xᴸ) (hz : z ∈ xᴿ) : y < z :=
->>>>>>> 48e58496
+theorem left_lt_right [h : Numeric x] (hy : y ∈ xᴸ) (hz : z ∈ xᴿ) : y < z :=
   (numeric_def.1 h).1 y hy z hz
 
 protected theorem of_mem_moves {p : Player} [h : Numeric x] (hy : y ∈ x.moves p) : Numeric y :=
@@ -164,19 +158,11 @@
     x < y ↔ (∃ z ∈ yᴸ, x ≤ z) ∨ (∃ z ∈ xᴿ, z ≤ y) := by
   rw [← Numeric.not_le, lf_iff_exists_le]
 
-<<<<<<< HEAD
-theorem left_lt [Numeric x] (h : y ∈ x.leftMoves) : y < x := by
+theorem left_lt [Numeric x] (h : y ∈ xᴸ) : y < x := by
   have := Numeric.of_mem_moves h; simpa using left_lf h
 
-theorem lt_right [Numeric x] (h : y ∈ x.rightMoves) : x < y := by
+theorem lt_right [Numeric x] (h : y ∈ xᴿ) : x < y := by
   have := Numeric.of_mem_moves h; simpa using lf_right h
-=======
-theorem leftMove_lt [Numeric x] (h : y ∈ xᴸ) : y < x := by
-  have := Numeric.of_mem_moves h; simpa using leftMove_lf h
-
-theorem lt_rightMove [Numeric x] (h : y ∈ xᴿ) : x < y := by
-  have := Numeric.of_mem_moves h; simpa using lf_rightMove h
->>>>>>> 48e58496
 
 protected instance neg (x : IGame) [Numeric x] : Numeric (-x) := by
   refine mk (fun y hy z hz ↦ ?_) ?_ ?_
