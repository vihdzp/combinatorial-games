--- conflicted
+++ resolved
@@ -294,15 +294,9 @@
     refine ⟨⟨?_, ?_⟩, ⟨?_, ?_⟩⟩
     all_goals
       intro z hz
-<<<<<<< HEAD
-      first |
-        obtain rfl := eq_upper_of_mem_rightMoves_toIGame hz |
-        obtain rfl := eq_lower_of_mem_leftMoves_toIGame hz
-=======
       first
         | obtain rfl := eq_lower_of_mem_leftMoves_toIGame hz
         | obtain rfl := eq_upper_of_mem_rightMoves_toIGame hz
->>>>>>> 6464f661
       grw [← toIGame_add_equiv]
       simp
   · intro z hz
