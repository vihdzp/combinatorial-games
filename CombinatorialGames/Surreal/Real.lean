/-
Copyright (c) 2025 Violeta Hernández Palacios. All rights reserved.
Released under Apache 2.0 license as described in the file LICENSE.
Authors: Violeta Hernández Palacios
-/
import CombinatorialGames.Surreal.Dyadic.Basic
import Mathlib.Algebra.Order.Hom.Ring
import Mathlib.Data.Real.Archimedean

/-!
# Real numbers as games

We define the function `Real.toIGame`, casting a real number to its Dedekind cut, and prove that
it's an order embedding. We then define the `Game` and `Surreal` versions of this map, and prove
that they are ring and field homomorphisms respectively.

## TODO

Prove that every real number has birthday at most `ω`.
-/

universe u

open IGame

noncomputable section

-- TODO: PR to Mathlib
theorem exists_div_btwn {K : Type*} [Field K] [LinearOrder K] [IsStrictOrderedRing K]
    [Archimedean K] {x y : K} {n : ℕ} (h : x < y) (nh : (y - x)⁻¹ < n) :
    ∃ z : ℤ, x < (z : K) / n ∧ (z : K) / n < y := by
  obtain ⟨z, zh⟩ := exists_floor (x * n)
  refine ⟨z + 1, ?_⟩
  have n0' := (inv_pos.2 (sub_pos.2 h)).trans nh
  rw [div_lt_iff₀ n0']
  refine ⟨(lt_div_iff₀ n0').2 <| (lt_iff_lt_of_le_iff_le (zh _)).1 (lt_add_one _), ?_⟩
  rw [Int.cast_add, Int.cast_one]
  refine lt_of_le_of_lt (add_le_add_right ((zh _).1 le_rfl) _) ?_
  rwa [← lt_sub_iff_add_lt', ← sub_mul, ← div_lt_iff₀' (sub_pos.2 h), one_div]

theorem exists_dyadic_btwn {K : Type*} [Field K] [LinearOrder K] [IsStrictOrderedRing K]
    [Archimedean K] {x y : K} (h : x < y) : ∃ q : Dyadic, x < q ∧ q < y := by
  obtain ⟨n, nh⟩ := exists_nat_gt (y - x)⁻¹
  have := nh.trans (Nat.cast_lt.2 Nat.lt_two_pow_self)
  obtain ⟨z, hz, hz'⟩ := exists_div_btwn h (nh.trans (Nat.cast_lt.2 Nat.lt_two_pow_self))
  use .mkRat z ⟨n, rfl⟩
  simp_all [Rat.mkRat_eq_div]

namespace Real

/-! ### `ℝ` to `IGame` -/

/-- The canonical map from `ℝ` to `IGame`, sending a real number to its Dedekind cut of dyadic
rationals. -/
@[coe, match_pattern] def toIGame (x : ℝ) : IGame.{u} :=
<<<<<<< HEAD
  {(↑) '' {q : Dyadic | q < x} | (↑) '' {q : Dyadic | x < q}}ᴵ
=======
  !{(↑) '' {q : Dyadic | q < x} | (↑) '' {q : Dyadic | x < q}}
>>>>>>> 01369d8b

instance : Coe ℝ IGame := ⟨toIGame⟩

instance Numeric.toIGame (x : ℝ) : Numeric x := by
  rw [Real.toIGame]
  apply Numeric.mk <;> simp only [leftMoves_ofSets, rightMoves_ofSets, Set.forall_mem_image]
  · intro x hx y hy
    dsimp at *
    simpa using hx.trans hy
  all_goals infer_instance

@[simp]
theorem leftMoves_toIGame (x : ℝ) : xᴸ = (↑) '' {q : Dyadic | q < x} :=
  leftMoves_ofSets ..

@[simp]
theorem rightMoves_toIGame (x : ℝ) : xᴿ = (↑) '' {q : Dyadic | x < q} :=
  rightMoves_ofSets ..

theorem forall_leftMoves_toIGame {P : IGame → Prop} {x : ℝ} :
    (∀ y ∈ xᴸ, P y) ↔ ∀ q : Dyadic, q < x → P q := by
  aesop

theorem exists_leftMoves_toIGame {P : IGame → Prop} {x : ℝ} :
    (∃ y ∈ xᴸ, P y) ↔ ∃ q : Dyadic, q < x ∧ P q := by
  aesop

theorem forall_rightMoves_toIGame {P : IGame → Prop} {x : ℝ} :
    (∀ y ∈ xᴿ, P y) ↔ ∀ q : Dyadic, x < q → P q := by
  aesop

theorem exists_rightMoves_toIGame {P : IGame → Prop} {x : ℝ} :
    (∃ y ∈ xᴿ, P y) ↔ ∃ q : Dyadic, x < q ∧ P q := by
  aesop

theorem mem_leftMoves_toIGame_of_lt {q : Dyadic} {x : ℝ} (h : q < x) :
    (q : IGame) ∈ xᴸ := by
  simpa

theorem mem_rightMoves_toIGame_of_lt {q : Dyadic} {x : ℝ} (h : x < q) :
    (q : IGame) ∈ xᴿ := by
  simpa

/-- `Real.toIGame` as an `OrderEmbedding`. -/
@[simps!]
def toIGameEmbedding : ℝ ↪o IGame := by
  refine .ofStrictMono toIGame fun x y h ↦ ?_
  obtain ⟨q, hx, hy⟩ := exists_dyadic_btwn h
  trans (q : IGame)
  · apply Numeric.lt_rightMove
    simpa [toIGame]
  · apply Numeric.leftMove_lt
    simpa [toIGame]

@[simp, norm_cast]
theorem toIGame_le_iff {x y : ℝ} : (x : IGame) ≤ y ↔ x ≤ y :=
  toIGameEmbedding.le_iff_le

@[simp, norm_cast]
theorem toIGame_lt_iff {x y : ℝ} : (x : IGame) < y ↔ x < y :=
  toIGameEmbedding.lt_iff_lt

@[simp, norm_cast]
theorem toIGame_equiv_iff {x y : ℝ} : (x : IGame) ≈ y ↔ x = y := by
  simp [AntisymmRel, le_antisymm_iff]

@[simp, norm_cast]
theorem toIGame_inj {x y : ℝ} : (x : IGame) = y ↔ x = y :=
  toIGameEmbedding.inj

@[simp, norm_cast]
theorem toIGame_neg (x : ℝ) : toIGame (-x) = -toIGame x := by
  simp_rw [toIGame, neg_ofSets, ofSets_inj,
    ← Set.image_neg_of_apply_neg_eq_neg (fun _ _ ↦ Dyadic.toIGame_neg _)]
  aesop (add simp [lt_neg, neg_lt])

theorem toIGame_ratCast_equiv (q : ℚ) : toIGame q ≈ q := by
  rw [AntisymmRel, le_iff_forall_lf, le_iff_forall_lf]
  refine ⟨⟨?_, fun x hx ↦ ?_⟩, ⟨fun x hx ↦ ?_, ?_⟩⟩
  · aesop
  · obtain ⟨r, hr, hr'⟩ := equiv_ratCast_of_mem_rightMoves_ratCast hx
    obtain ⟨s, hs, hs'⟩ := exists_dyadic_btwn hr
    rw [← IGame.ratCast_lt, ← hr'.lt_congr_right] at hs'
    apply lf_of_rightMove_le (z := s)
    · rw [Rat.cast_eq_id, id, ← s.toIGame_equiv.lt_congr_left] at hs'
      exact hs'.le
    · simpa
  · obtain ⟨r, hr, hr'⟩ := equiv_ratCast_of_mem_leftMoves_ratCast hx
    obtain ⟨s, hs, hs'⟩ := exists_dyadic_btwn hr
    rw [← IGame.ratCast_lt, ← hr'.lt_congr_left] at hs
    apply lf_of_le_leftMove (z := s)
    · rw [Rat.cast_eq_id, id, ← s.toIGame_equiv.lt_congr_right] at hs
      exact hs.le
    · simpa
  · aesop

theorem toIGame_dyadic_equiv (q : Dyadic) : toIGame q ≈ q := by
  rw [q.toIGame_equiv.antisymmRel_congr_right]
  exact toIGame_ratCast_equiv _

theorem toIGame_natCast_equiv (n : ℕ) : toIGame n ≈ n := by
  rw [← Rat.cast_natCast]
  simpa using toIGame_dyadic_equiv n

theorem toIGame_intCast_equiv (n : ℤ) : toIGame n ≈ n := by
  rw [← Rat.cast_intCast]
  simpa using toIGame_dyadic_equiv n

theorem toIGame_zero_equiv : toIGame 0 ≈ 0 := by simpa using toIGame_natCast_equiv 0
theorem toIGame_one_equiv : toIGame 1 ≈ 1 := by simpa using toIGame_natCast_equiv 1

@[simp] theorem ratCast_lt_toIGame {q : ℚ} {x : ℝ} : q < (x : IGame) ↔ q < x := by
  rw [← (toIGame_ratCast_equiv q).lt_congr_left, toIGame_lt_iff]
@[simp] theorem toIGame_lt_ratCast {q : ℚ} {x : ℝ} : (x : IGame) < q ↔ x < q := by
  rw [← (toIGame_ratCast_equiv q).lt_congr_right, toIGame_lt_iff]

@[simp] theorem ratCast_le_toIGame {q : ℚ} {x : ℝ} : q ≤ (x : IGame) ↔ q ≤ x := by
  simp [← not_lt, ← Numeric.not_lt]
@[simp] theorem toIGame_le_ratCast {q : ℚ} {x : ℝ} : (x : IGame) ≤ q ↔ x ≤ q := by
  simp [← not_lt, ← Numeric.not_lt]

@[simp] theorem ratCast_equiv_toIGame {q : ℚ} {x : ℝ} : (q : IGame) ≈ (x : IGame) ↔ q = x := by
  simp [AntisymmRel, le_antisymm_iff]
@[simp] theorem toIGame_equiv_ratCast {q : ℚ} {x : ℝ} : (x : IGame) ≈ q ↔ x = q := by
  simp [AntisymmRel, le_antisymm_iff]

theorem toIGame_add_ratCast_equiv (x : ℝ) (q : ℚ) : toIGame (x + q) ≈ x + q := by
  rw [AntisymmRel, le_iff_forall_lf, le_iff_forall_lf, forall_moves_add, forall_moves_add]
  simp_rw [forall_leftMoves_toIGame, forall_rightMoves_toIGame, Numeric.not_le]
  refine ⟨⟨fun r hr ↦ ?_, ⟨fun r hr ↦ ?_, ?_⟩⟩, ⟨⟨fun r hr ↦ ?_, ?_⟩, fun r hr ↦ ?_⟩⟩
  · rw [r.toIGame_equiv.lt_congr_left, ← IGame.sub_lt_iff_lt_add,
      ← (IGame.ratCast_sub_equiv ..).lt_congr_left]
    simpa [sub_lt_iff_lt_add]
  · rw [(add_congr_left r.toIGame_equiv).lt_congr_right,
      ← (IGame.ratCast_add_equiv ..).lt_congr_right]
    simpa
  · intro y hy
    obtain ⟨r, hr, hy⟩ := equiv_ratCast_of_mem_rightMoves_ratCast hy
    rw [(add_congr_right hy).le_congr_left]
    rw [← ratCast_lt, ← add_lt_add_iff_left x] at hr
    obtain ⟨s, hs, hs'⟩ := exists_rat_btwn hr
    apply (lt_trans (b := (s : IGame)) _ _).not_ge
    · simpa
    · rw [← IGame.sub_lt_iff_lt_add, ← (IGame.ratCast_sub_equiv ..).lt_congr_left]
      simpa [sub_lt_iff_lt_add]
  · rw [(add_congr_left r.toIGame_equiv).lt_congr_left,
      ← (IGame.ratCast_add_equiv ..).lt_congr_left]
    simpa
  · intro y hy
    obtain ⟨r, hr, hy⟩ := equiv_ratCast_of_mem_leftMoves_ratCast hy
    rw [(add_congr_right hy).le_congr_right]
    rw [← ratCast_lt, ← add_lt_add_iff_left x] at hr
    obtain ⟨s, hs, hs'⟩ := exists_rat_btwn hr
    apply (lt_trans (b := (s : IGame)) _ _).not_ge
    · rw [← IGame.lt_sub_iff_add_lt, ← (IGame.ratCast_sub_equiv ..).lt_congr_right]
      simpa [lt_sub_iff_add_lt]
    · simpa
  · rw [r.toIGame_equiv.lt_congr_right, ← IGame.lt_sub_iff_add_lt,
      ← (IGame.ratCast_sub_equiv ..).lt_congr_right]
    simpa [lt_sub_iff_add_lt]

theorem toIGame_ratCast_add_equiv (q : ℚ) (x : ℝ) : toIGame (q + x) ≈ q + x := by
  simpa [add_comm] using toIGame_add_ratCast_equiv x q

theorem toIGame_add_dyadic_equiv (x : ℝ) (q : Dyadic) : toIGame (x + q) ≈ x + q :=
  (toIGame_add_ratCast_equiv _ _).trans (add_congr_right q.toIGame_equiv.symm)

theorem toIGame_dyadic_add_equiv (q : Dyadic) (x : ℝ) : toIGame (q + x) ≈ q + x := by
  simpa [add_comm] using toIGame_add_dyadic_equiv x q

theorem toIGame_add_equiv (x y : ℝ) : toIGame (x + y) ≈ x + y := by
  rw [AntisymmRel, le_iff_forall_lf, le_iff_forall_lf, forall_moves_add, forall_moves_add]
  simp_rw [forall_leftMoves_toIGame, forall_rightMoves_toIGame, Numeric.not_le]
  refine ⟨⟨?_, ⟨?_, ?_⟩⟩, ⟨⟨?_, ?_⟩, ?_⟩⟩ <;> intro q hq
  · rw [← sub_lt_iff_lt_add] at hq
    obtain ⟨r, hr, hr'⟩ := exists_rat_btwn hq
    rw [sub_lt_comm] at hr
    obtain ⟨s, hs, hs'⟩ := exists_rat_btwn hr
    trans r + s
    · rw [add_comm, q.toIGame_equiv.lt_congr_left, ← IGame.sub_lt_iff_lt_add,
        ← (ratCast_sub_equiv ..).lt_congr_left]
      simp_all [← Rat.cast_sub]
    · apply add_lt_add <;> simpa
  · rw [← (toIGame_dyadic_add_equiv ..).lt_congr_right]
    simpa
  · rw [← (toIGame_add_dyadic_equiv ..).lt_congr_right]
    simpa
  · rw [← (toIGame_dyadic_add_equiv ..).lt_congr_left]
    simpa
  · rw [← (toIGame_add_dyadic_equiv ..).lt_congr_left]
    simpa
  · rw [← lt_sub_iff_add_lt] at hq
    obtain ⟨r, hr, hr'⟩ := exists_rat_btwn hq
    rw [lt_sub_comm] at hr'
    obtain ⟨s, hs, hs'⟩ := exists_rat_btwn hr'
    trans r + s
    · apply add_lt_add <;> simpa
    · rw [add_comm, q.toIGame_equiv.lt_congr_right, ← IGame.lt_sub_iff_add_lt,
        ← (ratCast_sub_equiv ..).lt_congr_right]
      simp_all [← Rat.cast_sub]

theorem toIGame_sub_ratCast_equiv (x : ℝ) (q : ℚ) : toIGame (x - q) ≈ x - q := by
  simpa using toIGame_add_ratCast_equiv x (-q)

theorem toIGame_ratCast_sub_equiv (q : ℚ) (x : ℝ) : toIGame (q - x) ≈ q - x := by
  simpa using toIGame_ratCast_add_equiv q (-x)

theorem toIGame_sub_dyadic_equiv (x : ℝ) (q : Dyadic) : toIGame (x - q) ≈ x - q := by
  simpa using toIGame_add_dyadic_equiv x (-q)

theorem toIGame_dyadic_sub_equiv (q : Dyadic) (x : ℝ) : toIGame (q - x) ≈ q - x := by
  simpa using toIGame_dyadic_add_equiv q (-x)

theorem toIGame_sub_equiv (x y : ℝ) : toIGame (x - y) ≈ x - y := by
  simpa using toIGame_add_equiv x (-y)

/-! ### `ℝ` to `Game` -/

/-- The canonical map from `ℝ` to `Game`, sending a real number to its Dedekind cut. -/
@[coe, match_pattern] def toGame (x : ℝ) : Game := .mk x

instance : Coe ℝ Game := ⟨toGame⟩

@[simp] theorem _root_.Game.mk_real_toIGame (x : ℝ) : .mk x.toIGame = x.toGame := rfl

theorem toGame_def (x : ℝ) :
    toGame x = !{(↑) '' {q : Dyadic | q < x} | (↑) '' {q : Dyadic | x < q}} := by
  rw [← Game.mk_real_toIGame, toIGame]
  simp [Set.image_image]

/-- `Real.toGame` as an `OrderEmbedding`. -/
@[simps!]
def toGameEmbedding : ℝ ↪o Game :=
  .ofStrictMono toGame fun _ _ h ↦ toIGameEmbedding.strictMono h

@[simp, norm_cast]
theorem toGame_le_iff {x y : ℝ} : (x : Game) ≤ y ↔ x ≤ y :=
  toGameEmbedding.le_iff_le

@[simp, norm_cast]
theorem toGame_lt_iff {x y : ℝ} : (x : Game) < y ↔ x < y :=
  toGameEmbedding.lt_iff_lt

@[simp, norm_cast]
theorem toGame_equiv_iff {x y : ℝ} : (x : Game) ≈ y ↔ x = y := by
  simp [AntisymmRel, le_antisymm_iff]

@[simp, norm_cast]
theorem toGame_inj {x y : ℝ} : (x : Game) = y ↔ x = y :=
  toGameEmbedding.inj

@[simp, norm_cast] theorem toGame_ratCast (q : ℚ) : toGame q = q := Game.mk_eq (toIGame_ratCast_equiv q)
@[simp, norm_cast] theorem toGame_natCast (n : ℕ) : toGame n = n := by simpa using toGame_ratCast n
@[simp, norm_cast] theorem toGame_intCast (n : ℤ) : toGame n = n := by simpa using toGame_ratCast n

@[simp] theorem toGame_zero : toGame 0 = 0 := by simpa using toGame_natCast 0
@[simp] theorem toGame_one : toGame 1 = 1 := by simpa using toGame_natCast 1

@[simp]
theorem toGame_add (x y : ℝ) : toGame (x + y) = toGame x + toGame y := by
  simpa using Game.mk_eq (toIGame_add_equiv x y)

@[simp]
theorem toGame_sub (x y : ℝ) : toGame (x - y) = toGame x - toGame y := by
  simpa using Game.mk_eq (toIGame_sub_equiv x y)

/-- `Real.toGame` as an `OrderAddMonoidHom`. -/
@[simps]
def toGameAddHom : ℝ →+o Game where
  toFun := toGame
  map_zero' := toGame_zero
  map_add' := toGame_add
  monotone' := toGameEmbedding.monotone

/-! ### `ℝ` to `Surreal` -/

/-- The canonical map from `ℝ` to `Surreal`, sending a real number to its Dedekind cut. -/
@[coe, match_pattern] def toSurreal (x : ℝ) : Surreal := .mk x

instance : Coe ℝ Surreal := ⟨toSurreal⟩

@[simp] theorem _root_.Surreal.mk_real_toIGame (x : ℝ) : .mk x.toIGame = x.toSurreal := rfl

private theorem toSurreal_def_aux {x : ℝ} :
    ∀ y ∈ ((↑) '' {q : Dyadic | q < x} : Set Surreal),
    ∀ z ∈ (↑) '' {q : Dyadic | x < q}, y < z := by
  rintro - ⟨q, hq, rfl⟩ - ⟨r, hr, rfl⟩
  dsimp at *
  exact_mod_cast hq.trans hr

@[simp] theorem toGame_toSurreal (x : ℝ) : x.toSurreal.toGame = x.toGame := rfl

theorem toSurreal_def (x : ℝ) : toSurreal x =
    !{(↑) '' {q : Dyadic | q < x} | ((↑) '' {q : Dyadic | x < q})}'toSurreal_def_aux := by
  rw [← Surreal.toGame_inj, toGame_toSurreal, Surreal.toGame_ofSets, toGame_def]
  congr! <;> aesop

/-- `Real.toSurreal` as an `OrderEmbedding`. -/
@[simps!]
def toSurrealEmbedding : ℝ ↪o Surreal :=
  .ofStrictMono toSurreal fun _ _ h ↦ toIGameEmbedding.strictMono h

@[simp, norm_cast]
theorem toSurreal_le_iff {x y : ℝ} : (x : Surreal) ≤ y ↔ x ≤ y :=
  toSurrealEmbedding.le_iff_le

@[simp, norm_cast]
theorem toSurreal_lt_iff {x y : ℝ} : (x : Surreal) < y ↔ x < y :=
  toSurrealEmbedding.lt_iff_lt

@[simp, norm_cast]
theorem toSurreal_equiv_iff {x y : ℝ} : (x : Surreal) ≈ y ↔ x = y := by
  simp [AntisymmRel, le_antisymm_iff]

@[simp, norm_cast]
theorem toSurreal_inj {x y : ℝ} : (x : Surreal) = y ↔ x = y :=
  toSurrealEmbedding.inj

@[simp, norm_cast]
theorem toSurreal_ratCast (q : ℚ) : toSurreal q = q := by
  simpa using Surreal.mk_eq (toIGame_ratCast_equiv q)

@[simp, norm_cast] theorem toSurreal_natCast (n : ℕ) : toSurreal n = n := by
  simpa using toSurreal_ratCast n
@[simp] theorem toSurreal_ofNat (n : ℕ) [n.AtLeastTwo] : toSurreal ofNat(n) = n :=
  toSurreal_natCast n
@[simp, norm_cast] theorem toSurreal_intCast (n : ℤ) : toSurreal n = n := by
  simpa using toSurreal_ratCast n

@[simp, norm_cast] theorem toSurreal_zero : toSurreal 0 = 0 := by simpa using toSurreal_natCast 0
@[simp, norm_cast] theorem toSurreal_one : toSurreal 1 = 1 := by simpa using toSurreal_natCast 1

@[simp]
theorem toSurreal_neg (x : ℝ) : toSurreal (-x) = -toSurreal x :=
  Surreal.mk_eq (toIGame_neg _).antisymmRel

@[simp]
theorem toSurreal_add (x y : ℝ) : toSurreal (x + y) = x + y :=
  Surreal.mk_eq (toIGame_add_equiv x y)
<<<<<<< HEAD

@[simp]
theorem toSurreal_sub (x y : ℝ) : toSurreal (x - y) = x - y :=
  Surreal.mk_eq (toIGame_sub_equiv x y)

@[simp]
=======

@[simp]
theorem toSurreal_sub (x y : ℝ) : toSurreal (x - y) = x - y :=
  Surreal.mk_eq (toIGame_sub_equiv x y)

@[simp]
>>>>>>> 01369d8b
theorem toSurreal_max (x y : ℝ) : max x y = max (toSurreal x) (toSurreal y) := by
  have := le_total x y
  aesop

<<<<<<< HEAD
=======
@[simp]
theorem toSurreal_min (x y : ℝ) : min x y = min (toSurreal x) (toSurreal y) := by
  have := le_total x y
  aesop

>>>>>>> 01369d8b
@[simp, norm_cast]
theorem toSurreal_abs (x : ℝ) : |x| = |toSurreal x| := by
  simp [abs]

/-! For convenience, we deal with multiplication after defining `Real.toSurreal`. -/

private theorem exists_rat_mul_btwn {a b x : ℝ} (h : a * x < b) :
    ∃ q : ℚ, a * x ≤ q * x ∧ q * x < b := by
  obtain hx | rfl | hx := lt_trichotomy x 0
  · rw [← div_lt_iff_of_neg hx] at h
    obtain ⟨q, hq, hq'⟩ := exists_rat_btwn h
    use q, mul_le_mul_of_nonpos_right hq'.le hx.le
    rwa [← div_lt_iff_of_neg hx]
  · use 0
    simp_all
  · rw [← lt_div_iff₀ hx] at h
    obtain ⟨q, hq, hq'⟩ := exists_rat_btwn h
    use q, mul_le_mul_of_nonneg_right hq.le hx.le
    rwa [← lt_div_iff₀ hx]

private theorem exists_rat_mul_btwn' {a b x : ℝ} (h : a < b * x) :
    ∃ q : ℚ, a < q * x ∧ q * x ≤ b * x := by
  have : -b * x < -a := by simpa
  obtain ⟨q, hq, hq'⟩ := exists_rat_mul_btwn this
  use -q
  simp_all [lt_neg, neg_le]

private theorem toIGame_mul_le_mul {x : ℝ} {q r : ℚ} (h : x * r ≤ q * r) :
    toIGame x * r ≤ q * r := by
  obtain hr | rfl | hr := lt_trichotomy r 0 <;> simp_all

private theorem toIGame_mul_le_mul' {x : ℝ} {q r : ℚ} (h : q * r ≤ x * r) :
    q * r ≤ toIGame x * r := by
  obtain hr | rfl | hr := lt_trichotomy r 0 <;> simp_all

private theorem mulOption_lt_toIGame {x : ℝ} {q r s : ℚ} (h : x * s < x * q - r * q + r * s) :
    mulOption (toIGame x) q r s < toIGame.{u} (x * q) := by
  obtain ⟨t, ht, ht'⟩ := exists_rat_mul_btwn h
  apply lt_of_le_of_lt (b := ((r * q + t * s - r * s :) : IGame))
  · have := toIGame_mul_le_mul.{u} ht
    simp_all [mulOption, ← Surreal.mk_le_mk]
  · rw [← sub_lt_iff_lt_add, lt_sub_iff_add_lt] at ht'
    convert ht'
    simp only [ratCast_lt_toIGame, Rat.cast_sub, Rat.cast_add, Rat.cast_mul]
    abel_nf

private theorem toIGame_lt_mulOption {x : ℝ} {q r s : ℚ} (h : x * q - r * q + r * s < x * s) :
    toIGame.{u} (x * q) < mulOption (toIGame x) q r s := by
  obtain ⟨t, ht, ht'⟩ := exists_rat_mul_btwn' h
  apply lt_of_lt_of_le (b := ((r * q + t * s - r * s :) : IGame))
  · rw [← lt_sub_iff_add_lt, sub_lt_iff_lt_add] at ht
    convert ht
    simp only [toIGame_lt_ratCast, Rat.cast_sub, Rat.cast_add, Rat.cast_mul]
    abel_nf
  · have := toIGame_mul_le_mul'.{u} ht'
    simp_all [mulOption, ← Surreal.mk_le_mk]

theorem toIGame_mul_ratCast_equiv (x : ℝ) (q : ℚ) : (x * q).toIGame ≈ x * q := by
  rw [AntisymmRel, le_iff_forall_lf, le_iff_forall_lf, forall_moves_mul, forall_moves_mul,
    Player.forall, Player.forall]
  simp_rw [forall_leftMoves_toIGame, forall_rightMoves_toIGame, Numeric.not_le]
  refine ⟨⟨?_, ⟨?_, ?_⟩⟩, ⟨⟨?_, ?_⟩, ?_⟩⟩
  · intro r h
    rw [r.toIGame_equiv.lt_congr_left]
    obtain hq | rfl | hq := lt_trichotomy q 0
    · rw [← lt_div_iff_of_neg (mod_cast hq)] at h
      rw [← Numeric.lt_div_iff_of_neg (by simpa),
        ← (ratCast_div_equiv ..).lt_congr_right]
      simpa
    · simp_all
    · rw [← div_lt_iff₀ (mod_cast hq)] at h
      rw [← Numeric.div_lt_iff (by simpa), ← (ratCast_div_equiv ..).lt_congr_left]
      simpa
  · intro r hr y hy
    have := Numeric.of_mem_moves hy
    obtain ⟨s, hs, hy⟩ := equiv_ratCast_of_mem_rightMoves_ratCast hy
    rw [(Numeric.mulOption_congr₃ r.toIGame_equiv).le_congr_left,
      (Numeric.mulOption_congr₄ hy).le_congr_left]
    apply (toIGame_lt_mulOption _).not_ge
    have : 0 < (x - r) * (s - q) := by apply mul_pos <;> simpa [sub_pos]
    simp_all [sub_mul, mul_sub, lt_sub_iff_add_lt]
  · intro r hr y hy
    have := Numeric.of_mem_moves hy
    obtain ⟨s, hs, hy⟩ := equiv_ratCast_of_mem_leftMoves_ratCast hy
    rw [(Numeric.mulOption_congr₃ r.toIGame_equiv).le_congr_left,
      (Numeric.mulOption_congr₄ hy).le_congr_left]
    apply (toIGame_lt_mulOption _).not_ge
    have : 0 < (x - r) * (s - q) := by apply mul_pos_of_neg_of_neg <;> simpa [sub_pos]
    simp_all [sub_mul, mul_sub, lt_sub_iff_add_lt]
  · intro r hr y hy
    have := Numeric.of_mem_moves hy
    obtain ⟨s, hs, hy⟩ := equiv_ratCast_of_mem_leftMoves_ratCast hy
    rw [(Numeric.mulOption_congr₃ r.toIGame_equiv).le_congr_right,
      (Numeric.mulOption_congr₄ hy).le_congr_right]
    apply (mulOption_lt_toIGame _).not_ge
    have : 0 < (x - r) * (q - s) := by apply mul_pos <;> simpa [sub_pos]
    simp_all [sub_mul, mul_sub, sub_lt_iff_lt_add]
  · intro r hr y hy
    have := Numeric.of_mem_moves hy
    obtain ⟨s, hs, hy⟩ := equiv_ratCast_of_mem_rightMoves_ratCast hy
    rw [(Numeric.mulOption_congr₃ r.toIGame_equiv).le_congr_right,
      (Numeric.mulOption_congr₄ hy).le_congr_right]
    apply (mulOption_lt_toIGame _).not_ge
    have : 0 < (x - r) * (q - s) := by apply mul_pos_of_neg_of_neg <;> simpa [sub_pos]
    simp_all [sub_mul, mul_sub, sub_lt_iff_lt_add]
  · intro r h
    rw [r.toIGame_equiv.lt_congr_right]
    obtain hq | rfl | hq := lt_trichotomy q 0
    · rw [← div_lt_iff_of_neg (mod_cast hq)] at h
      rw [← Numeric.div_lt_iff_of_neg (by simpa), ← (ratCast_div_equiv ..).lt_congr_left]
      simpa
    · simp_all
    · rw [← lt_div_iff₀ (mod_cast hq)] at h
      rw [← Numeric.lt_div_iff (by simpa), ← (ratCast_div_equiv ..).lt_congr_right]
      simpa

theorem toIGame_ratCast_mul_equiv (q : ℚ) (x : ℝ) : (q * x).toIGame ≈ q * x := by
  simpa [mul_comm] using toIGame_mul_ratCast_equiv x q

private theorem dyadic_lt_mul_toIGame' {x y : ℝ} {q : Dyadic}
    (hx : 0 < x) (hy : 0 < y) (h : q < x * y) : (q : IGame) < x * y := by
  rw [← div_lt_iff₀ hy] at h
  obtain ⟨r, hr, hr'⟩ := exists_rat_btwn (max_lt h hx)
  obtain ⟨hr, hr₀⟩ := max_lt_iff.1 hr
  rw [div_lt_comm₀ hy hr₀] at hr
  obtain ⟨s, hs, hs'⟩ := exists_rat_btwn (max_lt hr hy)
  trans r * s
  · rw [mul_comm, q.toIGame_equiv.lt_congr_left, ← IGame.Numeric.div_lt_iff,
      ← (ratCast_div_equiv ..).lt_congr_left] <;>
      simp_all [← Rat.cast_div]
  · simp_rw [← Surreal.mk_lt_mk]
    dsimp
    apply mul_lt_mul _ (le_of_lt _) _ (le_of_lt _) <;>
      simp_all [← toSurreal_zero, ← toSurreal_ratCast]

private theorem mul_toIGame_lt_dyadic' {x y : ℝ} {q : Dyadic}
    (hx : 0 < x) (hy : 0 < y) (h : x * y < q) : x * y < (q : IGame) := by
  rw [← lt_div_iff₀ hy] at h
  obtain ⟨r, hr, hr'⟩ := exists_rat_btwn h
  have hr₀ := hx.trans hr
  rw [lt_div_comm₀ hr₀ hy] at hr'
  obtain ⟨s, hs, hs'⟩ := exists_rat_btwn hr'
  trans r * s
  · simp_rw [← Surreal.mk_lt_mk]
    dsimp
    apply mul_lt_mul _ (le_of_lt _) _ (le_of_lt _) <;>
      simp_all [← toSurreal_zero, ← toSurreal_ratCast]
  · rw [mul_comm,q.toIGame_equiv.lt_congr_right,  ← IGame.Numeric.lt_div_iff,
      ← (ratCast_div_equiv ..).lt_congr_right] <;>
      simp_all [← Rat.cast_div]

private theorem dyadic_lt_mul_toIGame {x y : ℝ} (q : Dyadic) (h : q < x * y) :
    (q : IGame.{u}) < x * y := by
  obtain hx | rfl | hx := lt_trichotomy x 0
  · obtain hy | rfl | hy := lt_trichotomy y 0
    · have := @dyadic_lt_mul_toIGame'.{u} (-x) (-y) q
      simp_all
    · rw [(Numeric.mul_congr_right toIGame_zero_equiv).lt_congr_right]
      simp_all
    · have := @mul_toIGame_lt_dyadic'.{u} (-x) y (-q)
      simp_all
  · rw [(Numeric.mul_congr_left toIGame_zero_equiv).lt_congr_right]
    simp_all
  · obtain hy | rfl | hy := lt_trichotomy y 0
    · have := @mul_toIGame_lt_dyadic'.{u} x (-y) (-q)
      simp_all
    · rw [(Numeric.mul_congr_right toIGame_zero_equiv).lt_congr_right]
      simp_all
    · exact dyadic_lt_mul_toIGame' hx hy h

private theorem mul_toIGame_lt_dyadic {x y : ℝ} (q : Dyadic) (h : x * y < q) :
    x * y < (q : IGame.{u}) := by
  have := @dyadic_lt_mul_toIGame.{u} (-x) y (-q)
  simp_all

private theorem toSurreal_mul_ratCast (x : ℝ) (q : ℚ) : toSurreal (x * q) = x * q := by
  simpa using Surreal.mk_eq (toIGame_mul_ratCast_equiv x q)

private theorem mulOption_toIGame_equiv {x y : ℝ} {q r : Dyadic} :
    mulOption (toIGame x) (toIGame y) q r ≈ toIGame (q * y + x * r - q * r) := by
  simp [← Surreal.mk_eq_mk, mulOption, mul_comm, toSurreal_mul_ratCast]

theorem toIGame_mul_equiv (x y : ℝ) : (x * y).toIGame ≈ x * y := by
  rw [AntisymmRel, le_iff_forall_lf, le_iff_forall_lf, forall_moves_mul, forall_moves_mul,
    Player.forall, Player.forall]
  dsimp
  simp_rw [forall_leftMoves_toIGame, forall_rightMoves_toIGame, Numeric.not_le]
  refine ⟨⟨dyadic_lt_mul_toIGame, ⟨?_, ?_⟩⟩, ⟨⟨?_, ?_⟩, mul_toIGame_lt_dyadic⟩⟩ <;>
    intro q hq r hr
  · rw [mulOption_toIGame_equiv.lt_congr_right, toIGame_lt_iff]
    have : 0 < (x - q) * (r - y) := by apply mul_pos <;> simpa [sub_pos]
    simp_all [sub_mul, mul_sub, sub_lt_iff_lt_add', add_sub_assoc]
  · rw [mulOption_toIGame_equiv.lt_congr_right, toIGame_lt_iff]
    have : 0 < (x - q) * (r - y) := by apply mul_pos_of_neg_of_neg <;> simpa [sub_pos]
    simp_all [sub_mul, mul_sub, sub_lt_iff_lt_add', add_sub_assoc]
  · rw [mulOption_toIGame_equiv.lt_congr_left, toIGame_lt_iff]
    have : 0 < (x - q) * (y - r) := by apply mul_pos <;> simpa [sub_pos]
    simp_all [sub_mul, mul_sub, lt_sub_iff_add_lt', add_sub_assoc]
  · rw [mulOption_toIGame_equiv.lt_congr_left, toIGame_lt_iff]
    have : 0 < (x - q) * (y - r) := by apply mul_pos_of_neg_of_neg <;> simpa [sub_pos]
    simp_all [sub_mul, mul_sub, lt_sub_iff_add_lt', add_sub_assoc]

@[simp, norm_cast]
theorem toSurreal_mul (x y : ℝ) : (x * y).toSurreal = x * y :=
  Surreal.mk_eq (toIGame_mul_equiv x y)

/-- `Real.toSurreal` as an `OrderRingHom`. -/
@[simps]
def toSurrealRingHom : ℝ →+*o Surreal where
  toFun := toSurreal
  map_zero' := toSurreal_zero
  map_one' := toSurreal_one
  map_add' := toSurreal_add
  map_mul' := toSurreal_mul
  monotone' := toSurrealEmbedding.monotone

@[simp, norm_cast]
theorem toSurreal_inv (x : ℝ) : x⁻¹.toSurreal = x.toSurreal⁻¹ :=
  map_inv₀ toSurrealRingHom x

@[simp, norm_cast]
theorem toSurreal_div (x y : ℝ) : (x / y).toSurreal = x / y :=
  map_div₀ toSurrealRingHom x y

theorem toIGame_inv_equiv (x : ℝ) : x⁻¹.toIGame ≈ x.toIGame⁻¹ := by
  simp [← Surreal.mk_eq_mk]

theorem toIGame_div_equiv (x y : ℝ) : (x / y).toIGame ≈ x / y := by
  simp [← Surreal.mk_eq_mk]

/-! ### Simp lemmas -/

/-! #### Dyadic -/

@[simp, norm_cast] theorem dyadic_lt_toIGame {q : Dyadic} {x : ℝ} : q < (x : IGame) ↔ q < x := by
  rw [← (toIGame_dyadic_equiv q).lt_congr_left, toIGame_lt_iff]
@[simp, norm_cast] theorem toIGame_lt_dyadic {q : Dyadic} {x : ℝ} : (x : IGame) < q ↔ x < q := by
  rw [← (toIGame_dyadic_equiv q).lt_congr_right, toIGame_lt_iff]

@[simp, norm_cast] theorem dyadic_le_toIGame {q : Dyadic} {x : ℝ} : q ≤ (x : IGame) ↔ q ≤ x := by
  simp [← not_lt, ← Numeric.not_lt]
@[simp, norm_cast] theorem toIGame_le_dyadic {q : Dyadic} {x : ℝ} : (x : IGame) ≤ q ↔ x ≤ q := by
  simp [← not_lt, ← Numeric.not_lt]

@[simp, norm_cast] theorem dyadic_equiv_toIGame {q : Dyadic} {x : ℝ} : (q : IGame) ≈ x ↔ q = x := by
  simp [AntisymmRel, le_antisymm_iff]
@[simp, norm_cast] theorem toIGame_equiv_dyadic {q : Dyadic} {x : ℝ} : (x : IGame) ≈ q ↔ x = q := by
  simp [AntisymmRel, le_antisymm_iff]

/-! #### ℤ -/

@[simp, norm_cast] theorem toIGame_lt_intCast {x : ℝ} {y : ℤ} : (x : IGame) < y ↔ x < y := by
  simp [← (ratCast_intCast_equiv y).lt_congr_right]
@[simp, norm_cast] theorem toIGame_le_intCast {x : ℝ} {y : ℤ} : (x : IGame) ≤ y ↔ x ≤ y := by
  simp [← (ratCast_intCast_equiv y).le_congr_right]

@[simp, norm_cast] theorem intCast_lt_toIGame {x : ℤ} {y : ℝ} : (x : IGame) < y ↔ x < y := by
  simp [← (ratCast_intCast_equiv x).lt_congr_left]
@[simp, norm_cast] theorem intCast_le_toIGame {x : ℤ} {y : ℝ} : (x : IGame) ≤ y ↔ x ≤ y := by
  simp [← (ratCast_intCast_equiv x).le_congr_left]

@[simp, norm_cast] theorem toIGame_equiv_intCast {x : ℝ} {y : ℤ} : (x : IGame) ≈ y ↔ x = y := by
  simp [AntisymmRel, le_antisymm_iff]
@[simp, norm_cast] theorem intCast_equiv_toIGame {x : ℤ} {y : ℝ} : (x : IGame) ≈ y ↔ x = y := by
  simp [AntisymmRel, le_antisymm_iff]

/-! #### ℕ -/

@[simp, norm_cast] theorem toIGame_lt_natCast {x : ℝ} {y : ℕ} : (x : IGame) < y ↔ x < y :=
  toIGame_lt_intCast (y := y)
@[simp, norm_cast] theorem toIGame_le_natCast {x : ℝ} {y : ℕ} : (x : IGame) ≤ y ↔ x ≤ y :=
  toIGame_le_intCast (y := y)

@[simp, norm_cast] theorem natCast_lt_toIGame {x : ℕ} {y : ℝ} : (x : IGame) < y ↔ x < y :=
  intCast_lt_toIGame (x := x)
@[simp, norm_cast] theorem natCast_le_toIGame {x : ℕ} {y : ℝ} : (x : IGame) ≤ y ↔ x ≤ y :=
  intCast_le_toIGame (x := x)

@[simp, norm_cast] theorem toIGame_equiv_natCast {x : ℝ} {y : ℕ} : (x : IGame) ≈ y ↔ x = y :=
  toIGame_equiv_intCast (y := y)
@[simp, norm_cast] theorem natCast_equiv_toIGame {x : ℕ} {y : ℝ} : (x : IGame) ≈ y ↔ x = y :=
  intCast_equiv_toIGame (x := x)

/-! #### 0 -/

@[simp, norm_cast] theorem toIGame_lt_zero {x : ℝ} : (x : IGame) < 0 ↔ x < 0 := by
  simpa using toIGame_lt_natCast (y := 0)
@[simp, norm_cast] theorem toIGame_le_zero {x : ℝ} : (x : IGame) ≤ 0 ↔ x ≤ 0 := by
  simpa using toIGame_le_natCast (y := 0)

@[simp, norm_cast] theorem zero_lt_toIGame {x : ℝ} : 0 < (x : IGame) ↔ 0 < x := by
  simpa using natCast_lt_toIGame (x := 0)
@[simp, norm_cast] theorem zero_le_toIGame {x : ℝ} : 0 ≤ (x : IGame) ↔ 0 ≤ x := by
  simpa using natCast_le_toIGame (x := 0)

@[simp, norm_cast] theorem toIGame_equiv_zero {x : ℝ} : (x : IGame) ≈ 0 ↔ x = 0 := by
  simpa using toIGame_equiv_natCast (y := 0)
@[simp, norm_cast] theorem zero_equiv_toIGame {x : ℝ} : 0 ≈ (x : IGame) ↔ 0 = x := by
  simpa using natCast_equiv_toIGame (x := 0)

/-! #### 1 -/

@[simp, norm_cast] theorem toIGame_lt_one {x : ℝ} : (x : IGame) < 1 ↔ x < 1 := by
  simpa using toIGame_lt_natCast (y := 1)
@[simp, norm_cast] theorem toIGame_le_one {x : ℝ} : (x : IGame) ≤ 1 ↔ x ≤ 1 := by
  simpa using toIGame_le_natCast (y := 1)

@[simp, norm_cast] theorem one_lt_toIGame {x : ℝ} : 1 < (x : IGame) ↔ 1 < x := by
  simpa using natCast_lt_toIGame (x := 1)
@[simp, norm_cast] theorem one_le_toIGame {x : ℝ} : 1 ≤ (x : IGame) ↔ 1 ≤ x := by
  simpa using natCast_le_toIGame (x := 1)

@[simp, norm_cast] theorem toIGame_equiv_one {x : ℝ} : (x : IGame) ≈ 1 ↔ x = 1 := by
  simpa using toIGame_equiv_natCast (y := 1)
@[simp, norm_cast] theorem one_equiv_toIGame {x : ℝ} : 1 ≈ (x : IGame) ↔ 1 = x := by
  simpa using natCast_equiv_toIGame (x := 1)

end Real
end<|MERGE_RESOLUTION|>--- conflicted
+++ resolved
@@ -53,11 +53,7 @@
 /-- The canonical map from `ℝ` to `IGame`, sending a real number to its Dedekind cut of dyadic
 rationals. -/
 @[coe, match_pattern] def toIGame (x : ℝ) : IGame.{u} :=
-<<<<<<< HEAD
-  {(↑) '' {q : Dyadic | q < x} | (↑) '' {q : Dyadic | x < q}}ᴵ
-=======
   !{(↑) '' {q : Dyadic | q < x} | (↑) '' {q : Dyadic | x < q}}
->>>>>>> 01369d8b
 
 instance : Coe ℝ IGame := ⟨toIGame⟩
 
@@ -397,33 +393,21 @@
 @[simp]
 theorem toSurreal_add (x y : ℝ) : toSurreal (x + y) = x + y :=
   Surreal.mk_eq (toIGame_add_equiv x y)
-<<<<<<< HEAD
 
 @[simp]
 theorem toSurreal_sub (x y : ℝ) : toSurreal (x - y) = x - y :=
   Surreal.mk_eq (toIGame_sub_equiv x y)
 
 @[simp]
-=======
-
-@[simp]
-theorem toSurreal_sub (x y : ℝ) : toSurreal (x - y) = x - y :=
-  Surreal.mk_eq (toIGame_sub_equiv x y)
-
-@[simp]
->>>>>>> 01369d8b
 theorem toSurreal_max (x y : ℝ) : max x y = max (toSurreal x) (toSurreal y) := by
   have := le_total x y
   aesop
 
-<<<<<<< HEAD
-=======
 @[simp]
 theorem toSurreal_min (x y : ℝ) : min x y = min (toSurreal x) (toSurreal y) := by
   have := le_total x y
   aesop
 
->>>>>>> 01369d8b
 @[simp, norm_cast]
 theorem toSurreal_abs (x : ℝ) : |x| = |toSurreal x| := by
   simp [abs]
