/-
Copyright (c) 2025 Violeta Hernández Palacios. All rights reserved.
Released under Apache 2.0 license as described in the file LICENSE.
Authors: Violeta Hernández Palacios
-/
import CombinatorialGames.Mathlib.Neg
import CombinatorialGames.Surreal.Dyadic.Basic
import Mathlib.Algebra.Order.Hom.Ring
import Mathlib.Data.Real.Archimedean

/-!
# Real numbers as games

We define the function `Real.toIGame`, casting a real number to its Dedekind cut, and prove that
it's an order embedding. We then define the `Game` and `Surreal` versions of this map, and prove
that they are ring and field homomorphisms respectively.

## TODO

Every real number has birthday at most `ω`. This can be proven by showing that a real number is
equivalent to its Dedekind cut where only dyadic rationals are considered. At a later point, after
we have the necessary API on dyadic numbers, we might want to prove this equivalence, or even
re-define real numbers as Dedekind cuts of dyadic numbers specifically.
-/

open IGame

noncomputable section

-- TODO: PR to Mathlib
theorem exists_div_btwn {K : Type*} [Field K] [LinearOrder K] [IsStrictOrderedRing K]
    [Archimedean K] {x y : K} {n : ℕ} (h : x < y) (nh : (y - x)⁻¹ < n) :
    ∃ z : ℤ, x < (z : K) / n ∧ (z : K) / n < y := by
  obtain ⟨z, zh⟩ := exists_floor (x * n)
  refine ⟨z + 1, ?_⟩
  have n0' := (inv_pos.2 (sub_pos.2 h)).trans nh
  rw [div_lt_iff₀ n0']
  refine ⟨(lt_div_iff₀ n0').2 <| (lt_iff_lt_of_le_iff_le (zh _)).1 (lt_add_one _), ?_⟩
  rw [Int.cast_add, Int.cast_one]
  refine lt_of_le_of_lt (add_le_add_right ((zh _).1 le_rfl) _) ?_
  rwa [← lt_sub_iff_add_lt', ← sub_mul, ← div_lt_iff₀' (sub_pos.2 h), one_div]

theorem exists_dyadic_btwn {K : Type*} [Field K] [LinearOrder K] [IsStrictOrderedRing K]
    [Archimedean K] {x y : K} (h : x < y) : ∃ q : Dyadic, x < q ∧ q < y := by
  obtain ⟨n, nh⟩ := exists_nat_gt (y - x)⁻¹
  have := nh.trans (Nat.cast_lt.2 Nat.lt_two_pow_self)
  obtain ⟨z, hz, hz'⟩ := exists_div_btwn h (nh.trans (Nat.cast_lt.2 Nat.lt_two_pow_self))
  use .mkRat z ⟨n, rfl⟩
  simp_all [Rat.mkRat_eq_div]

namespace Real

/-! ### `ℝ` to `IGame` -/

/-- The canonical map from `ℝ` to `IGame`, sending a real number to its Dedekind cut of dyadic
rationals. -/
@[coe, match_pattern] def toIGame (x : ℝ) : IGame :=
  {(↑) '' {q : Dyadic | q < x} | (↑) '' {q : Dyadic | x < q}}ᴵ

instance : Coe ℝ IGame := ⟨toIGame⟩

instance Numeric.toIGame (x : ℝ) : Numeric x := by
  rw [Real.toIGame]
  apply Numeric.mk' <;> simp only [leftMoves_ofSets, rightMoves_ofSets, Set.forall_mem_image]
  · intro x hx y hy
    dsimp at *
    simpa using hx.trans hy
  all_goals infer_instance

@[simp]
theorem leftMoves_toIGame (x : ℝ) : leftMoves x = (↑) '' {q : Dyadic | q < x} :=
  leftMoves_ofSets ..

@[simp]
theorem rightMoves_toIGame (x : ℝ) : rightMoves x = (↑) '' {q : Dyadic | x < q} :=
  rightMoves_ofSets ..

theorem forall_leftMoves_toIGame {P : IGame → Prop} {x : ℝ} :
    (∀ y ∈ leftMoves x, P y) ↔ ∀ q : Dyadic, q < x → P q := by
  aesop

theorem exists_leftMoves_toIGame {P : IGame → Prop} {x : ℝ} :
    (∃ y ∈ leftMoves x, P y) ↔ ∃ q : Dyadic, q < x ∧ P q := by
  aesop

theorem forall_rightMoves_toIGame {P : IGame → Prop} {x : ℝ} :
    (∀ y ∈ rightMoves x, P y) ↔ ∀ q : Dyadic, x < q → P q := by
  aesop

theorem exists_rightMoves_toIGame {P : IGame → Prop} {x : ℝ} :
    (∃ y ∈ rightMoves x, P y) ↔ ∃ q : Dyadic, x < q ∧ P q := by
  aesop

theorem mem_leftMoves_toIGame_of_lt {q : Dyadic} {x : ℝ} (h : q < x) :
    (q : IGame) ∈ leftMoves x := by
  simpa

theorem mem_rightMoves_toIGame_of_lt {q : Dyadic} {x : ℝ} (h : x < q) :
    (q : IGame) ∈ rightMoves x := by
  simpa

/-- `Real.toIGame` as an `OrderEmbedding`. -/
@[simps!]
def toIGameEmbedding : ℝ ↪o IGame := by
  refine .ofStrictMono toIGame fun x y h ↦ ?_
  obtain ⟨q, hx, hy⟩ := exists_dyadic_btwn h
  trans (q : IGame)
  · apply Numeric.lt_rightMove
    simpa [toIGame]
  · apply Numeric.leftMove_lt
    simpa [toIGame]

@[simp, norm_cast]
theorem toIGame_le_iff {x y : ℝ} : (x : IGame) ≤ y ↔ x ≤ y :=
  toIGameEmbedding.le_iff_le

@[simp, norm_cast]
theorem toIGame_lt_iff {x y : ℝ} : (x : IGame) < y ↔ x < y :=
  toIGameEmbedding.lt_iff_lt

@[simp, norm_cast]
theorem toIGame_equiv_iff {x y : ℝ} : (x : IGame) ≈ y ↔ x = y := by
  simp [AntisymmRel, le_antisymm_iff]

@[simp, norm_cast]
theorem toIGame_inj {x y : ℝ} : (x : IGame) = y ↔ x = y :=
  toIGameEmbedding.inj

@[simp, norm_cast]
theorem toIGame_neg (x : ℝ) : toIGame (-x) = -toIGame x := by
  simp_rw [toIGame, neg_ofSets, ofSets_inj,
    ← Set.image_neg_of_apply_neg_eq_neg (fun _ _ ↦ Dyadic.toIGame_neg _)]
  aesop (add simp [lt_neg, neg_lt])

theorem toIGame_ratCast_equiv (q : ℚ) : toIGame q ≈ q := by
  rw [AntisymmRel, le_iff_forall_lf, le_iff_forall_lf]
  refine ⟨⟨?_, fun x hx ↦ ?_⟩, ⟨fun x hx ↦ ?_, ?_⟩⟩
  · aesop
  · obtain ⟨r, hr, hr'⟩ := equiv_ratCast_of_mem_rightMoves_ratCast hx
    obtain ⟨s, hs, hs'⟩ := exists_dyadic_btwn hr
    rw [← IGame.ratCast_lt, ← hr'.lt_congr_right] at hs'
    apply lf_of_rightMove_le (z := s)
    · rw [Rat.cast_eq_id, id, ← s.toIGame_equiv.lt_congr_left] at hs'
      exact hs'.le
    · simpa
  · obtain ⟨r, hr, hr'⟩ := equiv_ratCast_of_mem_leftMoves_ratCast hx
    obtain ⟨s, hs, hs'⟩ := exists_dyadic_btwn hr
    rw [← IGame.ratCast_lt, ← hr'.lt_congr_left] at hs
    apply lf_of_le_leftMove (z := s)
    · rw [Rat.cast_eq_id, id, ← s.toIGame_equiv.lt_congr_right] at hs
      exact hs.le
    · simpa
  · aesop

theorem toIGame_dyadic_equiv (q : Dyadic) : toIGame q ≈ q := by
  rw [q.toIGame_equiv.antisymmRel_congr_right]
  exact toIGame_ratCast_equiv _

theorem toIGame_natCast_equiv (n : ℕ) : toIGame n ≈ n := by
  rw [← Rat.cast_natCast]
  simpa using toIGame_dyadic_equiv n

theorem toIGame_intCast_equiv (n : ℤ) : toIGame n ≈ n := by
  rw [← Rat.cast_intCast]
  simpa using toIGame_dyadic_equiv n

theorem toIGame_zero_equiv : toIGame 0 ≈ 0 := by simpa using toIGame_natCast_equiv 0
theorem toIGame_one_equiv : toIGame 1 ≈ 1 := by simpa using toIGame_natCast_equiv 1

@[simp] theorem ratCast_lt_toIGame {q : ℚ} {x : ℝ} : q < (x : IGame) ↔ q < x := by
  rw [← (toIGame_ratCast_equiv q).lt_congr_left, toIGame_lt_iff]
@[simp] theorem toIGame_lt_ratCast {q : ℚ} {x : ℝ} : (x : IGame) < q ↔ x < q := by
  rw [← (toIGame_ratCast_equiv q).lt_congr_right, toIGame_lt_iff]

@[simp] theorem ratCast_le_toIGame {q : ℚ} {x : ℝ} : q ≤ (x : IGame) ↔ q ≤ x := by
  simp [← not_lt, ← Numeric.not_lt]
@[simp] theorem toIGame_le_ratCast {q : ℚ} {x : ℝ} : (x : IGame) ≤ q ↔ x ≤ q := by
  simp [← not_lt, ← Numeric.not_lt]

@[simp] theorem ratCast_equiv_toIGame {q : ℚ} {x : ℝ} : (q : IGame) ≈ (x : IGame) ↔ q = x := by
  simp [AntisymmRel, le_antisymm_iff]
@[simp] theorem toIGame_equiv_ratCast {q : ℚ} {x : ℝ} : (x : IGame) ≈ q ↔ x = q := by
  simp [AntisymmRel, le_antisymm_iff]

theorem toIGame_add_ratCast_equiv (x : ℝ) (q : ℚ) : toIGame (x + q) ≈ x + q := by
  rw [AntisymmRel, le_iff_forall_lf, le_iff_forall_lf, forall_leftMoves_add, forall_rightMoves_add]
  simp_rw [forall_leftMoves_toIGame, forall_rightMoves_toIGame, Numeric.not_le]
  refine ⟨⟨fun r hr ↦ ?_, ⟨fun r hr ↦ ?_, ?_⟩⟩, ⟨⟨fun r hr ↦ ?_, ?_⟩, fun r hr ↦ ?_⟩⟩
  · rw [r.toIGame_equiv.lt_congr_left, ← IGame.sub_lt_iff_lt_add,
      ← (IGame.ratCast_sub_equiv ..).lt_congr_left]
    simpa [sub_lt_iff_lt_add]
  · rw [(add_congr_left r.toIGame_equiv).lt_congr_right,
      ← (IGame.ratCast_add_equiv ..).lt_congr_right]
    simpa
  · intro y hy
    obtain ⟨r, hr, hy⟩ := equiv_ratCast_of_mem_rightMoves_ratCast hy
    rw [(add_congr_right hy).le_congr_left]
    rw [← ratCast_lt, ← add_lt_add_iff_left x] at hr
    obtain ⟨s, hs, hs'⟩ := exists_rat_btwn hr
    apply (lt_trans (b := (s : IGame)) _ _).not_ge
    · simpa
    · rw [← IGame.sub_lt_iff_lt_add, ← (IGame.ratCast_sub_equiv ..).lt_congr_left]
      simpa [sub_lt_iff_lt_add]
  · rw [(add_congr_left r.toIGame_equiv).lt_congr_left,
      ← (IGame.ratCast_add_equiv ..).lt_congr_left]
    simpa
  · intro y hy
    obtain ⟨r, hr, hy⟩ := equiv_ratCast_of_mem_leftMoves_ratCast hy
    rw [(add_congr_right hy).le_congr_right]
    rw [← ratCast_lt, ← add_lt_add_iff_left x] at hr
    obtain ⟨s, hs, hs'⟩ := exists_rat_btwn hr
    apply (lt_trans (b := (s : IGame)) _ _).not_ge
    · rw [← IGame.lt_sub_iff_add_lt, ← (IGame.ratCast_sub_equiv ..).lt_congr_right]
      simpa [lt_sub_iff_add_lt]
    · simpa
  · rw [r.toIGame_equiv.lt_congr_right, ← IGame.lt_sub_iff_add_lt,
      ← (IGame.ratCast_sub_equiv ..).lt_congr_right]
    simpa [lt_sub_iff_add_lt]

theorem toIGame_ratCast_add_equiv (q : ℚ) (x : ℝ) : toIGame (q + x) ≈ q + x := by
  simpa [add_comm] using toIGame_add_ratCast_equiv x q

theorem toIGame_add_dyadic_equiv (x : ℝ) (q : Dyadic) : toIGame (x + q) ≈ x + q :=
  (toIGame_add_ratCast_equiv _ _).trans (add_congr_right q.toIGame_equiv.symm)

theorem toIGame_dyadic_add_equiv (q : Dyadic) (x : ℝ) : toIGame (q + x) ≈ q + x := by
  simpa [add_comm] using toIGame_add_dyadic_equiv x q

theorem toIGame_add_equiv (x y : ℝ) : toIGame (x + y) ≈ x + y := by
  rw [AntisymmRel, le_iff_forall_lf, le_iff_forall_lf, forall_leftMoves_add, forall_rightMoves_add]
  simp_rw [forall_leftMoves_toIGame, forall_rightMoves_toIGame, Numeric.not_le]
  refine ⟨⟨?_, ⟨?_, ?_⟩⟩, ⟨⟨?_, ?_⟩, ?_⟩⟩ <;> intro q hq
  · rw [← sub_lt_iff_lt_add] at hq
    obtain ⟨r, hr, hr'⟩ := exists_rat_btwn hq
    rw [sub_lt_comm] at hr
    obtain ⟨s, hs, hs'⟩ := exists_rat_btwn hr
    trans r + s
    · rw [add_comm, q.toIGame_equiv.lt_congr_left, ← IGame.sub_lt_iff_lt_add,
        ← (ratCast_sub_equiv ..).lt_congr_left]
      simp_all [← Rat.cast_sub]
    · apply add_lt_add <;> simpa
  · rw [← (toIGame_dyadic_add_equiv ..).lt_congr_right]
    simpa
  · rw [← (toIGame_add_dyadic_equiv ..).lt_congr_right]
    simpa
  · rw [← (toIGame_dyadic_add_equiv ..).lt_congr_left]
    simpa
  · rw [← (toIGame_add_dyadic_equiv ..).lt_congr_left]
    simpa
  · rw [← lt_sub_iff_add_lt] at hq
    obtain ⟨r, hr, hr'⟩ := exists_rat_btwn hq
    rw [lt_sub_comm] at hr'
    obtain ⟨s, hs, hs'⟩ := exists_rat_btwn hr'
    trans r + s
    · apply add_lt_add <;> simpa
    · rw [add_comm, q.toIGame_equiv.lt_congr_right, ← IGame.lt_sub_iff_add_lt,
        ← (ratCast_sub_equiv ..).lt_congr_right]
      simp_all [← Rat.cast_sub]

theorem toIGame_sub_ratCast_equiv (x : ℝ) (q : ℚ) : toIGame (x - q) ≈ x - q := by
  simpa using toIGame_add_ratCast_equiv x (-q)

theorem toIGame_ratCast_sub_equiv (q : ℚ) (x : ℝ) : toIGame (q - x) ≈ q - x := by
  simpa using toIGame_ratCast_add_equiv q (-x)

theorem toIGame_sub_dyadic_equiv (x : ℝ) (q : Dyadic) : toIGame (x - q) ≈ x - q := by
  simpa using toIGame_add_dyadic_equiv x (-q)

theorem toIGame_dyadic_sub_equiv (q : Dyadic) (x : ℝ) : toIGame (q - x) ≈ q - x := by
  simpa using toIGame_dyadic_add_equiv q (-x)

theorem toIGame_sub_equiv (x y : ℝ) : toIGame (x - y) ≈ x - y := by
  simpa using toIGame_add_equiv x (-y)

/-! ### `ℝ` to `Game` -/

/-- The canonical map from `ℝ` to `Game`, sending a real number to its Dedekind cut. -/
@[coe, match_pattern] def toGame (x : ℝ) : Game := .mk x

instance : Coe ℝ Game := ⟨toGame⟩

@[simp] theorem _root_.Game.mk_real_toIGame (x : ℝ) : .mk x.toIGame = x.toGame := rfl

theorem toGame_def (x : ℝ) :
    toGame x = {(↑) '' {q : Dyadic | q < x} | (↑) '' {q : Dyadic | x < q}}ᴳ := by
  rw [← Game.mk_real_toIGame, toIGame]
  simp [Set.image_image]

/-- `Real.toGame` as an `OrderEmbedding`. -/
@[simps!]
def toGameEmbedding : ℝ ↪o Game :=
  .ofStrictMono toGame fun _ _ h ↦ toIGameEmbedding.strictMono h

@[simp, norm_cast]
theorem toGame_le_iff {x y : ℝ} : (x : Game) ≤ y ↔ x ≤ y :=
  toGameEmbedding.le_iff_le

@[simp, norm_cast]
theorem toGame_lt_iff {x y : ℝ} : (x : Game) < y ↔ x < y :=
  toGameEmbedding.lt_iff_lt

@[simp, norm_cast]
theorem toGame_equiv_iff {x y : ℝ} : (x : Game) ≈ y ↔ x = y := by
  simp [AntisymmRel, le_antisymm_iff]

@[simp, norm_cast]
theorem toGame_inj {x y : ℝ} : (x : Game) = y ↔ x = y :=
  toGameEmbedding.inj

@[simp, norm_cast] theorem toGame_ratCast (q : ℚ) : toGame q = q := Game.mk_eq (toIGame_ratCast_equiv q)
@[simp, norm_cast] theorem toGame_natCast (n : ℕ) : toGame n = n := by simpa using toGame_ratCast n
@[simp, norm_cast] theorem toGame_intCast (n : ℤ) : toGame n = n := by simpa using toGame_ratCast n

@[simp] theorem toGame_zero : toGame 0 = 0 := by simpa using toGame_natCast 0
@[simp] theorem toGame_one : toGame 1 = 1 := by simpa using toGame_natCast 1

@[simp]
theorem toGame_add (x y : ℝ) : toGame (x + y) = toGame x + toGame y := by
  simpa using Game.mk_eq (toIGame_add_equiv x y)

@[simp]
theorem toGame_sub (x y : ℝ) : toGame (x - y) = toGame x - toGame y := by
  simpa using Game.mk_eq (toIGame_sub_equiv x y)

/-- `Real.toGame` as an `OrderAddMonoidHom`. -/
@[simps]
def toGameAddHom : ℝ →+o Game where
  toFun := toGame
  map_zero' := toGame_zero
  map_add' := toGame_add
  monotone' := toGameEmbedding.monotone

/-! ### `ℝ` to `Surreal` -/

/-- The canonical map from `ℝ` to `Surreal`, sending a real number to its Dedekind cut. -/
@[coe, match_pattern] def toSurreal (x : ℝ) : Surreal := .mk x

instance : Coe ℝ Surreal := ⟨toSurreal⟩

@[simp] theorem _root_.Surreal.mk_real_toIGame (x : ℝ) : .mk x.toIGame = x.toSurreal := rfl

private theorem toSurreal_def_aux {x : ℝ} :
    ∀ y ∈ ((↑) '' {q : Dyadic | q < x} : Set Surreal),
    ∀ z ∈ (↑) '' {q : Dyadic | x < q}, y < z := by
  rintro - ⟨q, hq, rfl⟩ - ⟨r, hr, rfl⟩
  dsimp at *
  exact_mod_cast hq.trans hr

@[simp] theorem toGame_toSurreal (x : ℝ) : x.toSurreal.toGame = x.toGame := rfl

theorem toSurreal_def (x : ℝ) : toSurreal x =
    .ofSets ((↑) '' {q : Dyadic | q < x}) ((↑) '' {q : Dyadic | x < q}) toSurreal_def_aux := by
  rw [← Surreal.toGame_inj, toGame_toSurreal, Surreal.toGame_ofSets, toGame_def]
  congr <;> aesop

/-- `Real.toSurreal` as an `OrderEmbedding`. -/
@[simps!]
def toSurrealEmbedding : ℝ ↪o Surreal :=
  .ofStrictMono toSurreal fun _ _ h ↦ toIGameEmbedding.strictMono h

@[simp, norm_cast]
theorem toSurreal_le_iff {x y : ℝ} : (x : Surreal) ≤ y ↔ x ≤ y :=
  toSurrealEmbedding.le_iff_le

@[simp, norm_cast]
theorem toSurreal_lt_iff {x y : ℝ} : (x : Surreal) < y ↔ x < y :=
  toSurrealEmbedding.lt_iff_lt

@[simp, norm_cast]
theorem toSurreal_equiv_iff {x y : ℝ} : (x : Surreal) ≈ y ↔ x = y := by
  simp [AntisymmRel, le_antisymm_iff]

@[simp, norm_cast]
theorem toSurreal_inj {x y : ℝ} : (x : Surreal) = y ↔ x = y :=
  toSurrealEmbedding.inj

@[simp, norm_cast]
theorem toSurreal_ratCast (q : ℚ) : toSurreal q = q := by
  simpa using Surreal.mk_eq (toIGame_ratCast_equiv q)

@[simp, norm_cast] theorem toSurreal_natCast (n : ℕ) : toSurreal n = n := by
  simpa using toSurreal_ratCast n
<<<<<<< HEAD
@[simp] theorem toSurreal_ofNat (n : ℕ) [n.AtLeastTwo] : toSurreal ofNat(n) = n :=
  toSurreal_natCast n
=======
>>>>>>> b7ca4d42
@[simp, norm_cast] theorem toSurreal_intCast (n : ℤ) : toSurreal n = n := by
  simpa using toSurreal_ratCast n

@[simp, norm_cast] theorem toSurreal_zero : toSurreal 0 = 0 := by simpa using toSurreal_natCast 0
@[simp, norm_cast] theorem toSurreal_one : toSurreal 1 = 1 := by simpa using toSurreal_natCast 1

@[simp]
theorem toSurreal_add (x y : ℝ) : toSurreal (x + y) = x + y := by
  simpa using Surreal.mk_eq (toIGame_add_equiv x y)

@[simp]
theorem toSurreal_sub (x y : ℝ) : toSurreal (x - y) = x - y := by
  simpa using Surreal.mk_eq (toIGame_sub_equiv x y)

/-! For convenience, we deal with multiplication after defining `Real.toSurreal`. -/

private theorem exists_rat_mul_btwn {a b x : ℝ} (h : a * x < b) :
    ∃ q : ℚ, a * x ≤ q * x ∧ q * x < b := by
  obtain hx | rfl | hx := lt_trichotomy x 0
  · rw [← div_lt_iff_of_neg hx] at h
    obtain ⟨q, hq, hq'⟩ := exists_rat_btwn h
    use q, mul_le_mul_of_nonpos_right hq'.le hx.le
    rwa [← div_lt_iff_of_neg hx]
  · use 0
    simp_all
  · rw [← lt_div_iff₀ hx] at h
    obtain ⟨q, hq, hq'⟩ := exists_rat_btwn h
    use q, mul_le_mul_of_nonneg_right hq.le hx.le
    rwa [← lt_div_iff₀ hx]

private theorem exists_rat_mul_btwn' {a b x : ℝ} (h : a < b * x) :
    ∃ q : ℚ, a < q * x ∧ q * x ≤ b * x := by
  have : -b * x < -a := by simpa
  obtain ⟨q, hq, hq'⟩ := exists_rat_mul_btwn this
  use -q
  simp_all [lt_neg, neg_le]

private theorem toIGame_mul_le_mul {x : ℝ} {q r : ℚ} (h : x * r ≤ q * r) :
    toIGame x * r ≤ q * r := by
  obtain hr | rfl | hr := lt_trichotomy r 0 <;> simp_all

private theorem toIGame_mul_le_mul' {x : ℝ} {q r : ℚ} (h : q * r ≤ x * r) :
    q * r ≤ toIGame x * r := by
  obtain hr | rfl | hr := lt_trichotomy r 0 <;> simp_all

private theorem mulOption_lt_toIGame {x : ℝ} {q r s : ℚ} (h : x * s < x * q - r * q + r * s) :
    mulOption (toIGame x) q r s < toIGame (x * q) := by
  obtain ⟨t, ht, ht'⟩ := exists_rat_mul_btwn h
  apply lt_of_le_of_lt (b := ((r * q + t * s - r * s :) : IGame))
  · have := toIGame_mul_le_mul ht
    simp_all [mulOption, ← Surreal.mk_le_mk]
  · rw [← sub_lt_iff_lt_add, lt_sub_iff_add_lt] at ht'
    convert ht'
    simp only [ratCast_lt_toIGame, Rat.cast_sub, Rat.cast_add, Rat.cast_mul]
    abel_nf

private theorem toIGame_lt_mulOption {x : ℝ} {q r s : ℚ} (h : x * q - r * q + r * s < x * s) :
    toIGame (x * q) < mulOption (toIGame x) q r s := by
  obtain ⟨t, ht, ht'⟩ := exists_rat_mul_btwn' h
  apply lt_of_lt_of_le (b := ((r * q + t * s - r * s :) : IGame))
  · rw [← lt_sub_iff_add_lt, sub_lt_iff_lt_add] at ht
    convert ht
    simp only [toIGame_lt_ratCast, Rat.cast_sub, Rat.cast_add, Rat.cast_mul]
    abel_nf
  · have := toIGame_mul_le_mul' ht'
    simp_all [mulOption, ← Surreal.mk_le_mk]

theorem toIGame_mul_ratCast_equiv (x : ℝ) (q : ℚ) : (x * q).toIGame ≈ x * q := by
  rw [AntisymmRel, le_iff_forall_lf, le_iff_forall_lf, forall_leftMoves_mul, forall_rightMoves_mul]
  simp_rw [forall_leftMoves_toIGame, forall_rightMoves_toIGame, Numeric.not_le]
  refine ⟨⟨?_, ⟨?_, ?_⟩⟩, ⟨⟨?_, ?_⟩, ?_⟩⟩
  · intro r h
    rw [r.toIGame_equiv.lt_congr_left]
    obtain hq | rfl | hq := lt_trichotomy q 0
    · rw [← lt_div_iff_of_neg (mod_cast hq)] at h
      rw [← Numeric.lt_div_iff_of_neg (by simpa),
        ← (ratCast_div_equiv ..).lt_congr_right]
      simpa
    · simp_all
    · rw [← div_lt_iff₀ (mod_cast hq)] at h
      rw [← Numeric.div_lt_iff (by simpa), ← (ratCast_div_equiv ..).lt_congr_left]
      simpa
  · intro r hr y hy
    have := Numeric.of_mem_rightMoves hy
    obtain ⟨s, hs, hy⟩ := equiv_ratCast_of_mem_rightMoves_ratCast hy
    rw [(Numeric.mulOption_congr₃ r.toIGame_equiv).le_congr_left,
      (Numeric.mulOption_congr₄ hy).le_congr_left]
    apply (toIGame_lt_mulOption _).not_ge
    have : 0 < (x - r) * (s - q) := by apply mul_pos <;> simpa [sub_pos]
    simp_all [sub_mul, mul_sub, lt_sub_iff_add_lt]
  · intro r hr y hy
    have := Numeric.of_mem_leftMoves hy
    obtain ⟨s, hs, hy⟩ := equiv_ratCast_of_mem_leftMoves_ratCast hy
    rw [(Numeric.mulOption_congr₃ r.toIGame_equiv).le_congr_left,
      (Numeric.mulOption_congr₄ hy).le_congr_left]
    apply (toIGame_lt_mulOption _).not_ge
    have : 0 < (x - r) * (s - q) := by apply mul_pos_of_neg_of_neg <;> simpa [sub_pos]
    simp_all [sub_mul, mul_sub, lt_sub_iff_add_lt]
  · intro r hr y hy
    have := Numeric.of_mem_leftMoves hy
    obtain ⟨s, hs, hy⟩ := equiv_ratCast_of_mem_leftMoves_ratCast hy
    rw [(Numeric.mulOption_congr₃ r.toIGame_equiv).le_congr_right,
      (Numeric.mulOption_congr₄ hy).le_congr_right]
    apply (mulOption_lt_toIGame _).not_ge
    have : 0 < (x - r) * (q - s) := by apply mul_pos <;> simpa [sub_pos]
    simp_all [sub_mul, mul_sub, sub_lt_iff_lt_add]
  · intro r hr y hy
    have := Numeric.of_mem_rightMoves hy
    obtain ⟨s, hs, hy⟩ := equiv_ratCast_of_mem_rightMoves_ratCast hy
    rw [(Numeric.mulOption_congr₃ r.toIGame_equiv).le_congr_right,
      (Numeric.mulOption_congr₄ hy).le_congr_right]
    apply (mulOption_lt_toIGame _).not_ge
    have : 0 < (x - r) * (q - s) := by apply mul_pos_of_neg_of_neg <;> simpa [sub_pos]
    simp_all [sub_mul, mul_sub, sub_lt_iff_lt_add]
  · intro r h
    rw [r.toIGame_equiv.lt_congr_right]
    obtain hq | rfl | hq := lt_trichotomy q 0
    · rw [← div_lt_iff_of_neg (mod_cast hq)] at h
      rw [← Numeric.div_lt_iff_of_neg (by simpa), ← (ratCast_div_equiv ..).lt_congr_left]
      simpa
    · simp_all
    · rw [← lt_div_iff₀ (mod_cast hq)] at h
      rw [← Numeric.lt_div_iff (by simpa), ← (ratCast_div_equiv ..).lt_congr_right]
      simpa

theorem toIGame_ratCast_mul_equiv (q : ℚ) (x : ℝ) : (q * x).toIGame ≈ q * x := by
  simpa [mul_comm] using toIGame_mul_ratCast_equiv x q

private theorem dyadic_lt_mul_toIGame' {x y : ℝ} {q : Dyadic}
    (hx : 0 < x) (hy : 0 < y) (h : q < x * y) : (q : IGame) < x * y := by
  rw [← div_lt_iff₀ hy] at h
  obtain ⟨r, hr, hr'⟩ := exists_rat_btwn (max_lt h hx)
  obtain ⟨hr, hr₀⟩ := max_lt_iff.1 hr
  rw [div_lt_comm₀ hy hr₀] at hr
  obtain ⟨s, hs, hs'⟩ := exists_rat_btwn (max_lt hr hy)
  trans r * s
  · rw [mul_comm, q.toIGame_equiv.lt_congr_left, ← IGame.Numeric.div_lt_iff,
      ← (ratCast_div_equiv ..).lt_congr_left] <;>
      simp_all [← Rat.cast_div]
  · simp_rw [← Surreal.mk_lt_mk]
    dsimp
    apply mul_lt_mul _ (le_of_lt _) _ (le_of_lt _) <;>
      simp_all [← toSurreal_zero, ← toSurreal_ratCast]

private theorem mul_toIGame_lt_dyadic' {x y : ℝ} {q : Dyadic}
    (hx : 0 < x) (hy : 0 < y) (h : x * y < q) : x * y < (q : IGame) := by
  rw [← lt_div_iff₀ hy] at h
  obtain ⟨r, hr, hr'⟩ := exists_rat_btwn h
  have hr₀ := hx.trans hr
  rw [lt_div_comm₀ hr₀ hy] at hr'
  obtain ⟨s, hs, hs'⟩ := exists_rat_btwn hr'
  trans r * s
  · simp_rw [← Surreal.mk_lt_mk]
    dsimp
    apply mul_lt_mul _ (le_of_lt _) _ (le_of_lt _) <;>
      simp_all [← toSurreal_zero, ← toSurreal_ratCast]
  · rw [mul_comm,q.toIGame_equiv.lt_congr_right,  ← IGame.Numeric.lt_div_iff,
      ← (ratCast_div_equiv ..).lt_congr_right] <;>
      simp_all [← Rat.cast_div]

private theorem dyadic_lt_mul_toIGame {x y : ℝ} (q : Dyadic) (h : q < x * y) :
    (q : IGame) < x * y := by
  obtain hx | rfl | hx := lt_trichotomy x 0
  · obtain hy | rfl | hy := lt_trichotomy y 0
    · have := @dyadic_lt_mul_toIGame' (-x) (-y) q
      simp_all
    · rw [(Numeric.mul_congr_right toIGame_zero_equiv).lt_congr_right]
      simp_all
    · have := @mul_toIGame_lt_dyadic' (-x) y (-q)
      simp_all
  · rw [(Numeric.mul_congr_left toIGame_zero_equiv).lt_congr_right]
    simp_all
  · obtain hy | rfl | hy := lt_trichotomy y 0
    · have := @mul_toIGame_lt_dyadic' x (-y) (-q)
      simp_all
    · rw [(Numeric.mul_congr_right toIGame_zero_equiv).lt_congr_right]
      simp_all
    · exact dyadic_lt_mul_toIGame' hx hy h

private theorem mul_toIGame_lt_dyadic {x y : ℝ} (q : Dyadic) (h : x * y < q) :
    x * y < (q : IGame) := by
  have := @dyadic_lt_mul_toIGame (-x) y (-q)
  simp_all

private theorem toSurreal_mul_ratCast (x : ℝ) (q : ℚ) : toSurreal (x * q) = x * q := by
  simpa using Surreal.mk_eq (toIGame_mul_ratCast_equiv x q)

private theorem mulOption_toIGame_equiv {x y : ℝ} {q r : Dyadic} :
    mulOption (toIGame x) (toIGame y) q r ≈ toIGame (q * y + x * r - q * r) := by
  simp [← Surreal.mk_eq_mk, mulOption, mul_comm, toSurreal_mul_ratCast]

theorem toIGame_mul_equiv (x y : ℝ) : (x * y).toIGame ≈ x * y := by
  rw [AntisymmRel, le_iff_forall_lf, le_iff_forall_lf, forall_leftMoves_mul, forall_rightMoves_mul]
  simp_rw [forall_leftMoves_toIGame, forall_rightMoves_toIGame, Numeric.not_le]
  refine ⟨⟨dyadic_lt_mul_toIGame, ⟨?_, ?_⟩⟩, ⟨⟨?_, ?_⟩, mul_toIGame_lt_dyadic⟩⟩ <;>
    intro q hq r hr
  · rw [mulOption_toIGame_equiv.lt_congr_right, toIGame_lt_iff]
    have : 0 < (x - q) * (r - y) := by apply mul_pos <;> simpa [sub_pos]
    simp_all [sub_mul, mul_sub, sub_lt_iff_lt_add', add_sub_assoc]
  · rw [mulOption_toIGame_equiv.lt_congr_right, toIGame_lt_iff]
    have : 0 < (x - q) * (r - y) := by apply mul_pos_of_neg_of_neg <;> simpa [sub_pos]
    simp_all [sub_mul, mul_sub, sub_lt_iff_lt_add', add_sub_assoc]
  · rw [mulOption_toIGame_equiv.lt_congr_left, toIGame_lt_iff]
    have : 0 < (x - q) * (y - r) := by apply mul_pos <;> simpa [sub_pos]
    simp_all [sub_mul, mul_sub, lt_sub_iff_add_lt', add_sub_assoc]
  · rw [mulOption_toIGame_equiv.lt_congr_left, toIGame_lt_iff]
    have : 0 < (x - q) * (y - r) := by apply mul_pos_of_neg_of_neg <;> simpa [sub_pos]
    simp_all [sub_mul, mul_sub, lt_sub_iff_add_lt', add_sub_assoc]

@[simp, norm_cast]
theorem toSurreal_mul (x y : ℝ) : (x * y).toSurreal = x * y :=
  Surreal.mk_eq (toIGame_mul_equiv x y)

/-- `Real.toSurreal` as an `OrderRingHom`. -/
@[simps]
def toSurrealRingHom : ℝ →+*o Surreal where
  toFun := toSurreal
  map_zero' := toSurreal_zero
  map_one' := toSurreal_one
  map_add' := toSurreal_add
  map_mul' := toSurreal_mul
  monotone' := toSurrealEmbedding.monotone

@[simp, norm_cast]
theorem toSurreal_inv (x : ℝ) : x⁻¹.toSurreal = x.toSurreal⁻¹ :=
  map_inv₀ toSurrealRingHom x

@[simp, norm_cast]
theorem toSurreal_div (x y : ℝ) : (x / y).toSurreal = x / y :=
  map_div₀ toSurrealRingHom x y

theorem toIGame_inv_equiv (x : ℝ) : x⁻¹.toIGame ≈ x.toIGame⁻¹ := by
  simp [← Surreal.mk_eq_mk]

theorem toIGame_div_equiv (x y : ℝ) : (x / y).toIGame ≈ x / y := by
  simp [← Surreal.mk_eq_mk]

/-! ### Simp lemmas -/

/-! #### Dyadic -/

@[simp, norm_cast] theorem dyadic_lt_toIGame {q : Dyadic} {x : ℝ} : q < (x : IGame) ↔ q < x := by
  rw [← (toIGame_dyadic_equiv q).lt_congr_left, toIGame_lt_iff]
@[simp, norm_cast] theorem toIGame_lt_dyadic {q : Dyadic} {x : ℝ} : (x : IGame) < q ↔ x < q := by
  rw [← (toIGame_dyadic_equiv q).lt_congr_right, toIGame_lt_iff]

@[simp, norm_cast] theorem dyadic_le_toIGame {q : Dyadic} {x : ℝ} : q ≤ (x : IGame) ↔ q ≤ x := by
  simp [← not_lt, ← Numeric.not_lt]
@[simp, norm_cast] theorem toIGame_le_dyadic {q : Dyadic} {x : ℝ} : (x : IGame) ≤ q ↔ x ≤ q := by
  simp [← not_lt, ← Numeric.not_lt]

@[simp, norm_cast] theorem dyadic_equiv_toIGame {q : Dyadic} {x : ℝ} : (q : IGame) ≈ x ↔ q = x := by
  simp [AntisymmRel, le_antisymm_iff]
@[simp, norm_cast] theorem toIGame_equiv_dyadic {q : Dyadic} {x : ℝ} : (x : IGame) ≈ q ↔ x = q := by
  simp [AntisymmRel, le_antisymm_iff]

/-! #### ℤ -/

@[simp, norm_cast] theorem toIGame_lt_intCast {x : ℝ} {y : ℤ} : (x : IGame) < y ↔ x < y := by
  simp [← (ratCast_intCast_equiv y).lt_congr_right]
@[simp, norm_cast] theorem toIGame_le_intCast {x : ℝ} {y : ℤ} : (x : IGame) ≤ y ↔ x ≤ y := by
  simp [← (ratCast_intCast_equiv y).le_congr_right]

@[simp, norm_cast] theorem intCast_lt_toIGame {x : ℤ} {y : ℝ} : (x : IGame) < y ↔ x < y := by
  simp [← (ratCast_intCast_equiv x).lt_congr_left]
@[simp, norm_cast] theorem intCast_le_toIGame {x : ℤ} {y : ℝ} : (x : IGame) ≤ y ↔ x ≤ y := by
  simp [← (ratCast_intCast_equiv x).le_congr_left]

@[simp, norm_cast] theorem toIGame_equiv_intCast {x : ℝ} {y : ℤ} : (x : IGame) ≈ y ↔ x = y := by
  simp [AntisymmRel, le_antisymm_iff]
@[simp, norm_cast] theorem intCast_equiv_toIGame {x : ℤ} {y : ℝ} : (x : IGame) ≈ y ↔ x = y := by
  simp [AntisymmRel, le_antisymm_iff]

/-! #### ℕ -/

@[simp, norm_cast] theorem toIGame_lt_natCast {x : ℝ} {y : ℕ} : (x : IGame) < y ↔ x < y :=
  toIGame_lt_intCast (y := y)
@[simp, norm_cast] theorem toIGame_le_natCast {x : ℝ} {y : ℕ} : (x : IGame) ≤ y ↔ x ≤ y :=
  toIGame_le_intCast (y := y)

@[simp, norm_cast] theorem natCast_lt_toIGame {x : ℕ} {y : ℝ} : (x : IGame) < y ↔ x < y :=
  intCast_lt_toIGame (x := x)
@[simp, norm_cast] theorem natCast_le_toIGame {x : ℕ} {y : ℝ} : (x : IGame) ≤ y ↔ x ≤ y :=
  intCast_le_toIGame (x := x)

@[simp, norm_cast] theorem toIGame_equiv_natCast {x : ℝ} {y : ℕ} : (x : IGame) ≈ y ↔ x = y :=
  toIGame_equiv_intCast (y := y)
@[simp, norm_cast] theorem natCast_equiv_toIGame {x : ℕ} {y : ℝ} : (x : IGame) ≈ y ↔ x = y :=
  intCast_equiv_toIGame (x := x)

/-! #### 0 -/

@[simp, norm_cast] theorem toIGame_lt_zero {x : ℝ} : (x : IGame) < 0 ↔ x < 0 := by
  simpa using toIGame_lt_natCast (y := 0)
@[simp, norm_cast] theorem toIGame_le_zero {x : ℝ} : (x : IGame) ≤ 0 ↔ x ≤ 0 := by
  simpa using toIGame_le_natCast (y := 0)

@[simp, norm_cast] theorem zero_lt_toIGame {x : ℝ} : 0 < (x : IGame) ↔ 0 < x := by
  simpa using natCast_lt_toIGame (x := 0)
@[simp, norm_cast] theorem zero_le_toIGame {x : ℝ} : 0 ≤ (x : IGame) ↔ 0 ≤ x := by
  simpa using natCast_le_toIGame (x := 0)

@[simp, norm_cast] theorem toIGame_equiv_zero {x : ℝ} : (x : IGame) ≈ 0 ↔ x = 0 := by
  simpa using toIGame_equiv_natCast (y := 0)
@[simp, norm_cast] theorem zero_equiv_toIGame {x : ℝ} : 0 ≈ (x : IGame) ↔ 0 = x := by
  simpa using natCast_equiv_toIGame (x := 0)

/-! #### 1 -/

@[simp, norm_cast] theorem toIGame_lt_one {x : ℝ} : (x : IGame) < 1 ↔ x < 1 := by
  simpa using toIGame_lt_natCast (y := 1)
@[simp, norm_cast] theorem toIGame_le_one {x : ℝ} : (x : IGame) ≤ 1 ↔ x ≤ 1 := by
  simpa using toIGame_le_natCast (y := 1)

@[simp, norm_cast] theorem one_lt_toIGame {x : ℝ} : 1 < (x : IGame) ↔ 1 < x := by
  simpa using natCast_lt_toIGame (x := 1)
@[simp, norm_cast] theorem one_le_toIGame {x : ℝ} : 1 ≤ (x : IGame) ↔ 1 ≤ x := by
  simpa using natCast_le_toIGame (x := 1)

@[simp, norm_cast] theorem toIGame_equiv_one {x : ℝ} : (x : IGame) ≈ 1 ↔ x = 1 := by
  simpa using toIGame_equiv_natCast (y := 1)
@[simp, norm_cast] theorem one_equiv_toIGame {x : ℝ} : 1 ≈ (x : IGame) ↔ 1 = x := by
  simpa using natCast_equiv_toIGame (x := 1)

end Real
end<|MERGE_RESOLUTION|>--- conflicted
+++ resolved
@@ -380,11 +380,8 @@
 
 @[simp, norm_cast] theorem toSurreal_natCast (n : ℕ) : toSurreal n = n := by
   simpa using toSurreal_ratCast n
-<<<<<<< HEAD
 @[simp] theorem toSurreal_ofNat (n : ℕ) [n.AtLeastTwo] : toSurreal ofNat(n) = n :=
   toSurreal_natCast n
-=======
->>>>>>> b7ca4d42
 @[simp, norm_cast] theorem toSurreal_intCast (n : ℤ) : toSurreal n = n := by
   simpa using toSurreal_ratCast n
 
