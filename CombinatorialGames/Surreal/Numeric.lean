--- conflicted
+++ resolved
@@ -336,7 +336,6 @@
   ext
   simp [Rat.neg_mkRat, ← sub_eq_neg_add]
 
-<<<<<<< HEAD
 theorem le_lower_of_lt {x y : Dyadic} (hd : x.den ≤ y.den) (h : x < y) : x ≤ y.lower := by
   obtain ⟨m, rfl⟩ := eq_mkRat_of_den_le hd y.den_mem_powers
   conv_rhs at h => rw [← y.mkRat_self]
@@ -347,8 +346,6 @@
   have hd' : (-y).den ≤ (-x).den := hd
   simpa using le_lower_of_lt hd' (neg_lt_neg h)
 
-=======
->>>>>>> 8f982220
 theorem lower_eq_of_den_eq_one {x : Dyadic} (h : x.den = 1) : lower x = x.num - 1 := by
   simp [lower, h, Dyadic.ext_iff]
 
@@ -361,13 +358,6 @@
     div_lt_div_iff_of_pos_right (mod_cast x.den_pos)]
   simp [sub_eq_add_neg]
 
-<<<<<<< HEAD
-/-- An auxiliary tactic for inducting on the denominator of a `Dyadic`. -/
-macro "dyadic_wf" : tactic =>
-  `(tactic| all_goals first | solve_by_elim [Prod.Lex.left, Prod.Lex.right, den_lower_lt, den_upper_lt] | decreasing_tactic)
-
-=======
->>>>>>> 8f982220
 /-- Converts a dyadic rational into an `IGame`. This map is defined so that:
 
 * If `x : ℤ`, then `toIGame x = ↑x`.
@@ -414,7 +404,6 @@
     simpa using ⟨.dyadic _, .dyadic _⟩
 termination_by x.den
 decreasing_by dyadic_wf
-<<<<<<< HEAD
 
 private theorem numeric_lower (x : Dyadic) [hx : Numeric (toIGame.{u} x)] :
     Numeric (toIGame.{u} (lower x)) := by
@@ -497,7 +486,5 @@
 @[simp]
 theorem toIGame_inj {x y : Dyadic} : toIGame x = toIGame y ↔ x = y :=
   toIGameEmbedding.inj
-=======
->>>>>>> 8f982220
 
 end Dyadic