/-
Copyright (c) 2025 Violeta Hernández Palacios. All rights reserved.
Released under Apache 2.0 license as described in the file LICENSE.
Authors: Violeta Hernández Palacios
-/
import CombinatorialGames.Game.Short
import CombinatorialGames.Surreal.Division
import Mathlib.Algebra.GCDMonoid.Nat
import Mathlib.Algebra.Order.Field.Basic
import Mathlib.Algebra.Order.Ring.Defs
import Mathlib.Analysis.Normed.Field.Lemmas
import Mathlib.Data.Nat.Log
import Mathlib.Data.Nat.Prime.Int

/-!
# Dyadic games

A combinatorial game that is both `Short` and `Numeric` is called dyadic. We show that the dyadic
games are in correspondence with the `Dyadic` rationals, in the sense that there exists a map
`Dyadic.toIGame` such that:

- `Dyadic.toIGame x` is always a dyadic game.
- For any dyadic game `y`, there exists `x` with `Dyadic.toIGame x ≈ y`.
- The game `Dyadic.toGame x` is equivalent to the `RatCast` of `x`.
<<<<<<< HEAD
=======

## Todo

Prove the second bullet point.
>>>>>>> 3d667dc5
-/

universe u
open IGame

/-! ### For Mathlib -/

theorem le_of_le_of_lt_of_lt {α β : Type*} [PartialOrder α] [Preorder β] {x y : α}
    {f : α → β} (h : x < y → f x < f y) (hxy : x ≤ y) : f x ≤ f y := by
  obtain rfl | h' := hxy.eq_or_lt
  · rfl
  · exact (h h').le

theorem Nat.pow_log_eq_self_iff {b n : ℕ} (hb : b ≠ 0) :
    b ^ Nat.log b n = n ↔ n ∈ Set.range (b ^ ·) := by
  constructor
  · aesop
  · rintro ⟨n, rfl⟩
    rw [← Nat.one_le_iff_ne_zero, le_iff_eq_or_lt] at hb
    obtain rfl | hb := hb
    · simp
    · rw [Nat.log_pow hb]

theorem Set.range_if {α β : Type*} {p : α → Prop} [DecidablePred p] {x y : β}
    (hp : ∃ a, p a) (hn : ∃ a, ¬ p a) :
    Set.range (fun a ↦ if p a then x else y) = {x, y} := by
  ext
  constructor
  · rintro ⟨a, rfl⟩
    dsimp
    split_ifs <;> simp
  · rintro (rfl | rfl)
    on_goal 1 => obtain ⟨a, ha⟩ := hp
    on_goal 2 => obtain ⟨a, ha⟩ := hn
    all_goals use a; simp_all

theorem range_zero_pow {M : Type*} [MonoidWithZero M] : Set.range ((0 : M) ^ ·) = {1, 0} := by
  simp_rw [zero_pow_eq]
  exact Set.range_if ⟨0, rfl⟩ ⟨1, one_ne_zero⟩

instance (b n : ℕ) : Decidable (n ∈ Set.range (b ^ ·)) :=
  match b with
  | 0 => decidable_of_iff (n ∈ {1, 0}) (by rw [range_zero_pow])
  | b + 1 => decidable_of_iff _ (Nat.pow_log_eq_self_iff b.succ_ne_zero)

theorem pos_of_mem_powers {n : ℕ} (h : n ∈ Submonoid.powers 2) : 0 < n := by
  obtain ⟨n, rfl⟩ := h
  exact pow_pos (Nat.succ_pos 1) n

theorem ne_zero_of_mem_powers {n : ℕ} (h : n ∈ Submonoid.powers 2) : n ≠ 0 :=
  (pos_of_mem_powers h).ne'

theorem dvd_iff_le_of_mem_powers {m n : ℕ}
    (hm : m ∈ Submonoid.powers 2) (hn : n ∈ Submonoid.powers 2) : m ∣ n ↔ m ≤ n := by
  obtain ⟨m, rfl⟩ := hm
  obtain ⟨n, rfl⟩ := hn
  simp_all [pow_dvd_pow_iff, pow_le_pow_iff_right₀]

/-! ### Dyadic numbers

This material belongs in Mathlib, though we do need to consider if the definition of `Dyadic` used
here is the best one. -/

/-- A dyadic rational number is one whose denominator is a power of two. -/
def IsDyadic (x : ℚ) : Prop := x.den ∈ Submonoid.powers 2

instance {m n : ℕ} : Decidable (m ∈ Submonoid.powers n) :=
  decidable_of_iff (m ∈ Set.range (n ^ ·)) (Submonoid.mem_powers_iff m n)

instance : DecidablePred IsDyadic :=
  fun x ↦ inferInstanceAs (Decidable (x.den ∈ _))

theorem IsDyadic.mkRat (x : ℤ) {y : ℕ} (hy : y ∈ Submonoid.powers 2) : IsDyadic (mkRat x y) := by
  obtain ⟨n, rfl⟩ := hy
  have := Rat.den_dvd x (2 ^ n)
  rw [dvd_prime_pow Int.prime_two] at this
  obtain ⟨m, -, hm⟩ := this
  obtain hm | hm := Int.associated_iff.1 hm
  · use m
    rw [Rat.mkRat_eq_divInt, Nat.cast_pow, Nat.cast_ofNat, ← Nat.cast_inj (R := ℤ), hm]
    simp
  · rw [← Nat.cast_ofNat, ← Nat.cast_pow 2 m, Nat.cast_eq_neg_cast] at hm
    simp_all

theorem IsDyadic.neg {x : ℚ} (hx : IsDyadic x) : IsDyadic (-x) := hx
@[simp] theorem IsDyadic.neg_iff {x : ℚ} : IsDyadic (-x) ↔ IsDyadic x := .rfl

theorem IsDyadic.natCast (n : ℕ) : IsDyadic n := ⟨0, rfl⟩
theorem IsDyadic.intCast (n : ℤ) : IsDyadic n := ⟨0, rfl⟩

theorem IsDyadic.add {x y : ℚ} (hx : IsDyadic x) (hy : IsDyadic y) : IsDyadic (x + y) := by
  rw [Rat.add_def']
  exact .mkRat _ (Submonoid.mul_mem _ hx hy)

theorem IsDyadic.sub {x y : ℚ} (hx : IsDyadic x) (hy : IsDyadic y) : IsDyadic (x - y) := by
  rw [sub_eq_add_neg]
  exact hx.add hy.neg

theorem IsDyadic.mul {x y : ℚ} (hx : IsDyadic x) (hy : IsDyadic y) : IsDyadic (x * y) := by
  rw [Rat.mul_def, Rat.normalize_eq_mkRat]
  exact .mkRat _ (Submonoid.mul_mem _ hx hy)

theorem IsDyadic.nsmul {x : ℚ} (n : ℕ) (hx : IsDyadic x) : IsDyadic (n • x) := by
  simpa using .mul (.natCast n) hx

theorem IsDyadic.zsmul {x : ℚ} (n : ℤ) (hx : IsDyadic x) : IsDyadic (n • x) := by
  simpa using .mul (.intCast n) hx

theorem IsDyadic.pow {x : ℚ} (hx : IsDyadic x) (n : ℕ) : IsDyadic (x ^ n) := by
  induction n with
  | zero => exact ⟨0, rfl⟩
  | succ n ih =>
    rw [pow_succ]
    exact ih.mul hx

/-- The subtype of `IsDyadic` numbers.

We don't use `Localization.Away 2`, as this would not give us any computability, nor would it allow
us to talk about numerators and denominators. -/
abbrev Dyadic := Subtype IsDyadic

namespace Dyadic

theorem le_def {x y : Dyadic} : x ≤ y ↔ x.1 ≤ y.1 := .rfl
theorem lt_def {x y : Dyadic} : x < y ↔ x.1 < y.1 := .rfl

/-- Numerator of a dyadic number. -/
abbrev num (x : Dyadic) : ℤ := x.1.num
/-- Denominator of a dyadic number. -/
abbrev den (x : Dyadic) : ℕ := x.1.den

theorem den_ne_zero (x : Dyadic) : x.den ≠ 0 := x.1.den_ne_zero
theorem den_pos (x : Dyadic) : 0 < x.den := x.1.den_pos
theorem den_mem_powers (x : Dyadic) : x.den ∈ Submonoid.powers 2 := x.2
theorem one_le_den (x : Dyadic) : 1 ≤ x.den := x.den_pos

@[simp]
theorem den_le_one_iff_eq_one {x : Dyadic} : x.den ≤ 1 ↔ x.den = 1 := by
  simp_rw [Nat.le_one_iff_eq_zero_or_eq_one, x.den_ne_zero, false_or]

@[simp]
theorem one_lt_den_iff_ne_one {x : Dyadic} : 1 < x.den ↔ x.den ≠ 1 := by
  simp [← den_le_one_iff_eq_one]

theorem den_ne_one_of_den_lt {x y : Dyadic} (h : x.den < y.den) : y.den ≠ 1 := by
  simpa using (one_le_den x).trans_lt h

@[ext] theorem ext {x y : Dyadic} (h : x.val = y.val) : x = y := Subtype.ext h

instance : NatCast Dyadic where
  natCast n := ⟨n, .natCast n⟩

@[simp] theorem val_natCast (n : ℕ) : (n : Dyadic).val = n := rfl
@[simp] theorem num_natCast (n : ℕ) : (n : Dyadic).num = n := rfl
@[simp] theorem den_natCast (n : ℕ) : (n : Dyadic).den = 1 := rfl

@[simp] theorem val_ofNat (n : ℕ) [n.AtLeastTwo] : (ofNat(n) : Dyadic).val = n := rfl
@[simp] theorem num_ofNat (n : ℕ) [n.AtLeastTwo] : (ofNat(n) : Dyadic).num = n := rfl
@[simp] theorem den_ofNat (n : ℕ) [n.AtLeastTwo] : (ofNat(n) : Dyadic).den = 1 := rfl

instance : IntCast Dyadic where
  intCast n := ⟨n, .intCast n⟩

@[simp] theorem val_intCast (n : ℤ) : (n : Dyadic).val = n := rfl
@[simp] theorem mk_intCast {n : ℤ} (h : IsDyadic n) : (⟨n, h⟩ : Dyadic) = n := rfl
@[simp] theorem num_intCast (n : ℤ) : (n : Dyadic).num = n := rfl
@[simp] theorem den_intCast (n : ℤ) : (n : Dyadic).den = 1 := rfl

instance : Zero Dyadic where
  zero := (0 : ℕ)

instance : Inhabited Dyadic := ⟨0⟩

@[simp] theorem val_zero : (0 : Dyadic).val = 0 := rfl
@[simp] theorem mk_zero (h : IsDyadic 0) : (⟨0, h⟩ : Dyadic) = 0 := rfl
@[simp] theorem num_zero : (0 : Dyadic).num = 0 := rfl
@[simp] theorem den_zero : (0 : Dyadic).den = 1 := rfl

instance : One Dyadic where
  one := (1 : ℕ)

@[simp] theorem val_one : (1 : Dyadic).val = 1 := rfl
@[simp] theorem mk_one (h : IsDyadic 1) : (⟨1, h⟩ : Dyadic) = 1 := rfl
@[simp] theorem num_one : (1 : Dyadic).num = 1 := rfl
@[simp] theorem den_one : (1 : Dyadic).den = 1 := rfl

instance : Nontrivial Dyadic where
  exists_pair_ne := ⟨0, 1, by decide⟩

instance : Neg Dyadic where
  neg x := ⟨_, x.2.neg⟩

@[simp] theorem val_neg (x : Dyadic) : (-x).val = -x.val := rfl
@[simp] theorem neg_mk {x : ℚ} (hx : IsDyadic x) : -(⟨x, hx⟩ : Dyadic) = ⟨-x, hx.neg⟩ := rfl
@[simp] theorem num_neg (x : Dyadic) : (-x).num = -x.num := rfl
@[simp] theorem den_neg (x : Dyadic) : (-x).den = x.den := rfl

instance : Add Dyadic where
  add x y := ⟨_, x.2.add y.2⟩

@[simp] theorem val_add (x y : Dyadic) : (x + y).val = x.val + y.val := rfl

instance : Sub Dyadic where
  sub x y := ⟨_, x.2.sub y.2⟩

@[simp] theorem val_sub (x y : Dyadic) : (x - y).val = x.val - y.val := rfl

instance : Mul Dyadic where
  mul x y := ⟨_, x.2.mul y.2⟩

@[simp] theorem val_mul (x y : Dyadic) : (x * y).val = x.val * y.val := rfl

instance : SMul Nat Dyadic where
  smul x y := ⟨_, y.2.nsmul x⟩

@[simp] theorem val_nsmul (x : ℕ) (y : Dyadic) : (x • y).val = x • y.val := rfl

instance : SMul Int Dyadic where
  smul x y := ⟨_, y.2.zsmul x⟩

@[simp] theorem val_zsmul (x : ℤ) (y : Dyadic) : (x • y).val = x • y.val := rfl

instance : NatPow Dyadic where
  pow x y := ⟨_, x.2.pow y⟩

@[simp] theorem val_pow (x : Dyadic) (y : ℕ) : (x ^ y).val = x.val ^ y := rfl

/-- The dyadic number ½. -/
def half : Dyadic := ⟨2⁻¹, ⟨1, by simp⟩⟩

@[simp] theorem val_half : half.val = 2⁻¹ := rfl
@[simp] theorem num_half : half.num = 1 := show ((2 : ℚ)⁻¹).num = 1 by simp
@[simp] theorem num_den : half.den = 2 := show ((2 : ℚ)⁻¹).den = 2 by simp

/-- Constructor for the fraction `m / n`. -/
protected def mkRat (m : ℤ) {n : ℕ} (h : n ∈ Submonoid.powers 2) : Dyadic :=
  ⟨mkRat m n, .mkRat m h⟩

@[simp]
theorem val_mkRat (m : ℤ) {n : ℕ} (h : n ∈ Submonoid.powers 2) :
    (Dyadic.mkRat m h).val = mkRat m n :=
  rfl

@[simp] theorem mkRat_self (x : Dyadic) : Dyadic.mkRat x.num x.2 = x := by ext; simp

@[simp]
theorem mkRat_one (m : ℤ) (h : 1 ∈ Submonoid.powers 2) : Dyadic.mkRat m h = m := by
  ext; simp

@[simp]
theorem mkRat_lt_mkRat {m n : ℤ} {k : ℕ} (h₁ h₂ : k ∈ Submonoid.powers 2) :
    Dyadic.mkRat m h₁ < Dyadic.mkRat n h₂ ↔ m < n := by
  simp_rw [Dyadic.mkRat, Rat.mkRat_eq_div]
  rw [Subtype.mk_lt_mk, div_lt_div_iff_of_pos_right (mod_cast pos_of_mem_powers h₁), Int.cast_lt]

@[simp]
theorem mkRat_le_mkRat {m n : ℤ} {k : ℕ} (h₁ h₂ : k ∈ Submonoid.powers 2) :
    Dyadic.mkRat m h₁ ≤ Dyadic.mkRat n h₂ ↔ m ≤ n :=
  le_iff_le_iff_lt_iff_lt.2 (mkRat_lt_mkRat h₁ h₂)

theorem mkRat_add_mkRat_self {m n : ℤ} {k : ℕ} (h₁ h₂ : k ∈ Submonoid.powers 2) :
    Dyadic.mkRat m h₁ + Dyadic.mkRat n h₂ = .mkRat (m + n) h₁ := by
  ext; simp [Rat.mkRat_eq_div, div_add_div_same]

instance : CommRing Dyadic where
  add_assoc x y z := by ext; simp [add_assoc]
  zero_add x := by ext; simp
  add_zero x := by ext; simp
  add_comm x y := by ext; simp [add_comm]
  mul_comm x y := by ext; simp [mul_comm]
  left_distrib x y z := by ext; simp [mul_add]
  right_distrib x y z := by ext; simp [add_mul]
  zero_mul x := by ext; simp
  mul_zero x := by ext; simp
  mul_assoc x y z := by ext; simp [mul_assoc]
  one_mul x := by ext; simp
  mul_one x := by ext; simp
  neg_add_cancel x := by ext; simp
  sub_eq_add_neg x y := by ext; simp [sub_eq_add_neg]
  natCast_succ n := by ext; simp
  nsmul n x := n • x
  zsmul n x := n • x
  npow n x := x ^ n
  npow_succ n x := by ext; simp [pow_succ]

instance : IsStrictOrderedRing Dyadic where
  add_le_add_left x y h z := add_le_add_left (α := ℚ) h z
  le_of_add_le_add_left x y z := le_of_add_le_add_left (α := ℚ)
  mul_lt_mul_of_pos_left x y z := mul_lt_mul_of_pos_left (α := ℚ)
  mul_lt_mul_of_pos_right x y z := mul_lt_mul_of_pos_right (α := ℚ)
  zero_le_one := by decide

instance : DenselyOrdered Dyadic where
  dense x y h := by
    use half * (x + y)
    simp_rw [lt_def]
    constructor
    · convert (left_lt_add_div_two (α := ℚ)).2 h
      simp [inv_mul_eq_div]
    · convert (add_div_two_lt_right (α := ℚ)).2 h
      simp [inv_mul_eq_div]

theorem even_den {x : Dyadic} (hx : x.den ≠ 1) : Even x.den := by
  obtain ⟨n, hn⟩ := x.den_mem_powers
  rw [← hn]
  cases n
  · simp_all
  · rw [even_iff_two_dvd]
    exact dvd_mul_left ..

theorem odd_num {x : Dyadic} (hx : x.den ≠ 1) : Odd x.num := by
  rw [← Int.not_even_iff_odd]
  have hd := even_den hx
  rw [even_iff_two_dvd] at *
  rw [← Int.natAbs_dvd_natAbs]
  exact (Nat.not_coprime_of_dvd_of_dvd one_lt_two · hd x.1.reduced)

theorem intCast_num_eq_self_of_den_eq_one {x : Dyadic} (hx : x.den = 1) : x.num = x := by
  ext
  exact Rat.coe_int_num_of_den_eq_one hx

private theorem den_mkRat_le (x : ℤ) {n : ℕ} (hn : n ≠ 0) : (mkRat x n).den ≤ n := by
  rw [← Rat.normalize_eq_mkRat hn, Rat.normalize_eq hn]
  exact Nat.div_le_self n _

private theorem den_mkRat_lt {x : Dyadic} {n : ℤ} (hn : 2 ∣ n) (hd : x.den ≠ 1) :
    (mkRat n x.den).den < x.den := by
  rw [← Rat.normalize_eq_mkRat x.den_ne_zero, Rat.normalize_eq]
  apply Nat.div_lt_self x.den_pos
  apply Nat.le_of_dvd (Nat.gcd_pos_of_pos_right _ x.den_pos) (Nat.dvd_gcd _ (even_den hd).two_dvd)
  rwa [← Int.natAbs_dvd_natAbs] at hn

theorem den_add_self_lt {x : Dyadic} (hx : x.den ≠ 1) : (x + x).den < x.den := by
  suffices x + x = Dyadic.mkRat (2 * x.num) x.den_mem_powers from
    this ▸ den_mkRat_lt (Int.dvd_mul_right 2 x.num) hx
  ext
  simp [Rat.mkRat_eq_div, Rat.num_div_den, mul_div_assoc, ← two_mul]

theorem eq_mkRat_of_den_le {x : Dyadic} {n : ℕ} (h : x.den ≤ n) (hn : n ∈ Submonoid.powers 2) :
    ∃ m, x = .mkRat m hn := by
  use x.num * (n / x.den)
  ext
  rw [← x.mkRat_self, val_mkRat, val_mkRat,
    Rat.mkRat_eq_iff x.den_ne_zero (ne_zero_of_mem_powers hn), mkRat_self, mul_assoc]
  congr
  exact (Nat.div_mul_cancel ((dvd_iff_le_of_mem_powers x.den_mem_powers hn).2 h)).symm

instance : CanLift Dyadic Int Int.cast (·.1.den = 1) where
  prf x hx := ⟨x.1.num, Dyadic.ext (x.1.den_eq_one_iff.mp hx)⟩

theorem den_add_le_den_right {x y : Dyadic} (h : x.den ≤ y.den) : (x + y).den ≤ y.den := by
  obtain ⟨n, hn⟩ := eq_mkRat_of_den_le h y.den_mem_powers
  conv_lhs => rw [← y.mkRat_self, hn, mkRat_add_mkRat_self]
  exact den_mkRat_le _ y.den_ne_zero

<<<<<<< HEAD
/-! ### Dyadic numbers to games -/
=======
/-! ### Dyadic games -/
>>>>>>> 3d667dc5

/-- For a dyadic number `m / n`, returns `(m - 1) / n`. -/
def lower (x : Dyadic) : Dyadic :=
  .mkRat (x.num - 1) x.2

/-- For a dyadic number `m / n`, returns `(m + 1) / n`. -/
def upper (x : Dyadic) : Dyadic :=
  .mkRat (x.num + 1) x.2

theorem den_lower_lt {x : Dyadic} (h : x.den ≠ 1) : (lower x).den < x.den :=
  den_mkRat_lt ((odd_num h).sub_odd odd_one).two_dvd h

theorem den_upper_lt {x : Dyadic} (h : x.den ≠ 1) : (upper x).den < x.den :=
  den_mkRat_lt ((odd_num h).add_odd odd_one).two_dvd h

/-- An auxiliary tactic for inducting on the denominator of a `Dyadic`. -/
macro "dyadic_wf" : tactic =>
  `(tactic| all_goals first | solve_by_elim
    [Prod.Lex.left, Prod.Lex.right, den_lower_lt, den_upper_lt] | decreasing_tactic)

@[simp]
theorem lower_neg (x : Dyadic) : lower (-x) = -upper x := by
  unfold lower upper
  ext
  simp [Rat.neg_mkRat, ← sub_eq_neg_add]

@[simp]
theorem upper_neg (x : Dyadic) : upper (-x) = -lower x := by
  unfold lower upper
  ext
  simp [Rat.neg_mkRat, ← sub_eq_neg_add]

theorem le_lower_of_lt {x y : Dyadic} (hd : x.den ≤ y.den) (h : x < y) : x ≤ y.lower := by
  obtain ⟨m, rfl⟩ := eq_mkRat_of_den_le hd y.den_mem_powers
  conv_rhs at h => rw [← y.mkRat_self]
  rw [mkRat_lt_mkRat] at h
  rwa [lower, mkRat_le_mkRat, Int.le_sub_one_iff]

theorem upper_le_of_lt {x y : Dyadic} (hd : y.den ≤ x.den) (h : x < y) : x.upper ≤ y := by
  have hd' : (-y).den ≤ (-x).den := hd
  simpa using le_lower_of_lt hd' (neg_lt_neg h)

theorem lower_eq_of_den_eq_one {x : Dyadic} (h : x.den = 1) : lower x = x.num - 1 := by
  simp [lower, h]

theorem upper_eq_of_den_eq_one {x : Dyadic} (h : x.den = 1) : upper x = x.num + 1 := by
  simp [upper, h]

theorem lower_lt (x : Dyadic) : lower x < x := by
  conv_rhs => rw [← x.mkRat_self]
  rw [lower, mkRat_lt_mkRat]
  exact sub_one_lt x.num

theorem lt_upper (x : Dyadic) : x < upper x := by
  simpa using lower_lt (-x)

theorem lower_lt_upper (x : Dyadic) : lower x < upper x :=
  (lower_lt x).trans (lt_upper x)

theorem val_lower (x : Dyadic) : (lower x).val = x - (x.den : ℚ)⁻¹ := by
  simp [lower, Rat.mkRat_eq_div, sub_div, Rat.num_div_den]

theorem val_upper (x : Dyadic) : (upper x).val = x + (x.den : ℚ)⁻¹ := by
  simp [upper, Rat.mkRat_eq_div, add_div, Rat.num_div_den]

theorem lower_add_le_of_den_le {x y : Dyadic} (h : x.den ≤ y.den) :
    lower (x + y) ≤ x + lower y := by
  rw [Subtype.mk_le_mk]
  suffices (y.den : ℚ)⁻¹ ≤ ((x + y).den : ℚ)⁻¹ by simpa [val_lower, add_assoc, sub_eq_add_neg]
  rw [inv_le_inv₀ (mod_cast y.den_pos) (mod_cast den_pos _)]
  exact_mod_cast den_add_le_den_right h

theorem lower_add_le_of_den_ge {x y : Dyadic} (h : y.den ≤ x.den) :
    lower (x + y) ≤ lower x + y := by
  simpa [add_comm] using lower_add_le_of_den_le h

theorem le_upper_add_of_den_le {x y : Dyadic} (h : x.den ≤ y.den) :
    x + upper y ≤ upper (x + y) := by
  simpa only [← neg_add, lower_neg, neg_le_neg_iff] using @lower_add_le_of_den_le (-x) (-y) h

theorem le_upper_add_of_den_ge {x y : Dyadic} (h : y.den ≤ x.den) :
    upper x + y ≤ upper (x + y) := by
  simpa [add_comm] using le_upper_add_of_den_le h

/-- Converts a dyadic rational into an `IGame`. This map is defined so that:

* If `x : ℤ`, then `toIGame x = ↑x`.
* Otherwise, if `x = m / n` with `n` even, then `toIGame x = {(m - 1) / n | (m + 1) / n}ᴵ`. Note
  that both options will have smaller denominators. -/
noncomputable def toIGame (x : Dyadic) : IGame :=
  if _ : x.den = 1 then x.num else {{toIGame (lower x)} | {toIGame (upper x)}}ᴵ
termination_by x.den
decreasing_by dyadic_wf

theorem toIGame_of_den_eq_one {x : Dyadic} (hx : x.den = 1) : toIGame x = x.num := by
  rw [toIGame, dif_pos hx]

@[simp] theorem toIGame_intCast (n : ℤ) : toIGame n = n := toIGame_of_den_eq_one rfl
@[simp] theorem toIGame_natCast (n : ℕ) : toIGame n = n := toIGame_intCast n

@[simp] theorem toIGame_zero : toIGame 0 = 0 := toIGame_natCast 0
@[simp] theorem toIGame_one : toIGame 1 = 1 := by simpa using toIGame_natCast 1

theorem toIGame_of_den_ne_one {x : Dyadic} (hx : x.den ≠ 1) :
    toIGame x = {{toIGame (lower x)} | {toIGame (upper x)}}ᴵ :=
  by rw [toIGame, dif_neg hx]

@[simp]
theorem toIGame_half : toIGame half = ½ := by
  have : mkRat 2 2 = 1 := rfl
  rw [toIGame_of_den_ne_one] <;> aesop (add simp [lower, upper, Dyadic.mkRat])

@[simp]
theorem toIGame_neg (x : Dyadic) : toIGame (-x) = -toIGame x := by
  unfold toIGame
  dsimp
  split_ifs with h
  · simp
  · simpa using ⟨toIGame_neg _, toIGame_neg _⟩
termination_by x.den
decreasing_by dyadic_wf

theorem eq_lower_of_mem_leftMoves_toIGame {x : Dyadic} {y : IGame}
    (h : y ∈ (toIGame x).leftMoves) : y = toIGame (lower x) := by
  by_cases hx : x.den = 1
  · rw [toIGame_of_den_eq_one hx] at h
    rw [lower_eq_of_den_eq_one hx, eq_sub_one_of_mem_leftMoves_intCast h,
      ← Int.cast_one (R := Dyadic), ← Int.cast_sub, toIGame_intCast]
  · simpa [toIGame_of_den_ne_one hx] using h

theorem eq_upper_of_mem_rightMoves_toIGame {x : Dyadic} {y : IGame}
    (h : y ∈ (toIGame x).rightMoves) : y = toIGame (upper x) := by
  have : -y ∈ (toIGame (-x)).leftMoves := by simpa
  simpa using eq_lower_of_mem_leftMoves_toIGame this

/-- A dyadic number `x` is always equivalent to `{lower x | upper x}ᴵ`, though this may not
necessarily be the canonical form. -/
theorem toIGame_equiv_lower_upper (x : Dyadic) :
    toIGame x ≈ {{toIGame (lower x)} | {toIGame (upper x)}}ᴵ := by
  rw [toIGame]
  split_ifs with h
  · unfold lower upper
    simp only [Dyadic.mkRat, Rat.mkRat_one, mk_intCast, toIGame_intCast, h]
    apply Fits.equiv_of_forall_not_fits
    · simp [Fits]
    · intro m hm
      obtain ⟨m, hm', rfl⟩ := eq_intCast_of_mem_leftMoves_intCast hm
      simp_all [Fits, Int.sub_one_lt_iff]
    · intro m hm
      obtain ⟨m, hm', rfl⟩ := eq_intCast_of_mem_rightMoves_intCast hm
      simp_all [Fits, Int.lt_add_one_iff]
  · rfl

instance _root_.IGame.Short.dyadic (x : Dyadic) : Short (toIGame x) := by
  rw [toIGame]
  split_ifs with h
  · exact .intCast _
  · rw [short_def]
    simpa using ⟨.dyadic _, .dyadic _⟩
termination_by x.den
decreasing_by dyadic_wf

private theorem numeric_lower (x : Dyadic) [hx : Numeric (toIGame.{u} x)] :
    Numeric (toIGame.{u} (lower x)) := by
  by_cases h : x.den = 1
  · rw [lower_eq_of_den_eq_one h, ← Int.cast_one, ← Int.cast_sub, toIGame_intCast]
    infer_instance
  · apply hx.of_mem_leftMoves
    simp [toIGame_of_den_ne_one h]

private theorem numeric_upper (x : Dyadic) [hx : Numeric (toIGame.{u} x)] :
    Numeric (toIGame.{u} (upper x)) := by
  have : Numeric (toIGame.{u} (-x)) := by simpa
  simpa using numeric_lower (-x)

private theorem lower_lt_aux (x : Dyadic) [hx : Numeric (toIGame.{u} x)] :
    toIGame.{u} (lower x) < toIGame x := by
  by_cases h : x.den = 1
  · rw [lower_eq_of_den_eq_one h, ← Int.cast_one, ← Int.cast_sub, toIGame_intCast,
      toIGame_of_den_eq_one h]
    simp
  · apply hx.leftMove_lt
    simp [toIGame_of_den_ne_one h]

private theorem lt_upper_aux (x : Dyadic) [hx : Numeric (toIGame.{u} x)] :
    toIGame.{u} (x) < toIGame (upper x) := by
  have : Numeric (toIGame.{u} (-x)) := by simpa
  simpa using lower_lt_aux (-x)

private theorem toIGame_lt_toIGame_aux {x y : Dyadic}
    [Numeric (toIGame.{u} x)] [Numeric (toIGame.{u} y)] (h : x < y) :
    toIGame.{u} x < toIGame y := by
  by_cases H : x.den = 1 ∧ y.den = 1
  · rwa [toIGame_of_den_eq_one H.1, toIGame_of_den_eq_one H.2, intCast_lt,
      ← Int.cast_lt (R := Dyadic), intCast_num_eq_self_of_den_eq_one H.1, intCast_num_eq_self_of_den_eq_one H.2]
  · obtain hd | hd := le_total x.den y.den
    · have := numeric_lower y
      have hy := lower_lt_aux y
      by_cases hy' : y.den = 1
      · rw [hy', den_le_one_iff_eq_one] at hd
        exact (H ⟨hd, hy'⟩).elim
      · exact (le_of_le_of_lt_of_lt toIGame_lt_toIGame_aux (le_lower_of_lt hd h)).trans_lt hy
    · have := numeric_upper x
      have hx := lt_upper_aux x
      by_cases hx' : x.den = 1
      · rw [hx', den_le_one_iff_eq_one] at hd
        exact (H ⟨hx', hd⟩).elim
      · exact hx.trans_le (le_of_le_of_lt_of_lt toIGame_lt_toIGame_aux (upper_le_of_lt hd h))
termination_by (x.den, y.den)
decreasing_by dyadic_wf

instance _root_.IGame.Numeric.dyadic (x : Dyadic) : Numeric (toIGame x) := by
  by_cases h : x.den = 1
  · rw [toIGame_of_den_eq_one h]
    infer_instance
  · rw [numeric_def, toIGame_of_den_ne_one h]
    have := IGame.Numeric.dyadic (lower x)
    have := IGame.Numeric.dyadic (upper x)
    have := toIGame_lt_toIGame_aux (lower_lt_upper x)
    simp_all
termination_by x.den
decreasing_by dyadic_wf

/-- `Dyadic.toIGame` as an `OrderEmbedding`. -/
@[simps!]
noncomputable def toIGameEmbedding : Dyadic ↪o IGame :=
  .ofStrictMono toIGame fun _ _ ↦ toIGame_lt_toIGame_aux

@[simp]
theorem toIGame_le_toIGame {x y : Dyadic} : toIGame x ≤ toIGame y ↔ x ≤ y :=
  toIGameEmbedding.le_iff_le

@[simp]
theorem toIGame_lt_toIGame {x y : Dyadic} : toIGame x < toIGame y ↔ x < y :=
  toIGameEmbedding.lt_iff_lt

@[simp]
theorem toIGame_equiv_toIGame {x y : Dyadic} : toIGame x ≈ toIGame y ↔ x = y := by
  simp [AntisymmRel, le_antisymm_iff]

@[simp]
theorem toIGame_inj {x y : Dyadic} : toIGame x = toIGame y ↔ x = y :=
  toIGameEmbedding.inj

theorem toIGame_add_equiv (x y : Dyadic) : toIGame.{u} (x + y) ≈ toIGame x + toIGame y := by
  by_cases H : x.den = 1 ∧ y.den = 1
  · rw [← intCast_num_eq_self_of_den_eq_one H.1, ← intCast_num_eq_self_of_den_eq_one H.2]
    simpa [← Int.cast_add] using intCast_add_equiv ..
  apply Fits.equiv_of_forall_not_fits
  · rw [Fits, forall_leftMoves_add, forall_rightMoves_add]
    refine ⟨⟨?_, ?_⟩, ⟨?_, ?_⟩⟩ <;> intro z hz
    any_goals
      obtain rfl := eq_lower_of_mem_leftMoves_toIGame hz
      rw [← (toIGame_add_equiv _ _).le_congr_right]
      simpa using lower_lt _
    all_goals
      obtain rfl := eq_upper_of_mem_rightMoves_toIGame hz
      rw [← (toIGame_add_equiv _ _).le_congr_left]
      simpa using lt_upper _
  · intro z hz
    obtain rfl := eq_lower_of_mem_leftMoves_toIGame hz
    rw [not_fits_iff]
    left
    obtain h | h := le_or_gt x.den y.den
    · by_cases hy : y.den = 1; simp_all
      use toIGame x + toIGame (lower y)
      have hy := toIGame_of_den_ne_one hy
      have : toIGame (lower y) ∈ (toIGame y).leftMoves := by rw [hy]; simp
<<<<<<< HEAD
      rw [← (toIGame_add_equiv ..).le_congr_right, toIGame_le_toIGame, hy]
=======
      rw [← (toIGame_add_equiv ..).le_congr_right, hy]
>>>>>>> 3d667dc5
      simpa using lower_add_le_of_den_le h
    · use toIGame (lower x) + toIGame y
      have hx := toIGame_of_den_ne_one (den_ne_one_of_den_lt h)
      have : toIGame (lower x) ∈ (toIGame x).leftMoves := by rw [hx]; simp
<<<<<<< HEAD
      rw [← (toIGame_add_equiv ..).le_congr_right, toIGame_le_toIGame, hx]
=======
      rw [← (toIGame_add_equiv ..).le_congr_right, hx]
>>>>>>> 3d667dc5
      simpa using lower_add_le_of_den_ge h.le
  · intro z hz
    obtain rfl := eq_upper_of_mem_rightMoves_toIGame hz
    rw [not_fits_iff]
    right
    obtain h | h := le_or_gt x.den y.den
    · by_cases hy : y.den = 1; simp_all
      use toIGame x + toIGame (upper y)
      have hy := toIGame_of_den_ne_one hy
      have : toIGame (upper y) ∈ (toIGame y).rightMoves := by rw [hy]; simp
<<<<<<< HEAD
      rw [← (toIGame_add_equiv ..).le_congr_left, toIGame_le_toIGame, hy]
=======
      rw [← (toIGame_add_equiv ..).le_congr_left, hy]
>>>>>>> 3d667dc5
      simpa using le_upper_add_of_den_le h
    · use toIGame (upper x) + toIGame y
      have hx := toIGame_of_den_ne_one (den_ne_one_of_den_lt h)
      have : toIGame (upper x) ∈ (toIGame x).rightMoves := by rw [hx]; simp
<<<<<<< HEAD
      rw [← (toIGame_add_equiv ..).le_congr_left, toIGame_le_toIGame, hx]
=======
      rw [← (toIGame_add_equiv ..).le_congr_left, hx]
>>>>>>> 3d667dc5
      simpa using le_upper_add_of_den_ge h.le
termination_by (toIGame.{u} x, toIGame.{u} y)
decreasing_by igame_wf

theorem toIGame_sub_equiv (x y : Dyadic) : toIGame (x - y) ≈ toIGame x - toIGame y := by
  simpa [sub_eq_add_neg] using toIGame_add_equiv x (-y)

theorem toIGame_equiv_ratCast (x : Dyadic) : toIGame x ≈ x.val := by
  by_cases h : x.den = 1
  · rw [toIGame_of_den_eq_one h, ← (ratCast_intCast_equiv _).antisymmRel_congr_left,
      Rat.coe_int_num_of_den_eq_one h]
  · have := den_add_self_lt h
    have := (toIGame_add_equiv x x).symm.trans (toIGame_equiv_ratCast (x + x))
    simp_all [← Surreal.mk_eq_mk, ← two_mul]
termination_by x.den

end Dyadic

@[simp]
theorem Game.mk_dyadic (x : Dyadic) : mk x.toIGame = x.1 :=
  Game.mk_eq x.toIGame_equiv_ratCast

@[simp]
theorem Surreal.mk_dyadic (x : Dyadic) : mk x.toIGame = x.1 := by
  simpa using Surreal.mk_eq x.toIGame_equiv_ratCast

theorem Dyadic.toIGame_mul_equiv (x y : Dyadic) : toIGame (x * y) ≈ toIGame x * toIGame y := by
<<<<<<< HEAD
  simp [← Surreal.mk_eq_mk]

/-! ### Dyadic games as numbers -/

namespace IGame

private theorem equiv_dyadic (x : IGame) [Short x] [Numeric x] : ∃ y : Dyadic, x ≈ y.toIGame := by
  have H₁ (y : x.leftMoves) : ∃ z : Dyadic, y.1 ≈ z.toIGame := by
    have := Numeric.of_mem_leftMoves y.2
    have := Short.of_mem_leftMoves y.2
    exact IGame.equiv_dyadic _
  have H₂ (y : x.rightMoves) : ∃ z : Dyadic, y.1 ≈ z.toIGame := by
    have := Numeric.of_mem_rightMoves y.2
    have := Short.of_mem_rightMoves y.2
    exact IGame.equiv_dyadic _
  choose f hf using H₁
  choose g hg using H₂
  obtain ⟨y, hy₁, hy₂⟩ := by
    refine (Set.finite_range f).exists_between' (Set.finite_range g) (fun x hx y hy ↦ ?_)
    obtain ⟨a, rfl⟩ := hx
    obtain ⟨b, rfl⟩ := hy
    rw [← Dyadic.toIGame_lt_toIGame, ← (hf _).lt_congr_left, ← (hg _).lt_congr_right]
    exact Numeric.leftMove_lt_rightMove a.2 b.2
  have : ∃ y, Fits (Dyadic.toIGame y) x := by
    use y
    constructor <;> intro z hz
    · have := hy₁ _ (Set.mem_range_self ⟨z, hz⟩)
      rw [← Dyadic.toIGame_lt_toIGame, ← (hf _).lt_congr_left] at this
      exact this.not_ge
    · have := hy₂ _ (Set.mem_range_self ⟨z, hz⟩)
      rw [← Dyadic.toIGame_lt_toIGame, ← (hg _).lt_congr_right] at this
      exact this.not_ge
  obtain ⟨z, H⟩ := exists_minimalFor_of_wellFoundedLT _ (birthday ∘ Dyadic.toIGame) this
  use z
  apply (Fits.equiv_of_forall_not_fits H.1 ..).symm <;> intro _ hz' hz
  · obtain rfl := Dyadic.eq_lower_of_mem_leftMoves_toIGame hz'
    have hz' := birthday_lt_of_mem_leftMoves hz'
    exact (H.2 hz hz'.le).not_gt hz'
  · obtain rfl := Dyadic.eq_upper_of_mem_rightMoves_toIGame hz'
    have hz' := birthday_lt_of_mem_rightMoves hz'
    exact (H.2 hz hz'.le).not_gt hz'
termination_by x
decreasing_by igame_wf

/-- Any dyadic game (meaning a game that is `Short` and `Numeric`) is equivalent to a `Dyadic`
rational number.

TODO: it should be possible to compute this value explicitly, given the finsets of `Dyadic`
rationals corresponding to the left and right moves. -/
noncomputable def toDyadic (x : IGame) [Short x] [Numeric x] : Dyadic :=
  Classical.choose x.equiv_dyadic

@[simp]
theorem equiv_toIGame_toDyadic (x : IGame) [Short x] [Numeric x] : x ≈ x.toDyadic.toIGame :=
  Classical.choose_spec x.equiv_dyadic

@[simp]
theorem toIGame_toDyadic_equiv (x : IGame) [Short x] [Numeric x] : x.toDyadic.toIGame ≈ x :=
  (equiv_toIGame_toDyadic x).symm

@[simp]
theorem _root_.Game.ratCast_toDyadic (x : IGame) [Short x] [Numeric x] :
    x.toDyadic = Game.mk x := by
  simpa using Game.mk_eq (toIGame_toDyadic_equiv x)

@[simp]
theorem _root_.Surreal.ratCast_toDyadic (x : IGame) [Short x] [Numeric x] :
    x.toDyadic = Surreal.mk x := by
  simpa using Surreal.mk_eq (toIGame_toDyadic_equiv x)

theorem equiv_toIGame_iff_toDyadic_eq {x : IGame} [Short x] [Numeric x] {y : Dyadic} :
    x ≈ y.toIGame ↔ x.toDyadic = y := by
  constructor
  · intro h
    simpa using (equiv_toIGame_toDyadic x).symm.trans h
  · rintro rfl
    exact equiv_toIGame_toDyadic x

theorem toIGame_equiv_iff_eq_toDyadic {x : IGame} [Short x] [Numeric x] {y : Dyadic} :
    y.toIGame ≈ x ↔ y = x.toDyadic := by
  rw [antisymmRel_comm, eq_comm, equiv_toIGame_iff_toDyadic_eq]

@[simp]
theorem toDyadic_toIGame (x : Dyadic) : x.toIGame.toDyadic = x := by
  simp [← equiv_toIGame_iff_toDyadic_eq]

@[simp]
theorem toDyadic_neg (x : IGame) [Short x] [Numeric x] : toDyadic (-x) = -toDyadic x := by
  simp [← equiv_toIGame_iff_toDyadic_eq]

@[simp]
theorem toDyadic_add (x y : IGame) [Short x] [Numeric x] [Short y] [Numeric y] :
    toDyadic (x + y) = toDyadic x + toDyadic y := by
  rw [← equiv_toIGame_iff_toDyadic_eq, ← Surreal.mk_eq_mk]
  simp

@[simp]
theorem toDyadic_sub (x y : IGame) [Short x] [Numeric x] [Short y] [Numeric y] :
    toDyadic (x - y) = toDyadic x - toDyadic y := by
  rw [← equiv_toIGame_iff_toDyadic_eq, ← Surreal.mk_eq_mk]
  simp

@[simp]
theorem toDyadic_mul (x y : IGame) [Short x] [Numeric x] [Short y] [Numeric y] :
    toDyadic (x * y) = toDyadic x * toDyadic y := by
  rw [← equiv_toIGame_iff_toDyadic_eq, ← Surreal.mk_eq_mk]
  simp

end IGame
=======
  simp [← Surreal.mk_eq_mk]
>>>>>>> 3d667dc5
<|MERGE_RESOLUTION|>--- conflicted
+++ resolved
@@ -22,13 +22,6 @@
 - `Dyadic.toIGame x` is always a dyadic game.
 - For any dyadic game `y`, there exists `x` with `Dyadic.toIGame x ≈ y`.
 - The game `Dyadic.toGame x` is equivalent to the `RatCast` of `x`.
-<<<<<<< HEAD
-=======
-
-## Todo
-
-Prove the second bullet point.
->>>>>>> 3d667dc5
 -/
 
 universe u
@@ -384,11 +377,7 @@
   conv_lhs => rw [← y.mkRat_self, hn, mkRat_add_mkRat_self]
   exact den_mkRat_le _ y.den_ne_zero
 
-<<<<<<< HEAD
 /-! ### Dyadic numbers to games -/
-=======
-/-! ### Dyadic games -/
->>>>>>> 3d667dc5
 
 /-- For a dyadic number `m / n`, returns `(m - 1) / n`. -/
 def lower (x : Dyadic) : Dyadic :=
@@ -657,20 +646,12 @@
       use toIGame x + toIGame (lower y)
       have hy := toIGame_of_den_ne_one hy
       have : toIGame (lower y) ∈ (toIGame y).leftMoves := by rw [hy]; simp
-<<<<<<< HEAD
-      rw [← (toIGame_add_equiv ..).le_congr_right, toIGame_le_toIGame, hy]
-=======
       rw [← (toIGame_add_equiv ..).le_congr_right, hy]
->>>>>>> 3d667dc5
       simpa using lower_add_le_of_den_le h
     · use toIGame (lower x) + toIGame y
       have hx := toIGame_of_den_ne_one (den_ne_one_of_den_lt h)
       have : toIGame (lower x) ∈ (toIGame x).leftMoves := by rw [hx]; simp
-<<<<<<< HEAD
-      rw [← (toIGame_add_equiv ..).le_congr_right, toIGame_le_toIGame, hx]
-=======
       rw [← (toIGame_add_equiv ..).le_congr_right, hx]
->>>>>>> 3d667dc5
       simpa using lower_add_le_of_den_ge h.le
   · intro z hz
     obtain rfl := eq_upper_of_mem_rightMoves_toIGame hz
@@ -681,20 +662,12 @@
       use toIGame x + toIGame (upper y)
       have hy := toIGame_of_den_ne_one hy
       have : toIGame (upper y) ∈ (toIGame y).rightMoves := by rw [hy]; simp
-<<<<<<< HEAD
-      rw [← (toIGame_add_equiv ..).le_congr_left, toIGame_le_toIGame, hy]
-=======
       rw [← (toIGame_add_equiv ..).le_congr_left, hy]
->>>>>>> 3d667dc5
       simpa using le_upper_add_of_den_le h
     · use toIGame (upper x) + toIGame y
       have hx := toIGame_of_den_ne_one (den_ne_one_of_den_lt h)
       have : toIGame (upper x) ∈ (toIGame x).rightMoves := by rw [hx]; simp
-<<<<<<< HEAD
-      rw [← (toIGame_add_equiv ..).le_congr_left, toIGame_le_toIGame, hx]
-=======
       rw [← (toIGame_add_equiv ..).le_congr_left, hx]
->>>>>>> 3d667dc5
       simpa using le_upper_add_of_den_ge h.le
 termination_by (toIGame.{u} x, toIGame.{u} y)
 decreasing_by igame_wf
@@ -722,7 +695,6 @@
   simpa using Surreal.mk_eq x.toIGame_equiv_ratCast
 
 theorem Dyadic.toIGame_mul_equiv (x y : Dyadic) : toIGame (x * y) ≈ toIGame x * toIGame y := by
-<<<<<<< HEAD
   simp [← Surreal.mk_eq_mk]
 
 /-! ### Dyadic games as numbers -/
@@ -810,6 +782,30 @@
   simp [← equiv_toIGame_iff_toDyadic_eq]
 
 @[simp]
+theorem toDyadic_zero : toDyadic 0 = 0 := by
+  simp [← equiv_toIGame_iff_toDyadic_eq]
+
+@[simp]
+theorem toDyadic_one : toDyadic 1 = 1 := by
+  simp [← equiv_toIGame_iff_toDyadic_eq]
+
+@[simp]
+theorem toDyadic_half : toDyadic ½ = .half := by
+  simp [← equiv_toIGame_iff_toDyadic_eq]
+
+@[simp]
+theorem toDyadic_natCast (n : ℕ) : toDyadic n = n := by
+  simp [← equiv_toIGame_iff_toDyadic_eq]
+
+@[simp]
+theorem toDyadic_ofNat (n : ℕ) [n.AtLeastTwo] : toDyadic (ofNat(n)) = n :=
+  toDyadic_natCast n
+
+@[simp]
+theorem toDyadic_intCast (n : ℤ) : toDyadic n = n := by
+  simp [← equiv_toIGame_iff_toDyadic_eq]
+
+@[simp]
 theorem toDyadic_neg (x : IGame) [Short x] [Numeric x] : toDyadic (-x) = -toDyadic x := by
   simp [← equiv_toIGame_iff_toDyadic_eq]
 
@@ -831,7 +827,4 @@
   rw [← equiv_toIGame_iff_toDyadic_eq, ← Surreal.mk_eq_mk]
   simp
 
-end IGame
-=======
-  simp [← Surreal.mk_eq_mk]
->>>>>>> 3d667dc5
+end IGame