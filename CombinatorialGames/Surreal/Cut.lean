/-
Copyright (c) 2025 Aaron Liu. All rights reserved.
Released under Apache 2.0 license as described in the file LICENSE.
Authors: Aaron Liu, Violeta Hernández Palacios
-/
import Mathlib.Order.UpperLower.CompleteLattice
import CombinatorialGames.Mathlib.Concept
import CombinatorialGames.Mathlib.Neg
import CombinatorialGames.Surreal.Birthday.Basic

/-!
# Surreal cuts

A surreal cut is defined as consisting of two sets of surreals with the following properties:

- They are complementary sets.
- Every surreal in the first set is less than every surreal in the second set.

This construction resembles the construction of the surreals themselves, but yields a "bigger"
structure, which can embed the surreals, but is also a complete linear order.

Note that surreal cuts are is **not** the same as the Dedekind completion of the surreals. Whereas
the Dedekind completion maps every element of the original order to a unique Dedekind cut, every
surreal number `x` actually corresponds to two cuts `(Iio x, Ici x)` and `(Iic x, Ioi x)`, which we
call the left and right cut, respectively.

The theory of concept lattices gives us a very simple definition of surreal cuts as
`Concept Surreal Surreal (⬝ < ⬝)`. However, we've attempted to provide a thin wrapper for all
concept terminology.
-/

universe u

namespace Surreal
open Set IGame

/-- A surreal cut consists of two complementary sets of surreals, where every surreal in the former
is less than every surreal in the latter. -/
abbrev Cut := Concept Surreal Surreal (· < ·)

namespace Cut

/-! ### Basic definitions -/

/-- The left set in a cut. This is an alias for `Concept.extent`. -/
def left (x : Cut) := x.extent
/-- The right set in a cut. This is an alias for `Concept.intent`. -/
def right (x : Cut) := x.intent

alias left_lt_right := Concept.rel_extent_intent
alias disjoint_left_right := Concept.disjoint_extent_intent
alias codisjoint_left_right := Concept.codisjoint_extent_intent
alias isCompl_left_right := Concept.isCompl_extent_intent

theorem isLowerSet_left (c : Cut) : IsLowerSet c.left := c.isLowerSet_extent'
theorem isUpperSet_right (c : Cut) : IsUpperSet c.right := c.isUpperSet_intent'

@[ext] theorem ext {c d : Cut} (h : c.left = d.left) : c = d := Concept.ext h
theorem ext' {c d : Cut} (h : c.right = d.right) : c = d := Concept.ext' h

theorem left_injective : Function.Injective left := Concept.extent_injective
theorem right_injective : Function.Injective right := Concept.intent_injective

@[simp] theorem left_inj {c d : Cut} : c.left = d.left ↔ c = d := left_injective.eq_iff
@[simp] theorem right_inj {c d : Cut} : c.right = d.right ↔ c = d := right_injective.eq_iff

@[simp] theorem left_subset_left_iff {c d : Cut}: c.left ⊆ d.left ↔ c ≤ d := .rfl
@[simp] theorem left_ssubset_left_iff {c d : Cut} : c.left ⊂ d.left ↔ c < d := .rfl

@[simp] theorem right_subset_right_iff {c d : Cut}: c.right ⊆ d.right ↔ d ≤ c :=
  Concept.intent_subset_intent_iff
@[simp] theorem right_ssubset_right_iff {c d : Cut} : c.right ⊂ d.right ↔ d < c :=
  Concept.intent_ssubset_intent_iff

@[simp] theorem compl_left (x : Cut) : x.leftᶜ = x.right := (isCompl_left_right x).compl_eq
@[simp] theorem compl_right (x : Cut) : x.rightᶜ = x.left := (isCompl_left_right x).eq_compl.symm

@[simp] theorem right_bot : (⊥ : Cut).right = univ := rfl
@[simp] theorem left_bot : (⊥ : Cut).left = ∅ := by simpa using (compl_right ⊥).symm

@[simp] theorem left_top : (⊤ : Cut).left = univ := rfl
@[simp] theorem right_top : (⊤ : Cut).right = ∅ := by simpa using (compl_left ⊤).symm

instance : IsTotal Cut (· ≤ ·) where
  total a b := le_total (α := LowerSet _) ⟨_, isLowerSet_left a⟩ ⟨_, isLowerSet_left b⟩

noncomputable instance : LinearOrder Cut :=
  by classical exact Lattice.toLinearOrder _

noncomputable instance : CompleteLinearOrder Cut where
  __ := instLinearOrder
  __ := Concept.instCompleteLattice
  __ := LinearOrder.toBiheytingAlgebra

@[simp] theorem left_min (x y : Cut) : (min x y).left = x.left ∩ y.left := rfl
@[simp] theorem right_min (x y : Cut) : (min x y).right = x.right ∪ y.right := by
  simpa [compl_inter] using (compl_left (min x y)).symm

@[simp] theorem right_max (x y : Cut) : (max x y).right = x.right ∩ y.right := rfl
@[simp] theorem left_max (x y : Cut) : (max x y).left = x.left ∪ y.left := by
  simpa [compl_inter] using (compl_right (max x y)).symm

@[simp] theorem left_sInf (s : Set Cut) : (sInf s).left = ⋂ x ∈ s, x.left := rfl
@[simp] theorem right_sInf (s : Set Cut) : (sInf s).right = ⋃ x ∈ s, x.right := by
  simpa using (compl_left (sInf s)).symm

@[simp] theorem right_sSup (s : Set Cut) : (sSup s).right = ⋂ x ∈ s, x.right := rfl
@[simp] theorem left_sSup (s : Set Cut) : (sSup s).left = ⋃ x ∈ s, x.left := by
  simpa using (compl_right (sSup s)).symm

-- TODO: PR the iInf/iSup versions for concepts to Mathlib

@[simp] theorem left_iInf {ι} (f : ι → Cut) : (⨅ i, f i).left = ⋂ i, (f i).left := by simp [iInf]
@[simp] theorem right_iInf {ι} (f : ι → Cut) : (⨅ i, f i).right = ⋃ i, (f i).right := by simp [iInf]

@[simp] theorem right_iSup {ι} (f : ι → Cut) : (⨆ i, f i).right = ⋂ i, (f i).right := by simp [iSup]
@[simp] theorem left_iSup {ι} (f : ι → Cut) : (⨆ i, f i).left = ⋃ i, (f i).left := by simp [iSup]

theorem lt_iff_nonempty_inter {x y : Cut} : x < y ↔ (x.right ∩ y.left).Nonempty := by
  rw [← not_le, ← left_subset_left_iff, ← diff_nonempty, diff_eq_compl_inter, compl_left]

instance : Neg Cut where
  neg x := {
    extent := -x.intent
    intent := -x.extent
    upperPolar_extent := by
      ext
      simp_rw [← Concept.lowerPolar_intent, upperPolar, lowerPolar, mem_setOf]
      rw [← (Equiv.neg _).forall_congr_right]
      simp [neg_lt]
    lowerPolar_intent := by
      ext
      simp_rw [← Concept.upperPolar_extent, upperPolar, lowerPolar, mem_setOf]
      rw [← (Equiv.neg _).forall_congr_right]
      simp [lt_neg]
  }

@[simp] theorem left_neg (x : Cut) : (-x).left = -x.right := rfl
@[simp] theorem right_neg (x : Cut) : (-x).right = -x.left := rfl

instance : InvolutiveNeg Cut where
  neg_neg x := by ext; simp

@[simp] theorem neg_bot : -(⊥ : Cut) = ⊤ := by ext; simp
@[simp] theorem neg_top : -(⊤ : Cut) = ⊥ := by ext; simp

@[simp] theorem neg_min (x y : Cut) : -min x y = max (-x) (-y) := by ext; simp
@[simp] theorem neg_max (x y : Cut) : -max x y = min (-x) (-y) := by ext; simp

@[simp]
theorem neg_sInf (s : Set Cut) : -sInf s = sSup (-s) := by
  ext
  rw [left_neg, right_sInf, mem_neg, mem_iUnion, ← (Equiv.neg _).exists_congr_right]
  simp

@[simp]
theorem neg_sSup (s : Set Cut) : -sSup s = sInf (-s) := by
  rw [← neg_neg (sInf _), neg_sInf, neg_neg]

@[simp] theorem neg_iInf {ι} (f : ι → Cut) : - ⨅ i, f i = ⨆ i, - f i := by
  simp [iInf, iSup, neg_range]
@[simp] theorem neg_iSup {ι} (f : ι → Cut) : - ⨆ i, f i = ⨅ i, - f i := by
  simp [iInf, iSup, neg_range]

@[simp]
protected theorem neg_le_neg_iff {x y : Cut} : -x ≤ -y ↔ y ≤ x := by
  rw [← left_subset_left_iff, left_neg, left_neg, neg_subset_neg, right_subset_right_iff]

protected theorem neg_le {x y : Cut} : -x ≤ y ↔ -y ≤ x := by
  simpa using @Cut.neg_le_neg_iff x (-y)
protected theorem le_neg {x y : Cut} : x ≤ -y ↔ y ≤ -x := by
  simpa using @Cut.neg_le_neg_iff (-x) y

@[simp]
protected theorem neg_lt_neg_iff {x y : Cut} : -x < -y ↔ y < x := by
  simp [← not_le]

protected theorem neg_lt {x y : Cut} : -x < y ↔ -y < x := by
  simpa using @Cut.neg_lt_neg_iff x (-y)
protected theorem lt_neg {x y : Cut} : x < -y ↔ y < -x := by
  simpa using @Cut.neg_lt_neg_iff (-x) y

/-! ### Cuts from games -/

/-- The left cut of a game `x` is such that its right set consists of surreals
equal or larger to it. -/
def leftGame : Game →o Cut where
  toFun x := {
    extent := {y | y.toGame ⧏ x}
    intent := {y | x ≤ y.toGame}
    upperPolar_extent := by
      refine Set.ext fun y ↦ ⟨?_, fun hy z hz ↦ ?_⟩
      · simp_all [upperPolar, not_imp_comm]
      · simpa using not_le_of_not_le_of_le hz hy
    lowerPolar_intent := by
      refine Set.ext fun y ↦ ⟨fun H hx ↦ (H hx).false, fun hy z hz ↦ ?_⟩
      simpa using not_le_of_not_le_of_le hy hz
  }
  monotone' x y hy z hz := not_le_of_not_le_of_le hz hy

/-- The right cut of a game `x` is such that its right set consists of surreals
equal or lesser to it. -/
def rightGame : Game →o Cut where
  toFun x := {
    extent := {y | y.toGame ≤ x}
    intent := {y | x ⧏ y.toGame}
    upperPolar_extent := by
      refine Set.ext fun y ↦ ⟨fun H hx ↦ (H hx).false, fun hy z hz ↦ ?_⟩
      simpa using not_le_of_le_of_not_le hz hy
    lowerPolar_intent := by
      refine Set.ext fun y ↦ ⟨?_, fun hy z hz ↦ ?_⟩
      · simp_all [lowerPolar, not_imp_comm]
      · simpa using not_le_of_le_of_not_le hy hz
  }
  monotone' x y hy z := le_trans' hy

/-- The cut just to the left of a surreal number. -/
def leftSurreal : Surreal ↪o Cut where
  toFun x := (leftGame x.toGame).copy
    (Iio x) (by rw [leftGame]; aesop) (Ici x) (by rw [leftGame]; aesop)
  inj' _ := by simp [Concept.copy, Ici_inj]
  map_rel_iff' := Iio_subset_Iio_iff

/-- The cut just to the right of a surreal number. -/
def rightSurreal : Surreal ↪o Cut where
  toFun x := (rightGame x.toGame).copy
    (Iic x) (by rw [rightGame]; aesop) (Ioi x) (by rw [rightGame]; aesop)
  inj' _ := by simp [Concept.copy, Ioi_inj]
  map_rel_iff' := Iic_subset_Iic

@[simp] theorem left_leftGame (x : Game) : (leftGame x).left = {y | y.toGame ⧏ x}:= rfl
@[simp] theorem right_leftGame (x : Game) : (leftGame x).right = {y | x ≤ y.toGame} := rfl
@[simp] theorem left_rightGame (x : Game) : (rightGame x).left = {y | y.toGame ≤ x} := rfl
@[simp] theorem right_rightGame (x : Game) : (rightGame x).right = {y | x ⧏ y.toGame} := rfl

@[simp] theorem left_leftSurreal (x : Surreal) : (leftSurreal x).left = Iio x := rfl
@[simp] theorem right_leftSurreal (x : Surreal) : (leftSurreal x).right = Ici x := rfl
@[simp] theorem left_rightSurreal (x : Surreal) : (rightSurreal x).left = Iic x := rfl
@[simp] theorem right_rightSurreal (x : Surreal) : (rightSurreal x).right = Ioi x := rfl

theorem mem_left_leftGame {x y} : y ∈ (leftGame x).left ↔ y.toGame ⧏ x := .rfl
theorem mem_right_leftGame {x y} : y ∈ (leftGame x).right ↔ x ≤ y.toGame := .rfl
theorem mem_left_rightGame {x y} : y ∈ (rightGame x).left ↔ y.toGame ≤ x := .rfl
theorem mem_right_rightGame {x y} : y ∈ (rightGame x).right ↔ x ⧏ y.toGame := .rfl

theorem mem_left_leftSurreal {x y} : y ∈ (leftSurreal x).left ↔ y < x := .rfl
theorem mem_right_leftSurreal {x y} : y ∈ (leftSurreal x).right ↔ x ≤ y := .rfl
theorem mem_left_rightSurreal {x y} : y ∈ (rightSurreal x).left ↔ y ≤ x := .rfl
theorem mem_right_rightSurreal {x y} : y ∈ (rightSurreal x).right ↔ x < y := .rfl

@[simp] theorem leftGame_toGame (x : Surreal) : leftGame x.toGame = leftSurreal x := by
  apply Concept.copy_eq <;> simp <;> rfl

@[simp] theorem rightGame_toGame (x : Surreal) : rightGame x.toGame = rightSurreal x := by
  apply Concept.copy_eq <;> simp <;> rfl

@[simp] theorem neg_leftGame (x : Game) : -leftGame x = rightGame (-x) := by
  ext; simp [le_neg]

@[simp] theorem neg_rightGame (x : Game) : -rightGame x = leftGame (-x) := by
  ext; simp [neg_le]

@[simp]
theorem neg_leftGame_image (s : Set Game) : -leftGame '' s = rightGame '' (-s) := by
  rw [← image_neg_of_apply_neg_eq_neg]
  simp

@[simp]
theorem neg_rightGame_image (s : Set Game) : -rightGame '' s = leftGame '' (-s) := by
  rw [← image_neg_of_apply_neg_eq_neg]
  simp

@[simp] theorem neg_leftSurreal (x : Surreal) : -leftSurreal x = rightSurreal (-x) := by
  ext; simp [le_neg]

@[simp] theorem neg_rightSurreal (x : Surreal) : -rightSurreal x = leftSurreal (-x) := by
  ext; simp [lt_neg]

@[simp]
theorem neg_leftSurreal_image (s : Set Surreal) : -leftSurreal '' s = rightSurreal '' (-s) := by
  rw [← image_neg_of_apply_neg_eq_neg]
  simp

@[simp]
theorem neg_rightSurreal_image (s : Set Surreal) : -rightSurreal '' s = leftSurreal '' (-s) := by
  rw [← image_neg_of_apply_neg_eq_neg]
  simp

@[simp]
theorem le_leftSurreal_iff {x : Cut} {y : Surreal} : x ≤ leftSurreal y ↔ y ∈ x.right := by
  rw [← left_subset_left_iff, left_leftSurreal, ← compl_left, mem_compl_iff]
  constructor
  · intro h hy
    simpa using h hy
  · intro hy z hz
    rw [mem_Iio]
    contrapose! hy
    exact isLowerSet_left x hy hz

@[simp]
theorem leftSurreal_lt_iff {x : Surreal} {y : Cut} : leftSurreal x < y ↔ x ∈ y.left := by
  rw [← compl_right, mem_compl_iff, ← le_leftSurreal_iff, ← not_le]

@[simp]
theorem rightSurreal_le_iff {x : Surreal} {y : Cut} : rightSurreal x ≤ y ↔ x ∈ y.left := by
  simpa [← neg_rightSurreal] using @le_leftSurreal_iff (-y) (-x)

@[simp]
theorem lt_rightSurreal_iff {x : Cut} {y : Surreal} : x < rightSurreal y ↔ y ∈ x.right := by
  simpa [← neg_rightSurreal] using @leftSurreal_lt_iff (-y) (-x)

theorem leftSurreal_lt_rightSurreal (x : Surreal) : leftSurreal x < rightSurreal x := by
  simp

theorem leftSurreal_lt_rightSurreal_iff {x y : Surreal} :
    leftSurreal x < rightSurreal y ↔ x ≤ y := by
  simp

@[simp]
theorem rightSurreal_lt_leftSurreal_iff {x y : Surreal} :
    rightSurreal x < leftSurreal y ↔ x < y := by
  rw [← left_ssubset_left_iff, left_rightSurreal, left_leftSurreal]
  constructor <;> intro h
  · exact h.1 (mem_Iic.2 le_rfl)
  · constructor <;> simpa
<<<<<<< HEAD

theorem leftSurreal_covBy_rightSurreal (x : Surreal) : leftSurreal x ⋖ rightSurreal x := by
  refine ⟨leftSurreal_lt_rightSurreal x, fun y ↦ ?_⟩
  simp [← mem_compl_iff]

@[simp]
theorem leftSurreal_ne_rightSurreal (x y : Surreal) : leftSurreal x ≠ rightSurreal y := by
  refine fun h ↦ h.not_gt ?_
  simpa using h.ge

@[simp]
theorem rightSurreal_ne_leftSurreal (x y : Surreal) : rightSurreal x ≠ leftSurreal y :=
  (leftSurreal_ne_rightSurreal y x).symm
=======
>>>>>>> fdab18ed

theorem leftGame_lt_rightGame_iff {x : Game} :
    leftGame x < rightGame x ↔ x ∈ range Surreal.toGame := by
  constructor
  · rw [lt_iff_nonempty_inter]
    exact fun ⟨y, hyr, hyl⟩ ↦ ⟨y, le_antisymm hyl hyr⟩
  · aesop

theorem sInf_leftSurreal_right (x : Cut) : sInf (leftSurreal '' x.right) = x := by
  ext y
<<<<<<< HEAD
  simp_rw [left_sInf, mem_image, iInter_exists, biInter_and', iInter_iInter_eq_right,
    left_leftSurreal, mem_iInter, mem_Iio]
=======
  suffices (∀ i ∈ x.right, y < i) ↔ y ∈ x.left by simpa
>>>>>>> fdab18ed
  refine ⟨fun H ↦ ?_, fun hy z ↦ left_lt_right hy⟩
  rw [← compl_right]
  exact fun hy ↦ (H y hy).false

theorem sSup_rightSurreal_left (x : Cut) : sSup (rightSurreal '' x.left) = x := by
  rw [← neg_inj, neg_sSup, neg_rightSurreal_image, ← right_neg, sInf_leftSurreal_right]

<<<<<<< HEAD
theorem leftSurreal_mem_of_sInf_eq {s : Set Cut} {x : Surreal}
    (hs : sInf s = leftSurreal x) : leftSurreal x ∈ s := by
  have hs' := hs ▸ leftSurreal_lt_rightSurreal x
  obtain ⟨y, hy, hy'⟩ := sInf_lt_iff.1 hs'
  convert hy
  exact (hs ▸ sInf_le hy).antisymm ((leftSurreal_covBy_rightSurreal x).le_of_lt hy')

theorem rightSurreal_mem_of_sInf_eq {s : Set Cut.{u}} {x : Surreal} [Small.{u} s]
    (hs : sInf s = rightSurreal x) : rightSurreal x ∈ s := by
  by_contra hx
  have (a : s) : ∃ y, leftSurreal y ∈ Ioo (sInf s) a := by
    have : sInf s < a := (sInf_le a.2).lt_of_ne <| by aesop
    obtain ⟨y, hy⟩ := lt_iff_nonempty_inter.1 this
    use y
    simp_all
  choose f hf using this
  suffices rightSurreal {{x} | range f}ˢ ≤ sInf s by
    apply this.not_gt
    simp_all [lt_ofSets_of_mem_left]
  simp_rw [le_sInf_iff, rightSurreal_le_iff, ← leftSurreal_lt_iff]
  intro y hy
  apply (leftSurreal.lt_iff_lt.2 <| ofSets_lt_of_mem_right (mem_range_self ⟨y, hy⟩)).trans
  simp_all

theorem rightSurreal_mem_of_sSup_eq {s : Set Cut} {x : Surreal} :
    sSup s = rightSurreal x → rightSurreal x ∈ s := by
  simpa [← neg_sSup, ← neg_rightSurreal] using @leftSurreal_mem_of_sInf_eq (-s) (-x)

theorem leftSurreal_mem_of_sSup_eq {s : Set Cut.{u}} {x : Surreal} [Small.{u} s] :
    sSup s = leftSurreal x → leftSurreal x ∈ s := by
  simpa [← neg_sSup, ← neg_leftSurreal] using @rightSurreal_mem_of_sInf_eq (-s) (-x)

=======
>>>>>>> fdab18ed
/-! ### Calculating cuts -/

/-- The supremum of all right cuts of left options of `x`.

If `infRight x ≤ supLeft x` then `leftGame x = supLeft x` and `rightGame x = infRight x`; otherwise,
`x` is equivalent to the simplest surreal between `supLeft x` and `infRight x`. -/
def supLeft (x : IGame) : Cut :=
  ⨆ i ∈ x.leftMoves, rightGame (.mk i)

theorem left_supLeft (x : IGame) :
    (supLeft x).left = ⋃ i ∈ x.leftMoves, {y | y.toGame ≤ .mk i} := by
  simp [supLeft]

theorem right_supLeft (x : IGame) :
    (supLeft x).right = ⋂ i ∈ x.leftMoves, {y | .mk i ⧏ y.toGame} := by
  simp [supLeft]

/-- The infimum of all left cuts of right options of `x`.

If `infRight x ≤ supLeft x` then `leftGame x = supLeft x` and `rightGame x = infRight x`; otherwise,
`x` is equivalent to the simplest surreal between `supLeft x` and `infRight x`. -/
def infRight (x : IGame) : Cut :=
  ⨅ i ∈ x.rightMoves, leftGame (.mk i)

theorem left_infRight (x : IGame) :
    (infRight x).left = ⋂ i ∈ x.rightMoves, {y | y.toGame ⧏ .mk i} := by
  simp [infRight]

theorem right_infRight (x : IGame) :
    (infRight x).right = ⋃ i ∈ x.rightMoves, {y | .mk i ≤ y.toGame} := by
  simp [infRight]

@[simp]
theorem neg_supLeft (x : IGame) : -supLeft x = infRight (-x) := by
  refine eq_of_forall_le_iff fun y ↦ ?_
  rw [supLeft, infRight, le_iInf_iff, ← (Equiv.neg _).forall_congr_right]
  simp

@[simp]
theorem neg_infRight (x : IGame) : -infRight x = supLeft (-x) := by
  rw [← neg_neg (supLeft _), neg_supLeft, neg_neg]

theorem leftGame_eq_supLeft_of_le {x : IGame} (h : infRight x ≤ supLeft x) :
    leftGame (.mk x) = supLeft x := by
  refine ext' (Set.ext fun y ↦ ⟨fun hy ↦ ?_, fun hy ↦ ?_⟩)
  · rw [right_supLeft, mem_iInter₂]
    exact fun i hi ↦ not_le_of_not_le_of_le (mt Game.mk_le_mk.1 (leftMove_lf hi)) hy
  · rw [mem_right_leftGame, ← y.out_eq, toGame_mk, Game.mk_le_mk, le_iff_forall_lf]
    constructor <;> intro z hz
    · rw [right_supLeft, mem_iInter₂] at hy
      rw [← Game.mk_le_mk, ← toGame_mk, y.out_eq]
      exact hy z hz
    · rw [← right_subset_right_iff] at h
      apply h at hy
      rw [right_infRight, mem_iUnion₂] at hy
      obtain ⟨i, hi, hy⟩ := hy
      rw [mem_setOf, ← y.out_eq, toGame_mk, Game.mk_le_mk] at hy
      exact lf_of_rightMove_le (hy.trans (Numeric.lt_rightMove hz).le) hi

theorem rightGame_eq_infRight_of_le {x : IGame} : infRight x ≤ supLeft x →
    rightGame (.mk x) = infRight x := by
  simpa [← neg_supLeft, ← neg_infRight, ← neg_leftGame, ← neg_rightGame] using
    @leftGame_eq_supLeft_of_le (-x)

/-- A surreal `x` fits between two cuts `y` and `z` when `x ∈ y.right ∩ z.left`. -/
def Fits (x : Surreal) (y z : Cut) : Prop :=
  x ∈ y.right ∩ z.left

theorem Fits.lt {x : Surreal} {y z : Cut} (h : Fits x y z) : y < z :=
  lt_iff_nonempty_inter.mpr ⟨x, h⟩

@[simp]
theorem fits_leftSurreal_rightSurreal {x y : Surreal} :
    Fits x (leftSurreal y) (rightSurreal y) ↔ x = y := by
  simp [Fits, le_antisymm_iff, and_comm]

theorem Fits.le_leftSurreal {x : Surreal} {y z : Cut} (h : Fits x y z) : y ≤ leftSurreal x :=
  le_leftSurreal_iff.mpr h.1

theorem Fits.rightSurreal_le {x : Surreal} {y z : Cut} (h : Fits x y z) : rightSurreal x ≤ z :=
  rightSurreal_le_iff.mpr h.2

theorem not_fits_iff {x : Surreal} {y z : Cut} : ¬ Fits x y z ↔ x ∈ y.left ∪ z.right := by
  rw [Fits, ← mem_compl_iff, compl_inter, compl_left, compl_right]

/-- The simplest surreal number (in terms of birthday) that fits between two cuts. -/
noncomputable def simplestBtwn {x y : Cut} (h : x < y) : Surreal :=
  Classical.choose <|
    exists_minimalFor_of_wellFoundedLT _ birthday (lt_iff_nonempty_inter.1 h)

private theorem simplestBtwn_spec {x y : Cut} (h : x < y) :
    MinimalFor (fun z ↦ z ∈ x.right ∩ y.left) birthday (simplestBtwn h) :=
  Classical.choose_spec _

theorem fits_simplestBtwn {x y : Cut} (h : x < y) : Fits (simplestBtwn h) x y :=
  (simplestBtwn_spec h).1

theorem birthday_simplestBtwn_le_of_fits {x y : Cut} {z : Surreal}
    (hz : Fits z x y) : (simplestBtwn hz.lt).birthday ≤ z.birthday := by
  by_contra! H
  exact H.not_ge <| (simplestBtwn_spec hz.lt).2 hz H.le

theorem fits_supLeft_infRight {x y : IGame} [x.Numeric] :
    Fits (.mk x) (supLeft y) (infRight y) ↔ x.Fits y := by
  simp [Fits, supLeft, infRight, IGame.Fits]

theorem simplestBtwn_leftGame_rightGame {x : Game} (h : leftGame x < rightGame x) :
    (simplestBtwn h).toGame = x := by
  rw [leftGame_lt_rightGame_iff] at h
  obtain ⟨x, rfl⟩ := h
  simpa [le_antisymm_iff] using fits_simplestBtwn h

@[simp]
theorem simplestBtwn_leftSurreal_rightSurreal (x : Surreal) :
    simplestBtwn (leftSurreal_lt_rightSurreal x) = x := by
  convert simplestBtwn_leftGame_rightGame (x := x.toGame) _ <;> simp

/-- If `x` is a game with `supLeft x < infRight x`, then the simplest number between those two cuts
is equal to `x`. -/
theorem simplestBtwn_supLeft_infRight {x : IGame} (h : supLeft x < infRight x) :
    (simplestBtwn h).toGame = .mk x := by
  obtain ⟨y, _, hy, hy'⟩ := birthday_eq_iGameBirthday (simplestBtwn h)
  have H := fits_simplestBtwn h
  rw [← hy, fits_supLeft_infRight] at H
  rw [← hy, toGame_mk, Game.mk_eq_mk]
  refine H.equiv_of_forall_birthday_le fun z hz hzx ↦ ?_
  rw [← fits_supLeft_infRight] at hzx
  exact (hy' ▸ birthday_simplestBtwn_le_of_fits hzx).trans (birthday_mk_le z)

theorem supLeft_lt_infRight_of_equiv_numeric {x y : IGame} [y.Numeric] (h : x ≈ y) :
    supLeft x < infRight x := by
<<<<<<< HEAD
  replace h := Game.mk_eq h
  by_contra! hx
  have hx' := hx
  simp_rw [← leftGame_eq_supLeft_of_le hx, ← rightGame_eq_infRight_of_le hx, h, ← toGame_mk,
    leftGame_toGame, rightGame_toGame] at hx'
  simp at hx'
=======
  by_contra! hx
  simp [← leftGame_eq_supLeft_of_le hx, ← rightGame_eq_infRight_of_le hx,
    Game.mk_eq h, ← toGame_mk] at hx
>>>>>>> fdab18ed

theorem supLeft_lt_infRight_of_numeric (x : IGame) [x.Numeric] : supLeft x < infRight x :=
  supLeft_lt_infRight_of_equiv_numeric .rfl

end Cut
end Surreal<|MERGE_RESOLUTION|>--- conflicted
+++ resolved
@@ -323,7 +323,6 @@
   constructor <;> intro h
   · exact h.1 (mem_Iic.2 le_rfl)
   · constructor <;> simpa
-<<<<<<< HEAD
 
 theorem leftSurreal_covBy_rightSurreal (x : Surreal) : leftSurreal x ⋖ rightSurreal x := by
   refine ⟨leftSurreal_lt_rightSurreal x, fun y ↦ ?_⟩
@@ -337,8 +336,6 @@
 @[simp]
 theorem rightSurreal_ne_leftSurreal (x y : Surreal) : rightSurreal x ≠ leftSurreal y :=
   (leftSurreal_ne_rightSurreal y x).symm
-=======
->>>>>>> fdab18ed
 
 theorem leftGame_lt_rightGame_iff {x : Game} :
     leftGame x < rightGame x ↔ x ∈ range Surreal.toGame := by
@@ -349,12 +346,7 @@
 
 theorem sInf_leftSurreal_right (x : Cut) : sInf (leftSurreal '' x.right) = x := by
   ext y
-<<<<<<< HEAD
-  simp_rw [left_sInf, mem_image, iInter_exists, biInter_and', iInter_iInter_eq_right,
-    left_leftSurreal, mem_iInter, mem_Iio]
-=======
   suffices (∀ i ∈ x.right, y < i) ↔ y ∈ x.left by simpa
->>>>>>> fdab18ed
   refine ⟨fun H ↦ ?_, fun hy z ↦ left_lt_right hy⟩
   rw [← compl_right]
   exact fun hy ↦ (H y hy).false
@@ -362,7 +354,6 @@
 theorem sSup_rightSurreal_left (x : Cut) : sSup (rightSurreal '' x.left) = x := by
   rw [← neg_inj, neg_sSup, neg_rightSurreal_image, ← right_neg, sInf_leftSurreal_right]
 
-<<<<<<< HEAD
 theorem leftSurreal_mem_of_sInf_eq {s : Set Cut} {x : Surreal}
     (hs : sInf s = leftSurreal x) : leftSurreal x ∈ s := by
   have hs' := hs ▸ leftSurreal_lt_rightSurreal x
@@ -395,8 +386,6 @@
     sSup s = leftSurreal x → leftSurreal x ∈ s := by
   simpa [← neg_sSup, ← neg_leftSurreal] using @rightSurreal_mem_of_sInf_eq (-s) (-x)
 
-=======
->>>>>>> fdab18ed
 /-! ### Calculating cuts -/
 
 /-- The supremum of all right cuts of left options of `x`.
@@ -528,18 +517,9 @@
 
 theorem supLeft_lt_infRight_of_equiv_numeric {x y : IGame} [y.Numeric] (h : x ≈ y) :
     supLeft x < infRight x := by
-<<<<<<< HEAD
-  replace h := Game.mk_eq h
-  by_contra! hx
-  have hx' := hx
-  simp_rw [← leftGame_eq_supLeft_of_le hx, ← rightGame_eq_infRight_of_le hx, h, ← toGame_mk,
-    leftGame_toGame, rightGame_toGame] at hx'
-  simp at hx'
-=======
   by_contra! hx
   simp [← leftGame_eq_supLeft_of_le hx, ← rightGame_eq_infRight_of_le hx,
     Game.mk_eq h, ← toGame_mk] at hx
->>>>>>> fdab18ed
 
 theorem supLeft_lt_infRight_of_numeric (x : IGame) [x.Numeric] : supLeft x < infRight x :=
   supLeft_lt_infRight_of_equiv_numeric .rfl
