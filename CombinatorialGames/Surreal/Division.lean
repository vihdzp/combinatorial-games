/-
Copyright (c) 2025 Violeta Hernández Palacios. All rights reserved.
Released under Apache 2.0 license as described in the file LICENSE.
Authors: Violeta Hernández Palacios, Theodore Hwa
-/
import CombinatorialGames.Surreal.Multiplication
import Mathlib.Data.Rat.Cast.Order
import Mathlib.Tactic.Ring.RingNF

/-!
# Surreal division

In this file, we prove that if `x` is a positive numeric game, then `x⁻¹` (defined in
`Mathlib.SetTheory.Game.IGame`) is a number and is a multiplicative inverse for `x`. We use that
to define the field structure on `Surreal`.

This is Theorem 1.10 in ONAG, and we follow the broad strokes of the proof. We prove
by simultaneous induction that if `x` is positive and numeric, then (ii) `x⁻¹` is numeric, and (iv)
`x * x⁻¹ ≈ 1`. We do this by showing the inductive hypothesis implies that (i) `x * y < 1` for
`y ∈ x⁻¹.leftMoves` and `1 < x * y` for `y ∈ x⁻¹.rightMoves`, and that (iv) `y < 1` for
`y ∈ (x * x⁻¹).leftMoves` and `1 < y` for `y ∈ (x * x⁻¹.rightMoves)`.

An important difference is that Conway assumes that `x` has no negative left options, while we don't
make use of this assumption. This is because our definition of the inverse is tweaked to ensure that
only positive left options of `x` generate the options for `x⁻¹`. To make sure the induction checks
out, we require two small extra arithmetic lemmas `mulOption_le` and `le_mulOption`.

Once we have defined the inverse for positive `x`, it is extended in the obvious way to negative
numbers.
-/

universe u

open IGame

private instance {x y : IGame} [Numeric x] [Numeric y⁻¹] : Numeric (x / y) := .mul ..

private instance {x y a : IGame} [Numeric x] [Numeric y] [Numeric y⁻¹] [Numeric a] :
    Numeric (invOption x y a) :=
  .mul ..

private theorem inv_pos' {x : IGame} [Numeric x⁻¹] (hx : 0 < x) : 0 < x⁻¹ :=
  Numeric.leftMove_lt (zero_mem_leftMoves_inv hx)

private theorem mk_div' (x y : IGame) [Numeric x] [Numeric y⁻¹] :
    Surreal.mk (x / y) = Surreal.mk x * Surreal.mk y⁻¹ :=
  Surreal.mk_mul ..

namespace Surreal.Division

/-! ### Arithmetic lemmas -/

lemma one_neg_mul_invOption (x : IGame) {y : IGame} (hy : y * y⁻¹ ≈ 1) (a : IGame)
    [Numeric x] [Numeric y] [Numeric y⁻¹] [Numeric a] :
    1 - x * invOption x y a ≈ (1 - x * a) * (y - x) / y := by
  rw [← Surreal.mk_eq_mk] at *
  dsimp [invOption, mk_div'] at *
  simp only [one_mul, sub_eq_add_neg, add_mul, hy]
  ring

lemma mulOption_self_inv (x : IGame) {y : IGame} (hy : y * y⁻¹ ≈ 1) (a : IGame)
    [Numeric x] [Numeric x⁻¹] [Numeric y] [Numeric y⁻¹] [Numeric a] :
    mulOption x x⁻¹ y a ≈ 1 + (x⁻¹ - invOption x y a) * y := by
  rw [mul_comm] at hy
  rw [← Surreal.mk_eq_mk] at *
  dsimp [mulOption, invOption, mk_div'] at *
  simp only [sub_eq_add_neg, add_mul, neg_mul, mul_assoc, hy]
  ring

lemma mulOption_le (x y : IGame) {a b : IGame} [Numeric x] [Numeric y] [Numeric a] [Numeric b]
    (ha : a ≤ 0) (hb : b ≤ y) : mulOption x y a b ≤ x * b := by
  rw [mulOption, ← Game.mk_le_mk]
  dsimp
  have : Game.mk (a * y) - Game.mk (a * b) ≤ 0 := by
    rw [← Game.mk_mul_sub]
    apply Numeric.mul_nonpos_of_nonpos_of_nonneg ha
    rwa [IGame.sub_nonneg]
  rw [← add_le_add_iff_left (Game.mk (x * b))] at this
  convert this using 1 <;> abel

theorem le_mulOption (x y : IGame) {a b : IGame} [Numeric x] [Numeric y] [Numeric a] [Numeric b]
    (ha : a ≤ 0) (hb : y ≤ b) : x * b ≤ mulOption x y a b := by
  rw [mulOption, ← Game.mk_le_mk]
  dsimp
  have : 0 ≤ Game.mk (a * y) - Game.mk (a * b) := by
    rw [← Game.mk_mul_sub]
    apply Numeric.mul_nonneg_of_nonpos_of_nonpos ha
    rwa [IGame.sub_nonpos]
  rw [← add_le_add_iff_left (Game.mk (x * b))] at this
  convert this using 1 <;> abel

/-! ### Inductive proof -/

lemma numeric_option_inv {x : IGame} [Numeric x] (hx : 0 < x)
    (hl : ∀ y ∈ x.leftMoves, 0 < y → Numeric y⁻¹) (hr : ∀ y ∈ x.rightMoves, Numeric y⁻¹) :
    (∀ y ∈ x⁻¹.leftMoves, Numeric y) ∧ (∀ y ∈ x⁻¹.rightMoves, Numeric y) := by
  apply invRec hx Numeric.zero
  all_goals
    intro y hy hyx
    intros
    first |
      have := Numeric.of_mem_leftMoves hyx; have := hl _ hyx hy |
      have := Numeric.of_mem_rightMoves hyx; have := hr _ hyx
    infer_instance

lemma mul_inv_option_mem {x : IGame} [Numeric x] (hx : 0 < x)
    (hl : ∀ y ∈ x.leftMoves, 0 < y → Numeric y⁻¹) (hr : ∀ y ∈ x.rightMoves, Numeric y⁻¹)
    (hl' : ∀ y ∈ x.leftMoves, 0 < y → y * y⁻¹ ≈ 1) (hr' : ∀ y ∈ x.rightMoves, y * y⁻¹ ≈ 1) :
    (∀ y ∈ x⁻¹.leftMoves, x * y < 1) ∧ (∀ y ∈ x⁻¹.rightMoves, 1 < x * y) := by
  apply invRec hx
  · simp
  all_goals intro y hy hyx a ha h
  · have := Numeric.of_mem_rightMoves hyx
    have := hr y hyx
    have := (numeric_option_inv hx hl hr).1 a ha
    rw [← IGame.sub_pos, (one_neg_mul_invOption x (hr' y hyx) a).lt_congr_right]
    apply Numeric.mul_pos (Numeric.mul_pos _ _) (inv_pos' hy)
    · rwa [IGame.sub_pos]
    · rw [IGame.sub_pos]
      exact Numeric.lt_rightMove hyx
  · have := Numeric.of_mem_leftMoves hyx
    have := hl y hyx hy
    have := (numeric_option_inv hx hl hr).2 a ha
    rw [← IGame.sub_pos, (one_neg_mul_invOption x (hl' y hyx hy) a).lt_congr_right]
    apply Numeric.mul_pos (Numeric.mul_pos_of_neg_of_neg _ _) (inv_pos' hy)
    · rwa [IGame.sub_neg]
    · rw [IGame.sub_neg]
      exact Numeric.leftMove_lt hyx
  · have := Numeric.of_mem_leftMoves hyx
    have := hl y hyx hy
    have := (numeric_option_inv hx hl hr).1 a ha
    rw [← IGame.sub_neg, (one_neg_mul_invOption x (hl' y hyx hy) a).lt_congr_left]
    apply Numeric.mul_neg_of_neg_of_pos (Numeric.mul_neg_of_pos_of_neg _ _) (inv_pos' hy)
    · rwa [IGame.sub_pos]
    · rw [IGame.sub_neg]
      exact Numeric.leftMove_lt hyx
  · have := Numeric.of_mem_rightMoves hyx
    have := hr y hyx
    have := (numeric_option_inv hx hl hr).2 a ha
    rw [← IGame.sub_neg, (one_neg_mul_invOption x (hr' y hyx) a).lt_congr_left]
    apply Numeric.mul_neg_of_neg_of_pos (Numeric.mul_neg_of_neg_of_pos _ _) (inv_pos' hy)
    · rwa [IGame.sub_neg]
    · rw [IGame.sub_pos]
      exact Numeric.lt_rightMove hyx

lemma numeric_inv {x : IGame} [Numeric x] (hx : 0 < x)
    (hl : ∀ y ∈ x.leftMoves, 0 < y → Numeric y⁻¹) (hr : ∀ y ∈ x.rightMoves, Numeric y⁻¹)
    (hl' : ∀ y ∈ x.leftMoves, 0 < y → y * y⁻¹ ≈ 1) (hr' : ∀ y ∈ x.rightMoves, y * y⁻¹ ≈ 1) :
    Numeric x⁻¹ := by
  obtain ⟨Hl, Hr⟩ := mul_inv_option_mem hx hl hr hl' hr'
  obtain ⟨Hl', Hr'⟩ := numeric_option_inv hx hl hr
  refine Numeric.mk' (fun y hy z hz ↦ ?_) Hl' Hr'
  have := Hl' y hy
  have := Hr' z hz
  exact (Numeric.mul_lt_mul_left hx).1 <| (Hl y hy).trans (Hr z hz)

lemma option_mul_inv_lt {x : IGame} [Numeric x] (hx : 0 < x)
    (hl : ∀ y ∈ x.leftMoves, 0 < y → Numeric y⁻¹) (hr : ∀ y ∈ x.rightMoves, Numeric y⁻¹)
    (hl' : ∀ y ∈ x.leftMoves, 0 < y → y * y⁻¹ ≈ 1) (hr' : ∀ y ∈ x.rightMoves, y * y⁻¹ ≈ 1) :
    (∀ y ∈ (x * x⁻¹).leftMoves, y < 1) ∧ (∀ y ∈ (x * x⁻¹).rightMoves, 1 < y) := by
  have := numeric_inv hx hl hr hl' hr'
  obtain ⟨Hl, Hr⟩ := numeric_option_inv hx hl hr
  rw [forall_leftMoves_mul, forall_rightMoves_mul]
  refine ⟨⟨?_, ?_⟩, ⟨?_, ?_⟩⟩
  all_goals
    intro y hyx a ha
    first | have := Numeric.of_mem_leftMoves hyx | have := Numeric.of_mem_rightMoves hyx
    first | have := Hl a ha | have := Hr a ha
    try (have := hr y hyx; have hy := hx.trans (Numeric.lt_rightMove hyx))
  · obtain hy | hy := Numeric.lt_or_le 0 y
    · have := hl y hyx hy
      rw [(mulOption_self_inv x (hl' y hyx hy) a).lt_congr_left, add_comm,
        ← IGame.lt_sub_iff_add_lt, (IGame.sub_self_equiv _).lt_congr_right]
      apply Numeric.mul_neg_of_neg_of_pos _ hy
      rw [IGame.sub_neg]
      exact Numeric.lt_rightMove (invOption_left_left_mem_rightMoves_inv hx hy hyx ha)
    · apply (mulOption_le _ _ hy (Numeric.leftMove_lt ha).le).trans_lt
      exact (mul_inv_option_mem hx hl hr hl' hr').1 a ha
  · rw [(mulOption_self_inv x (hr' y hyx) a).lt_congr_left, add_comm,
      ← IGame.lt_sub_iff_add_lt, (IGame.sub_self_equiv _).lt_congr_right]
    apply Numeric.mul_neg_of_neg_of_pos _ hy
    rw [IGame.sub_neg]
    exact Numeric.lt_rightMove (invOption_right_right_mem_rightMoves_inv hx hy hyx ha)
  · obtain hy | hy := Numeric.lt_or_le 0 y
    · have := hl y hyx hy
      rw [(mulOption_self_inv x (hl' y hyx hy) a).lt_congr_right, add_comm,
        ← IGame.sub_lt_iff_lt_add, (IGame.sub_self_equiv _).lt_congr_left]
      apply Numeric.mul_pos _ hy
      rw [IGame.sub_pos]
      apply Numeric.leftMove_lt (invOption_left_right_mem_leftMoves_inv hx hy hyx ha)
    · apply ((mul_inv_option_mem hx hl hr hl' hr').2 a ha).trans_le
      exact le_mulOption _ _ hy (Numeric.lt_rightMove ha).le
  · rw [(mulOption_self_inv x (hr' y hyx) a).lt_congr_right, add_comm,
      ← IGame.sub_lt_iff_lt_add, (IGame.sub_self_equiv _).lt_congr_left]
    apply Numeric.mul_pos _ hy
    rw [IGame.sub_pos]
    exact Numeric.leftMove_lt (invOption_right_left_mem_leftMoves_inv hx hy hyx ha)

lemma mul_inv_self {x : IGame} [Numeric x] (hx : 0 < x)
    (hl : ∀ y ∈ x.leftMoves, 0 < y → Numeric y⁻¹) (hr : ∀ y ∈ x.rightMoves, Numeric y⁻¹)
    (hl' : ∀ y ∈ x.leftMoves, 0 < y → y * y⁻¹ ≈ 1) (hr' : ∀ y ∈ x.rightMoves, y * y⁻¹ ≈ 1) :
    x * x⁻¹ ≈ 1 := by
  obtain ⟨Hl, Hr⟩ := option_mul_inv_lt hx hl hr hl' hr'
  have := numeric_inv hx hl hr hl' hr'
  apply equiv_one_of_fits ⟨fun z hz ↦ (Hl z hz).not_le, fun z hz ↦ (Hr z hz).not_le⟩
  rw [Numeric.mul_equiv_zero, not_or]
  exact ⟨hx.not_antisymmRel_symm, (inv_pos' hx).not_antisymmRel_symm⟩

theorem main {x : IGame} [Numeric x] (hx : 0 < x) : Numeric x⁻¹ ∧ x * x⁻¹ ≈ 1 := by
  have IHl : ∀ y ∈ x.leftMoves, 0 < y → Numeric y⁻¹ ∧ y * y⁻¹ ≈ 1 :=
    fun y hy hy' ↦ have := Numeric.of_mem_leftMoves hy; main hy'
  have IHr : ∀ y ∈ x.rightMoves, Numeric y⁻¹ ∧ y * y⁻¹ ≈ 1 :=
    fun y hy ↦ have := Numeric.of_mem_rightMoves hy; main (hx.trans (Numeric.lt_rightMove hy))
  have hl := fun y hy hy' ↦ (IHl y hy hy').1
  have hr := fun y hy ↦ (IHr y hy).1
  have hl' := fun y hy hy' ↦ (IHl y hy hy').2
  have hr' := fun y hy ↦ (IHr y hy).2
  exact ⟨numeric_inv hx hl hr hl' hr', mul_inv_self hx hl hr hl' hr'⟩
termination_by x
decreasing_by igame_wf

end Surreal.Division

/-! ### Instances and corollaries -/

namespace IGame.Numeric
open Surreal.Division

<<<<<<< HEAD
namespace Numeric

protected theorem inv {x : IGame} [Numeric x] (hx : 0 < x) : Numeric x⁻¹ := (main hx).1
protected theorem mul_inv_cancel {x : IGame} [Numeric x] (hx : 0 < x) : x * x⁻¹ ≈ 1 := (main hx).2

instance inv_natCast_succ (n : ℕ) : Numeric (n + 1)⁻¹ := .inv (mod_cast n.succ_pos)

theorem inv_congr {x y : IGame} [Numeric x] [Numeric y] (hx : 0 < x) (he : x ≈ y) : x⁻¹ ≈ y⁻¹ := by
  have hy' := hx.trans_antisymmRel he
  have := Numeric.inv hx
  have := Numeric.inv hy'
  have := (Numeric.mul_inv_cancel hx).trans (Numeric.mul_inv_cancel hy').symm
  rw [← (Numeric.mul_congr_left he).antisymmRel_congr_right] at this
  exact Numeric.mul_left_cancel hx.not_antisymmRel_symm this

theorem div_congr_left {x₁ x₂ y : IGame} [Numeric x₁] [Numeric x₂] [Numeric y] (hy : 0 < y)
    (he : x₁ ≈ x₂) : x₁ / y ≈ x₂ / y := by
  have := Numeric.inv hy
  exact mul_congr_left he

theorem div_congr_right {x y₁ y₂ : IGame} [Numeric x] [Numeric y₁] [Numeric y₂] (hy : 0 < y₁)
    (he : y₁ ≈ y₂) : x / y₁ ≈ x / y₂ := by
  have := Numeric.inv hy
  have := Numeric.inv (hy.trans_antisymmRel he)
  exact mul_congr_right (inv_congr hy he)

theorem div_congr {x₁ x₂ y₁ y₂ : IGame} [Numeric x₁] [Numeric x₂] [Numeric y₁] [Numeric y₂]
    (hy' : 0 < y₁) (hx : x₁ ≈ x₂) (hy : y₁ ≈ y₂) : x₁ / y₁ ≈ x₂ / y₂ :=
  (div_congr_left hy' hx).trans (div_congr_right hy' hy)

protected instance ratCast (q : ℚ) : Numeric q := by
  have : Numeric (q.den : IGame)⁻¹ := .inv (mod_cast q.den_pos)
  change Numeric (_ * _)
  infer_instance
=======
protected instance inv {x : IGame} [Numeric x] : Numeric x⁻¹ := by
  obtain h | h | h := Numeric.lt_or_equiv_or_gt x 0
  · rw [← IGame.zero_lt_neg] at h
    simpa using (main h).1
  · simp [inv_of_equiv_zero h]
  · exact (main h).1
>>>>>>> e8e79c8e

protected theorem mul_inv_cancel {x : IGame} [Numeric x] (hx : ¬ x ≈ 0) : x * x⁻¹ ≈ 1 := by
  obtain h | h | h := Numeric.lt_or_equiv_or_gt x 0
  · rw [← IGame.zero_lt_neg] at h
    simpa using (main h).2
  · contradiction
  · exact (main h).2

theorem inv_congr {x y : IGame} [Numeric x] [Numeric y] (he : x ≈ y) : x⁻¹ ≈ y⁻¹ := by
  by_cases hy : y ≈ 0
  · rw [inv_of_equiv_zero hy, inv_of_equiv_zero (he.trans hy)]
  · have hx := (hy <| he.symm.trans ·)
    have := (Numeric.mul_inv_cancel hx).trans (Numeric.mul_inv_cancel hy).symm
    rw [← (Numeric.mul_congr_left he).antisymmRel_congr_right] at this
    exact Numeric.mul_left_cancel hx this

protected instance div (x y : IGame) [Numeric x] [Numeric y] : Numeric (x / y) := .mul ..
protected instance ratCast (q : ℚ) : Numeric q := .div ..

protected instance invOption (x y a : IGame) [Numeric x] [Numeric y] [Numeric a] :
    Numeric (invOption x y a) :=
  .div ..

<<<<<<< HEAD
private theorem Numeric.mul_inv'_cancel {x : IGame} [Numeric x] (hx : ¬ x ≈ 0) :
    x * (inv' x) ≈ 1 := by
  unfold inv'
  obtain h | h | h := Numeric.lt_or_equiv_or_gt x 0
  · simpa [h, h.asymm] using Numeric.mul_inv_cancel (IGame.zero_lt_neg.2 h)
  · contradiction
  · simpa [h] using Numeric.mul_inv_cancel h

private theorem Numeric.inv'_congr {x y : IGame} [Numeric x] [Numeric y] (hy : x ≈ y) :
    inv' x ≈ inv' y := by
  unfold inv'
  obtain h | h | h := Numeric.lt_or_equiv_or_gt y 0
  · have h' := hy.trans_lt h
    rw [if_neg h.asymm, if_neg h'.asymm, if_pos h, if_pos h', neg_equiv_neg_iff]
    rw [← IGame.zero_lt_neg] at h'
    apply inv_congr h'
    rwa [neg_equiv_neg_iff]
  · have h' := hy.trans h
    rw [if_neg h.not_lt, if_neg h'.not_lt, if_neg h.not_gt, if_neg h'.not_gt]
  · have h' := h.trans_antisymmRel hy.symm
    rw [if_pos h, if_pos h']
    exact inv_congr h' hy

end IGame
=======
end IGame.Numeric
>>>>>>> e8e79c8e

namespace Surreal

noncomputable instance : LinearOrderedField Surreal where
  inv := Quotient.map (fun x ↦ ⟨x⁻¹, by infer_instance⟩) fun _ _ ↦ Numeric.inv_congr
  mul_inv_cancel := by rintro ⟨a⟩ h; exact mk_eq (Numeric.mul_inv_cancel (mk_eq_mk.not.1 h))
  inv_zero := by change mk 0⁻¹ = _; simp [inv_zero]
  qsmul := _
  nnqsmul := _

@[simp] theorem mk_inv (x : IGame) [Numeric x] : mk x⁻¹ = (mk x)⁻¹ := rfl
@[simp] theorem mk_div (x y : IGame) [Numeric x] [Numeric y] : mk (x / y) = mk x / mk y := rfl

@[simp]
theorem mk_ratCast (q : ℚ) : mk q = q := by
  conv_rhs => rw [← q.num_div_den]
  simp [ratCast_def]

end Surreal

namespace IGame

@[simp, norm_cast]
theorem ratCast_le {m n : ℚ} : (m : IGame) ≤ n ↔ m ≤ n := by
  simp [← Surreal.mk_le_mk]

@[simp, norm_cast]
theorem ratCast_lt {m n : ℚ} : (m : IGame) < n ↔ m < n := by
  simp [← Surreal.mk_lt_mk]

theorem ratCast_strictMono : StrictMono ((↑) : ℚ → IGame) :=
  fun _ _ h ↦ ratCast_lt.2 h

@[simp, norm_cast]
theorem ratCast_inj {m n : ℚ} : (m : IGame) = n ↔ m = n :=
  ratCast_strictMono.injective.eq_iff

-- TODO: upstream
attribute [simp] AntisymmRel.refl

private theorem equiv_ratCast_of_mem_move_inv_natCast {n : ℕ} :
    (∀ x ∈ leftMoves.{u} (n + 1)⁻¹, ∃ q : ℚ, x ≈ q) ∧
      (∀ x ∈ rightMoves.{u} (n + 1)⁻¹, ∃ q : ℚ, x ≈ q) := by
  refine invRec _ ⟨0, ?_⟩ ?_ ?_ ?_ ?_
  any_goals simp
  all_goals
    refine fun hn x hx q hq ↦ ⟨(1 + -q) / n, ?_⟩
    have : Numeric n⁻¹ := .inv hn
    first | have := Numeric.of_mem_leftMoves hx | have := Numeric.of_mem_rightMoves hx
    simp_all [invOption, Surreal.mk_div_of_pos _ hn, ← Surreal.mk_eq_mk]

theorem equiv_ratCast_of_mem_leftMoves_inv_natCast {n : ℕ} (h : 0 < n) {x : IGame}
    (hx : x ∈ leftMoves n⁻¹) : ∃ q : ℚ, x ≈ q := by
  cases n
  · contradiction
  · exact equiv_ratCast_of_mem_move_inv_natCast.1 x hx

theorem equiv_ratCast_of_mem_rightMoves_inv_natCast {n : ℕ} (h : 0 < n) {x : IGame}
    (hx : x ∈ rightMoves n⁻¹) : ∃ q : ℚ, x ≈ q := by
  cases n
  · contradiction
  · exact equiv_ratCast_of_mem_move_inv_natCast.2 x hx

private theorem equiv_ratCast_of_mem_move_ratCast {q : ℚ} (hq : 0 ≤ q) :
    (∀ x ∈ leftMoves.{u} q, ∃ r : ℚ, x ≈ r) ∧ (∀ x ∈ rightMoves.{u} q, ∃ r : ℚ, x ≈ r) := by
  constructor
  all_goals
    rw [ratCast_def]
    simp only [IGame.div_eq_mul_inv, forall_leftMoves_mul, forall_rightMoves_mul]
    obtain ⟨((_ | m) | _), n, hn, _⟩ := q
    · simp
    · dsimp [mulOption]
      constructor
      · simp only [Nat.cast_add_one, leftMoves_natCast_succ]
        rintro _ rfl y hy
        replace hn : 0 < n := hn.bot_lt
        have hn' : 0 < (n : IGame) := mod_cast hn
        first |
          obtain ⟨q, hq⟩ := equiv_ratCast_of_mem_leftMoves_inv_natCast hn hy |
          obtain ⟨q, hq⟩ := equiv_ratCast_of_mem_rightMoves_inv_natCast hn hy
        have := Numeric.inv hn'
        first | have := Numeric.of_mem_leftMoves hy | have := Numeric.of_mem_rightMoves hy
        use m * (n : ℚ)⁻¹ + (m + 1) * q - m * q
        simp_all [← Surreal.mk_eq_mk, Surreal.mk_inv_of_pos hn']
      · simp
    · simp [← Rat.num_nonneg] at hq

/-- Every left option of a rational number is equivalent to a smaller rational number. -/
theorem equiv_ratCast_of_mem_leftMoves_ratCast {q : ℚ} {x : IGame} (hx : x ∈ leftMoves q) :
    ∃ r : ℚ, r < q ∧ x ≈ r := by
  suffices ∃ r : ℚ, x ≈ r by
    obtain ⟨r, hr⟩ := this
    refine ⟨r, ?_, hr⟩
    rw [← ratCast_lt, ← hr.lt_congr_left]
    simpa using Numeric.leftMove_lt hx
  obtain hq | hq := le_total 0 q
  · exact (equiv_ratCast_of_mem_move_ratCast hq).1 x hx
  · replace hx : -x ∈ rightMoves (-q : ℚ) := by simpa
    rw [← neg_nonneg] at hq
    obtain ⟨q, h⟩ := (equiv_ratCast_of_mem_move_ratCast hq).2 _ hx
    use -q
    simpa using neg_congr h

/-- Every right option of a rational number is equivalent to a larger rational number. -/
theorem equiv_ratCast_of_mem_rightMoves_ratCast {q : ℚ} {x : IGame} (hx : x ∈ rightMoves q) :
    ∃ r : ℚ, q < r ∧ x ≈ r := by
  suffices ∃ r : ℚ, x ≈ r by
    obtain ⟨r, hr⟩ := this
    refine ⟨r, ?_, hr⟩
    rw [← ratCast_lt, ← hr.lt_congr_right]
    simpa using Numeric.lt_rightMove hx
  obtain hq | hq := le_total 0 q
  · exact (equiv_ratCast_of_mem_move_ratCast hq).2 x hx
  · replace hx : -x ∈ leftMoves (-q : ℚ) := by simpa
    rw [← neg_nonneg] at hq
    obtain ⟨q, h⟩ := (equiv_ratCast_of_mem_move_ratCast hq).1 _ hx
    use -q
    simpa using neg_congr h

end IGame<|MERGE_RESOLUTION|>--- conflicted
+++ resolved
@@ -226,49 +226,12 @@
 namespace IGame.Numeric
 open Surreal.Division
 
-<<<<<<< HEAD
-namespace Numeric
-
-protected theorem inv {x : IGame} [Numeric x] (hx : 0 < x) : Numeric x⁻¹ := (main hx).1
-protected theorem mul_inv_cancel {x : IGame} [Numeric x] (hx : 0 < x) : x * x⁻¹ ≈ 1 := (main hx).2
-
-instance inv_natCast_succ (n : ℕ) : Numeric (n + 1)⁻¹ := .inv (mod_cast n.succ_pos)
-
-theorem inv_congr {x y : IGame} [Numeric x] [Numeric y] (hx : 0 < x) (he : x ≈ y) : x⁻¹ ≈ y⁻¹ := by
-  have hy' := hx.trans_antisymmRel he
-  have := Numeric.inv hx
-  have := Numeric.inv hy'
-  have := (Numeric.mul_inv_cancel hx).trans (Numeric.mul_inv_cancel hy').symm
-  rw [← (Numeric.mul_congr_left he).antisymmRel_congr_right] at this
-  exact Numeric.mul_left_cancel hx.not_antisymmRel_symm this
-
-theorem div_congr_left {x₁ x₂ y : IGame} [Numeric x₁] [Numeric x₂] [Numeric y] (hy : 0 < y)
-    (he : x₁ ≈ x₂) : x₁ / y ≈ x₂ / y := by
-  have := Numeric.inv hy
-  exact mul_congr_left he
-
-theorem div_congr_right {x y₁ y₂ : IGame} [Numeric x] [Numeric y₁] [Numeric y₂] (hy : 0 < y₁)
-    (he : y₁ ≈ y₂) : x / y₁ ≈ x / y₂ := by
-  have := Numeric.inv hy
-  have := Numeric.inv (hy.trans_antisymmRel he)
-  exact mul_congr_right (inv_congr hy he)
-
-theorem div_congr {x₁ x₂ y₁ y₂ : IGame} [Numeric x₁] [Numeric x₂] [Numeric y₁] [Numeric y₂]
-    (hy' : 0 < y₁) (hx : x₁ ≈ x₂) (hy : y₁ ≈ y₂) : x₁ / y₁ ≈ x₂ / y₂ :=
-  (div_congr_left hy' hx).trans (div_congr_right hy' hy)
-
-protected instance ratCast (q : ℚ) : Numeric q := by
-  have : Numeric (q.den : IGame)⁻¹ := .inv (mod_cast q.den_pos)
-  change Numeric (_ * _)
-  infer_instance
-=======
 protected instance inv {x : IGame} [Numeric x] : Numeric x⁻¹ := by
   obtain h | h | h := Numeric.lt_or_equiv_or_gt x 0
   · rw [← IGame.zero_lt_neg] at h
     simpa using (main h).1
   · simp [inv_of_equiv_zero h]
   · exact (main h).1
->>>>>>> e8e79c8e
 
 protected theorem mul_inv_cancel {x : IGame} [Numeric x] (hx : ¬ x ≈ 0) : x * x⁻¹ ≈ 1 := by
   obtain h | h | h := Numeric.lt_or_equiv_or_gt x 0
@@ -292,34 +255,7 @@
     Numeric (invOption x y a) :=
   .div ..
 
-<<<<<<< HEAD
-private theorem Numeric.mul_inv'_cancel {x : IGame} [Numeric x] (hx : ¬ x ≈ 0) :
-    x * (inv' x) ≈ 1 := by
-  unfold inv'
-  obtain h | h | h := Numeric.lt_or_equiv_or_gt x 0
-  · simpa [h, h.asymm] using Numeric.mul_inv_cancel (IGame.zero_lt_neg.2 h)
-  · contradiction
-  · simpa [h] using Numeric.mul_inv_cancel h
-
-private theorem Numeric.inv'_congr {x y : IGame} [Numeric x] [Numeric y] (hy : x ≈ y) :
-    inv' x ≈ inv' y := by
-  unfold inv'
-  obtain h | h | h := Numeric.lt_or_equiv_or_gt y 0
-  · have h' := hy.trans_lt h
-    rw [if_neg h.asymm, if_neg h'.asymm, if_pos h, if_pos h', neg_equiv_neg_iff]
-    rw [← IGame.zero_lt_neg] at h'
-    apply inv_congr h'
-    rwa [neg_equiv_neg_iff]
-  · have h' := hy.trans h
-    rw [if_neg h.not_lt, if_neg h'.not_lt, if_neg h.not_gt, if_neg h'.not_gt]
-  · have h' := h.trans_antisymmRel hy.symm
-    rw [if_pos h, if_pos h']
-    exact inv_congr h' hy
-
-end IGame
-=======
 end IGame.Numeric
->>>>>>> e8e79c8e
 
 namespace Surreal
 
