/-
Copyright (c) 2025 Violeta Hernández Palacios. All rights reserved.
Released under Apache 2.0 license as described in the file LICENSE.
Authors: Violeta Hernández Palacios, Theodore Hwa
-/
import CombinatorialGames.Surreal.Multiplication
import Mathlib.Data.Rat.Cast.Order
import Mathlib.Tactic.Ring.RingNF

/-!
# Surreal division

In this file, we prove that if `x` is a positive numeric game, then `x⁻¹` (defined in
`Mathlib.SetTheory.Game.IGame`) is a number and is a multiplicative inverse for `x`. We use that
to define the field structure on `Surreal`.

This is Theorem 1.10 in ONAG, and we follow the broad strokes of the proof. We prove
by simultaneous induction that if `x` is positive and numeric, then (ii) `x⁻¹` is numeric, and (iv)
`x * x⁻¹ ≈ 1`. We do this by showing the inductive hypothesis implies that (i) `x * y < 1` for
`y ∈ x⁻¹.leftMoves` and `1 < x * y` for `y ∈ x⁻¹.rightMoves`, and that (iv) `y < 1` for
`y ∈ (x * x⁻¹).leftMoves` and `1 < y` for `y ∈ (x * x⁻¹.rightMoves)`.

An important difference is that Conway assumes that `x` has no negative left options, while we don't
make use of this assumption. This is because our definition of the inverse is tweaked to ensure that
only positive left options of `x` generate the options for `x⁻¹`. To make sure the induction checks
out, we require two small extra arithmetic lemmas `mulOption_le` and `le_mulOption`.

Once we have defined the inverse for positive `x`, it is extended in the obvious way to negative
numbers.
-/

universe u

open IGame

private instance {x y : IGame} [Numeric x] [Numeric y⁻¹] : Numeric (x / y) := .mul ..

private instance {x y a : IGame} [Numeric x] [Numeric y] [Numeric y⁻¹] [Numeric a] :
    Numeric (invOption x y a) :=
  .mul ..

private theorem inv_pos' {x : IGame} [Numeric x⁻¹] (hx : 0 < x) : 0 < x⁻¹ :=
  Numeric.leftMove_lt (zero_mem_leftMoves_inv hx)

private theorem mk_div' (x y : IGame) [Numeric x] [Numeric y⁻¹] :
    Surreal.mk (x / y) = Surreal.mk x * Surreal.mk y⁻¹ :=
  Surreal.mk_mul ..

namespace Surreal.Division

/-! ### Arithmetic lemmas -/

lemma one_neg_mul_invOption (x : IGame) {y : IGame} (hy : y * y⁻¹ ≈ 1) (a : IGame)
    [Numeric x] [Numeric y] [Numeric y⁻¹] [Numeric a] :
    1 - x * invOption x y a ≈ (1 - x * a) * (y - x) / y := by
  rw [← Surreal.mk_eq_mk] at *
  dsimp [invOption, mk_div'] at *
  simp only [one_mul, sub_eq_add_neg, add_mul, hy]
  ring

lemma mulOption_self_inv (x : IGame) {y : IGame} (hy : y * y⁻¹ ≈ 1) (a : IGame)
    [Numeric x] [Numeric x⁻¹] [Numeric y] [Numeric y⁻¹] [Numeric a] :
    mulOption x x⁻¹ y a ≈ 1 + (x⁻¹ - invOption x y a) * y := by
  rw [mul_comm] at hy
  rw [← Surreal.mk_eq_mk] at *
  dsimp [mulOption, invOption, mk_div'] at *
  simp only [sub_eq_add_neg, add_mul, neg_mul, mul_assoc, hy]
  ring

lemma mulOption_le (x y : IGame) {a b : IGame} [Numeric x] [Numeric y] [Numeric a] [Numeric b]
    (ha : a ≤ 0) (hb : b ≤ y) : mulOption x y a b ≤ x * b := by
  rw [mulOption, ← Game.mk_le_mk]
  dsimp
  have : Game.mk (a * y) - Game.mk (a * b) ≤ 0 := by
    rw [← Game.mk_mul_sub]
    apply Numeric.mul_nonpos_of_nonpos_of_nonneg ha
    rwa [IGame.sub_nonneg]
  rw [← add_le_add_iff_left (Game.mk (x * b))] at this
  convert this using 1 <;> abel

theorem le_mulOption (x y : IGame) {a b : IGame} [Numeric x] [Numeric y] [Numeric a] [Numeric b]
    (ha : a ≤ 0) (hb : y ≤ b) : x * b ≤ mulOption x y a b := by
  rw [mulOption, ← Game.mk_le_mk]
  dsimp
  have : 0 ≤ Game.mk (a * y) - Game.mk (a * b) := by
    rw [← Game.mk_mul_sub]
    apply Numeric.mul_nonneg_of_nonpos_of_nonpos ha
    rwa [IGame.sub_nonpos]
  rw [← add_le_add_iff_left (Game.mk (x * b))] at this
  convert this using 1 <;> abel

/-! ### Inductive proof -/

lemma numeric_option_inv {x : IGame} [Numeric x] (hx : 0 < x)
    (hl : ∀ y ∈ x.leftMoves, 0 < y → Numeric y⁻¹) (hr : ∀ y ∈ x.rightMoves, Numeric y⁻¹) :
    (∀ y ∈ x⁻¹.leftMoves, Numeric y) ∧ (∀ y ∈ x⁻¹.rightMoves, Numeric y) := by
  apply invRec hx Numeric.zero
  all_goals
    intro y hy hyx
    intros
    first |
      have := Numeric.of_mem_leftMoves hyx; have := hl _ hyx hy |
      have := Numeric.of_mem_rightMoves hyx; have := hr _ hyx
    infer_instance

lemma mul_inv_option_mem {x : IGame} [Numeric x] (hx : 0 < x)
    (hl : ∀ y ∈ x.leftMoves, 0 < y → Numeric y⁻¹) (hr : ∀ y ∈ x.rightMoves, Numeric y⁻¹)
    (hl' : ∀ y ∈ x.leftMoves, 0 < y → y * y⁻¹ ≈ 1) (hr' : ∀ y ∈ x.rightMoves, y * y⁻¹ ≈ 1) :
    (∀ y ∈ x⁻¹.leftMoves, x * y < 1) ∧ (∀ y ∈ x⁻¹.rightMoves, 1 < x * y) := by
  apply invRec hx
  · simp
  all_goals intro y hy hyx a ha h
  · have := Numeric.of_mem_rightMoves hyx
    have := hr y hyx
    have := (numeric_option_inv hx hl hr).1 a ha
    rw [← IGame.sub_pos, (one_neg_mul_invOption x (hr' y hyx) a).lt_congr_right]
    apply Numeric.mul_pos (Numeric.mul_pos _ _) (inv_pos' hy)
    · rwa [IGame.sub_pos]
    · rw [IGame.sub_pos]
      exact Numeric.lt_rightMove hyx
  · have := Numeric.of_mem_leftMoves hyx
    have := hl y hyx hy
    have := (numeric_option_inv hx hl hr).2 a ha
    rw [← IGame.sub_pos, (one_neg_mul_invOption x (hl' y hyx hy) a).lt_congr_right]
    apply Numeric.mul_pos (Numeric.mul_pos_of_neg_of_neg _ _) (inv_pos' hy)
    · rwa [IGame.sub_neg]
    · rw [IGame.sub_neg]
      exact Numeric.leftMove_lt hyx
  · have := Numeric.of_mem_leftMoves hyx
    have := hl y hyx hy
    have := (numeric_option_inv hx hl hr).1 a ha
    rw [← IGame.sub_neg, (one_neg_mul_invOption x (hl' y hyx hy) a).lt_congr_left]
    apply Numeric.mul_neg_of_neg_of_pos (Numeric.mul_neg_of_pos_of_neg _ _) (inv_pos' hy)
    · rwa [IGame.sub_pos]
    · rw [IGame.sub_neg]
      exact Numeric.leftMove_lt hyx
  · have := Numeric.of_mem_rightMoves hyx
    have := hr y hyx
    have := (numeric_option_inv hx hl hr).2 a ha
    rw [← IGame.sub_neg, (one_neg_mul_invOption x (hr' y hyx) a).lt_congr_left]
    apply Numeric.mul_neg_of_neg_of_pos (Numeric.mul_neg_of_neg_of_pos _ _) (inv_pos' hy)
    · rwa [IGame.sub_neg]
    · rw [IGame.sub_pos]
      exact Numeric.lt_rightMove hyx

lemma numeric_inv {x : IGame} [Numeric x] (hx : 0 < x)
    (hl : ∀ y ∈ x.leftMoves, 0 < y → Numeric y⁻¹) (hr : ∀ y ∈ x.rightMoves, Numeric y⁻¹)
    (hl' : ∀ y ∈ x.leftMoves, 0 < y → y * y⁻¹ ≈ 1) (hr' : ∀ y ∈ x.rightMoves, y * y⁻¹ ≈ 1) :
    Numeric x⁻¹ := by
  obtain ⟨Hl, Hr⟩ := mul_inv_option_mem hx hl hr hl' hr'
  obtain ⟨Hl', Hr'⟩ := numeric_option_inv hx hl hr
  refine Numeric.mk' (fun y hy z hz ↦ ?_) Hl' Hr'
  have := Hl' y hy
  have := Hr' z hz
  exact (Numeric.mul_lt_mul_left hx).1 <| (Hl y hy).trans (Hr z hz)

lemma option_mul_inv_lt {x : IGame} [Numeric x] (hx : 0 < x)
    (hl : ∀ y ∈ x.leftMoves, 0 < y → Numeric y⁻¹) (hr : ∀ y ∈ x.rightMoves, Numeric y⁻¹)
    (hl' : ∀ y ∈ x.leftMoves, 0 < y → y * y⁻¹ ≈ 1) (hr' : ∀ y ∈ x.rightMoves, y * y⁻¹ ≈ 1) :
    (∀ y ∈ (x * x⁻¹).leftMoves, y < 1) ∧ (∀ y ∈ (x * x⁻¹).rightMoves, 1 < y) := by
  have := numeric_inv hx hl hr hl' hr'
  obtain ⟨Hl, Hr⟩ := numeric_option_inv hx hl hr
  rw [forall_leftMoves_mul, forall_rightMoves_mul]
  refine ⟨⟨?_, ?_⟩, ⟨?_, ?_⟩⟩
  all_goals
    intro y hyx a ha
    first | have := Numeric.of_mem_leftMoves hyx | have := Numeric.of_mem_rightMoves hyx
    first | have := Hl a ha | have := Hr a ha
    try (have := hr y hyx; have hy := hx.trans (Numeric.lt_rightMove hyx))
  · obtain hy | hy := Numeric.lt_or_le 0 y
    · have := hl y hyx hy
      rw [(mulOption_self_inv x (hl' y hyx hy) a).lt_congr_left, add_comm,
        ← IGame.lt_sub_iff_add_lt, (IGame.sub_self_equiv _).lt_congr_right]
      apply Numeric.mul_neg_of_neg_of_pos _ hy
      rw [IGame.sub_neg]
      exact Numeric.lt_rightMove (invOption_left_left_mem_rightMoves_inv hx hy hyx ha)
    · apply (mulOption_le _ _ hy (Numeric.leftMove_lt ha).le).trans_lt
      exact (mul_inv_option_mem hx hl hr hl' hr').1 a ha
  · rw [(mulOption_self_inv x (hr' y hyx) a).lt_congr_left, add_comm,
      ← IGame.lt_sub_iff_add_lt, (IGame.sub_self_equiv _).lt_congr_right]
    apply Numeric.mul_neg_of_neg_of_pos _ hy
    rw [IGame.sub_neg]
    exact Numeric.lt_rightMove (invOption_right_right_mem_rightMoves_inv hx hy hyx ha)
  · obtain hy | hy := Numeric.lt_or_le 0 y
    · have := hl y hyx hy
      rw [(mulOption_self_inv x (hl' y hyx hy) a).lt_congr_right, add_comm,
        ← IGame.sub_lt_iff_lt_add, (IGame.sub_self_equiv _).lt_congr_left]
      apply Numeric.mul_pos _ hy
      rw [IGame.sub_pos]
      apply Numeric.leftMove_lt (invOption_left_right_mem_leftMoves_inv hx hy hyx ha)
    · apply ((mul_inv_option_mem hx hl hr hl' hr').2 a ha).trans_le
      exact le_mulOption _ _ hy (Numeric.lt_rightMove ha).le
  · rw [(mulOption_self_inv x (hr' y hyx) a).lt_congr_right, add_comm,
      ← IGame.sub_lt_iff_lt_add, (IGame.sub_self_equiv _).lt_congr_left]
    apply Numeric.mul_pos _ hy
    rw [IGame.sub_pos]
    exact Numeric.leftMove_lt (invOption_right_left_mem_leftMoves_inv hx hy hyx ha)

lemma mul_inv_self {x : IGame} [Numeric x] (hx : 0 < x)
    (hl : ∀ y ∈ x.leftMoves, 0 < y → Numeric y⁻¹) (hr : ∀ y ∈ x.rightMoves, Numeric y⁻¹)
    (hl' : ∀ y ∈ x.leftMoves, 0 < y → y * y⁻¹ ≈ 1) (hr' : ∀ y ∈ x.rightMoves, y * y⁻¹ ≈ 1) :
    x * x⁻¹ ≈ 1 := by
  obtain ⟨Hl, Hr⟩ := option_mul_inv_lt hx hl hr hl' hr'
  have := numeric_inv hx hl hr hl' hr'
  apply equiv_one_of_fits ⟨fun z hz ↦ (Hl z hz).not_le, fun z hz ↦ (Hr z hz).not_le⟩
  rw [Numeric.mul_equiv_zero, not_or]
  exact ⟨hx.not_antisymmRel_symm, (inv_pos' hx).not_antisymmRel_symm⟩

theorem main {x : IGame} [Numeric x] (hx : 0 < x) : Numeric x⁻¹ ∧ x * x⁻¹ ≈ 1 := by
  have IHl : ∀ y ∈ x.leftMoves, 0 < y → Numeric y⁻¹ ∧ y * y⁻¹ ≈ 1 :=
    fun y hy hy' ↦ have := Numeric.of_mem_leftMoves hy; main hy'
  have IHr : ∀ y ∈ x.rightMoves, Numeric y⁻¹ ∧ y * y⁻¹ ≈ 1 :=
    fun y hy ↦ have := Numeric.of_mem_rightMoves hy; main (hx.trans (Numeric.lt_rightMove hy))
  have hl := fun y hy hy' ↦ (IHl y hy hy').1
  have hr := fun y hy ↦ (IHr y hy).1
  have hl' := fun y hy hy' ↦ (IHl y hy hy').2
  have hr' := fun y hy ↦ (IHr y hy).2
  exact ⟨numeric_inv hx hl hr hl' hr', mul_inv_self hx hl hr hl' hr'⟩
termination_by x
decreasing_by igame_wf

end Surreal.Division

/-! ### Instances and corollaries -/

namespace IGame.Numeric
open Surreal.Division

protected instance inv (x : IGame) [Numeric x] : Numeric x⁻¹ := by
  obtain h | h | h := Numeric.lt_or_equiv_or_gt x 0
  · rw [← IGame.zero_lt_neg] at h
    simpa using (main h).1
  · simp [inv_of_equiv_zero h]
  · exact (main h).1

protected instance div (x y : IGame) [Numeric x] [Numeric y] : Numeric (x / y) := .mul ..
protected instance ratCast (q : ℚ) : Numeric q := .div ..

protected instance invOption (x y a : IGame) [Numeric x] [Numeric y] [Numeric a] :
    Numeric (invOption x y a) :=
  .div ..

protected theorem mul_inv_cancel {x : IGame} [Numeric x] (hx : ¬ x ≈ 0) : x * x⁻¹ ≈ 1 := by
  obtain h | h | h := Numeric.lt_or_equiv_or_gt x 0
  · rw [← IGame.zero_lt_neg] at h
    simpa using (main h).2
  · contradiction
  · exact (main h).2

theorem inv_congr {x y : IGame} [Numeric x] [Numeric y] (he : x ≈ y) : x⁻¹ ≈ y⁻¹ := by
  by_cases hy : y ≈ 0
  · rw [inv_of_equiv_zero hy, inv_of_equiv_zero (he.trans hy)]
  · have hx := (hy <| he.symm.trans ·)
    have := (Numeric.mul_inv_cancel hx).trans (Numeric.mul_inv_cancel hy).symm
    rw [← (Numeric.mul_congr_left he).antisymmRel_congr_right] at this
    exact Numeric.mul_left_cancel hx this

theorem div_congr_left {x₁ x₂ y : IGame} [Numeric x₁] [Numeric x₂] [Numeric y] (he : x₁ ≈ x₂) :
    x₁ / y ≈ x₂ / y :=
  mul_congr_left he

theorem div_congr_right {x y₁ y₂ : IGame} [Numeric x] [Numeric y₁] [Numeric y₂] (he : y₁ ≈ y₂) :
    x / y₁ ≈ x / y₂ :=
  mul_congr_right (inv_congr he)

theorem div_congr {x₁ x₂ y₁ y₂ : IGame} [Numeric x₁] [Numeric x₂] [Numeric y₁] [Numeric y₂]
    (hx : x₁ ≈ x₂) (hy : y₁ ≈ y₂) : x₁ / y₁ ≈ x₂ / y₂ :=
  (div_congr_left hx).trans (div_congr_right hy)

end IGame.Numeric

namespace Surreal

noncomputable instance : LinearOrderedField Surreal where
  inv := Quotient.map (fun x ↦ ⟨x⁻¹, by infer_instance⟩) fun _ _ ↦ Numeric.inv_congr
  mul_inv_cancel := by rintro ⟨a⟩ h; exact mk_eq (Numeric.mul_inv_cancel (mk_eq_mk.not.1 h))
  inv_zero := by change mk 0⁻¹ = _; simp [inv_zero]
  qsmul := _
  nnqsmul := _

@[simp] theorem mk_inv (x : IGame) [Numeric x] : mk x⁻¹ = (mk x)⁻¹ := rfl
@[simp] theorem mk_div (x y : IGame) [Numeric x] [Numeric y] : mk (x / y) = mk x / mk y := rfl

@[simp]
theorem mk_ratCast (q : ℚ) : mk q = q := by
  conv_rhs => rw [← q.num_div_den]
  simp [ratCast_def]

end Surreal

namespace IGame

<<<<<<< HEAD
=======
@[simp]
theorem Numeric.inv_pos {x : IGame} [Numeric x] : 0 < x⁻¹ ↔ 0 < x := by
  simp [← Surreal.mk_lt_mk]

@[simp]
theorem Numeric.inv_neg {x : IGame} [Numeric x] : x⁻¹ < 0 ↔ x < 0 := by
  simp [← Surreal.mk_lt_mk]

@[simp]
theorem Numeric.inv_nonneg {x : IGame} [Numeric x] : 0 ≤ x⁻¹ ↔ 0 ≤ x := by
  simp [← Surreal.mk_le_mk]

@[simp]
theorem Numeric.inv_nonpos {x : IGame} [Numeric x] : x⁻¹ ≤ 0 ↔ x ≤ 0 := by
  simp [← Surreal.mk_le_mk]

>>>>>>> 17430ccf
@[simp, norm_cast]
theorem ratCast_le {m n : ℚ} : (m : IGame) ≤ n ↔ m ≤ n := by
  simp [← Surreal.mk_le_mk]

@[simp, norm_cast]
theorem ratCast_lt {m n : ℚ} : (m : IGame) < n ↔ m < n := by
  simp [← Surreal.mk_lt_mk]

theorem ratCast_strictMono : StrictMono ((↑) : ℚ → IGame) :=
  fun _ _ h ↦ ratCast_lt.2 h

@[simp, norm_cast]
theorem ratCast_inj {m n : ℚ} : (m : IGame) = n ↔ m = n :=
  ratCast_strictMono.injective.eq_iff

-- TODO: upstream
attribute [simp] AntisymmRel.refl

private theorem equiv_ratCast_of_mem_move_inv_natCast {n : ℕ} :
<<<<<<< HEAD
    (∀ x ∈ leftMoves.{u} n⁻¹, ∃ q : ℚ, x ≈ q) ∧
      (∀ x ∈ rightMoves.{u} n⁻¹, ∃ q : ℚ, x ≈ q) := by
  cases n
  · simp
  refine invRec (mod_cast n.succ_pos) ⟨0, ?_⟩ ?_ ?_ ?_ ?_
  any_goals simp
  all_goals
    rintro _ hn rfl x hx q hq
    use (1 + -q) / n
    first | have := Numeric.of_mem_leftMoves hx | have := Numeric.of_mem_rightMoves hx
    simp_all [invOption, ← Surreal.mk_eq_mk]

theorem equiv_ratCast_of_mem_leftMoves_inv_natCast {n : ℕ} {x : IGame} (hx : x ∈ leftMoves n⁻¹) :
    ∃ q : ℚ, x ≈ q := by
  cases n
  · simp at hx
  · exact equiv_ratCast_of_mem_move_inv_natCast.1 x hx

theorem equiv_ratCast_of_mem_rightMoves_inv_natCast {n : ℕ} (h : 0 < n) {x : IGame}
    (hx : x ∈ rightMoves n⁻¹) : ∃ q : ℚ, x ≈ q := by
  cases n
  · contradiction
  · exact equiv_ratCast_of_mem_move_inv_natCast.2 x hx

private theorem equiv_ratCast_of_mem_move_ratCast {q : ℚ} (hq : 0 ≤ q) :
=======
    (∀ x ∈ leftMoves.{u} n⁻¹, ∃ q : ℚ, x ≈ q) ∧ (∀ x ∈ rightMoves.{u} n⁻¹, ∃ q : ℚ, x ≈ q) := by
  cases n with
  | zero => simp
  | succ n =>
    refine invRec (mod_cast n.succ_pos) ⟨0, ?_⟩ ?_ ?_ ?_ ?_
    any_goals simp
    all_goals
      rintro _ hn rfl x hx q hq
      use (1 + -q) / n
      first | have := Numeric.of_mem_leftMoves hx | have := Numeric.of_mem_rightMoves hx
      simp_all [invOption, ← Surreal.mk_eq_mk]

private theorem equiv_ratCast_of_mem_move_ratCast {q : ℚ} :
>>>>>>> 17430ccf
    (∀ x ∈ leftMoves.{u} q, ∃ r : ℚ, x ≈ r) ∧ (∀ x ∈ rightMoves.{u} q, ∃ r : ℚ, x ≈ r) := by
  constructor
  all_goals
    rw [ratCast_def]
    simp only [IGame.div_eq_mul_inv, forall_leftMoves_mul, forall_rightMoves_mul]
<<<<<<< HEAD
    obtain ⟨((_ | m) | _), n, hn, _⟩ := q
    · simp
    · dsimp [mulOption]
      constructor
      · simp only [Nat.cast_add_one, leftMoves_natCast_succ]
        rintro _ rfl y hy
        replace hn : 0 < n := hn.bot_lt
        have hn' : 0 < (n : IGame) := mod_cast hn
        first |
          obtain ⟨q, hq⟩ := equiv_ratCast_of_mem_leftMoves_inv_natCast hn hy |
          obtain ⟨q, hq⟩ := equiv_ratCast_of_mem_rightMoves_inv_natCast hn hy
        have := Numeric.inv hn'
        first | have := Numeric.of_mem_leftMoves hy | have := Numeric.of_mem_rightMoves hy
        use m * (n : ℚ)⁻¹ + (m + 1) * q - m * q
        simp_all [← Surreal.mk_eq_mk, Surreal.mk_inv_of_pos hn']
      · simp
    · simp [← Rat.num_nonneg] at hq
=======
    obtain ⟨m, n, hn, _⟩ := q
    constructor
    all_goals
    · intro x hx y hy
      first |
        obtain ⟨k, _, rfl⟩ := eq_intCast_of_mem_leftMoves_intCast hx |
        obtain ⟨k, _, rfl⟩ := eq_intCast_of_mem_rightMoves_intCast hx
      first |
        obtain ⟨q, hq⟩ := equiv_ratCast_of_mem_move_inv_natCast.1 _ hy |
        obtain ⟨q, hq⟩ := equiv_ratCast_of_mem_move_inv_natCast.2 _ hy
      use k * (n : ℚ)⁻¹ + m * q - k * q
      first | have := Numeric.of_mem_leftMoves hy | have := Numeric.of_mem_rightMoves hy
      simp_all [mulOption, ← Surreal.mk_eq_mk]
>>>>>>> 17430ccf

/-- Every left option of a rational number is equivalent to a smaller rational number. -/
theorem equiv_ratCast_of_mem_leftMoves_ratCast {q : ℚ} {x : IGame} (hx : x ∈ leftMoves q) :
    ∃ r : ℚ, r < q ∧ x ≈ r := by
<<<<<<< HEAD
  suffices ∃ r : ℚ, x ≈ r by
    obtain ⟨r, hr⟩ := this
    refine ⟨r, ?_, hr⟩
    rw [← ratCast_lt, ← hr.lt_congr_left]
    simpa using Numeric.leftMove_lt hx
  obtain hq | hq := le_total 0 q
  · exact (equiv_ratCast_of_mem_move_ratCast hq).1 x hx
  · replace hx : -x ∈ rightMoves (-q : ℚ) := by simpa
    rw [← neg_nonneg] at hq
    obtain ⟨q, h⟩ := (equiv_ratCast_of_mem_move_ratCast hq).2 _ hx
    use -q
    simpa using neg_congr h
=======
  obtain ⟨r, hr⟩ := equiv_ratCast_of_mem_move_ratCast.1 x hx
  refine ⟨r, ?_, hr⟩
  rw [← ratCast_lt, ← hr.lt_congr_left]
  simpa using Numeric.leftMove_lt hx
>>>>>>> 17430ccf

/-- Every right option of a rational number is equivalent to a larger rational number. -/
theorem equiv_ratCast_of_mem_rightMoves_ratCast {q : ℚ} {x : IGame} (hx : x ∈ rightMoves q) :
    ∃ r : ℚ, q < r ∧ x ≈ r := by
<<<<<<< HEAD
  suffices ∃ r : ℚ, x ≈ r by
    obtain ⟨r, hr⟩ := this
    refine ⟨r, ?_, hr⟩
    rw [← ratCast_lt, ← hr.lt_congr_right]
    simpa using Numeric.lt_rightMove hx
  obtain hq | hq := le_total 0 q
  · exact (equiv_ratCast_of_mem_move_ratCast hq).2 x hx
  · replace hx : -x ∈ leftMoves (-q : ℚ) := by simpa
    rw [← neg_nonneg] at hq
    obtain ⟨q, h⟩ := (equiv_ratCast_of_mem_move_ratCast hq).1 _ hx
    use -q
    simpa using neg_congr h
=======
  obtain ⟨r, hr⟩ := equiv_ratCast_of_mem_move_ratCast.2 x hx
  refine ⟨r, ?_, hr⟩
  rw [← ratCast_lt, ← hr.lt_congr_right]
  simpa using Numeric.lt_rightMove hx
>>>>>>> 17430ccf

end IGame<|MERGE_RESOLUTION|>--- conflicted
+++ resolved
@@ -290,8 +290,6 @@
 
 namespace IGame
 
-<<<<<<< HEAD
-=======
 @[simp]
 theorem Numeric.inv_pos {x : IGame} [Numeric x] : 0 < x⁻¹ ↔ 0 < x := by
   simp [← Surreal.mk_lt_mk]
@@ -308,7 +306,6 @@
 theorem Numeric.inv_nonpos {x : IGame} [Numeric x] : x⁻¹ ≤ 0 ↔ x ≤ 0 := by
   simp [← Surreal.mk_le_mk]
 
->>>>>>> 17430ccf
 @[simp, norm_cast]
 theorem ratCast_le {m n : ℚ} : (m : IGame) ≤ n ↔ m ≤ n := by
   simp [← Surreal.mk_le_mk]
@@ -328,33 +325,6 @@
 attribute [simp] AntisymmRel.refl
 
 private theorem equiv_ratCast_of_mem_move_inv_natCast {n : ℕ} :
-<<<<<<< HEAD
-    (∀ x ∈ leftMoves.{u} n⁻¹, ∃ q : ℚ, x ≈ q) ∧
-      (∀ x ∈ rightMoves.{u} n⁻¹, ∃ q : ℚ, x ≈ q) := by
-  cases n
-  · simp
-  refine invRec (mod_cast n.succ_pos) ⟨0, ?_⟩ ?_ ?_ ?_ ?_
-  any_goals simp
-  all_goals
-    rintro _ hn rfl x hx q hq
-    use (1 + -q) / n
-    first | have := Numeric.of_mem_leftMoves hx | have := Numeric.of_mem_rightMoves hx
-    simp_all [invOption, ← Surreal.mk_eq_mk]
-
-theorem equiv_ratCast_of_mem_leftMoves_inv_natCast {n : ℕ} {x : IGame} (hx : x ∈ leftMoves n⁻¹) :
-    ∃ q : ℚ, x ≈ q := by
-  cases n
-  · simp at hx
-  · exact equiv_ratCast_of_mem_move_inv_natCast.1 x hx
-
-theorem equiv_ratCast_of_mem_rightMoves_inv_natCast {n : ℕ} (h : 0 < n) {x : IGame}
-    (hx : x ∈ rightMoves n⁻¹) : ∃ q : ℚ, x ≈ q := by
-  cases n
-  · contradiction
-  · exact equiv_ratCast_of_mem_move_inv_natCast.2 x hx
-
-private theorem equiv_ratCast_of_mem_move_ratCast {q : ℚ} (hq : 0 ≤ q) :
-=======
     (∀ x ∈ leftMoves.{u} n⁻¹, ∃ q : ℚ, x ≈ q) ∧ (∀ x ∈ rightMoves.{u} n⁻¹, ∃ q : ℚ, x ≈ q) := by
   cases n with
   | zero => simp
@@ -368,31 +338,11 @@
       simp_all [invOption, ← Surreal.mk_eq_mk]
 
 private theorem equiv_ratCast_of_mem_move_ratCast {q : ℚ} :
->>>>>>> 17430ccf
     (∀ x ∈ leftMoves.{u} q, ∃ r : ℚ, x ≈ r) ∧ (∀ x ∈ rightMoves.{u} q, ∃ r : ℚ, x ≈ r) := by
   constructor
   all_goals
     rw [ratCast_def]
     simp only [IGame.div_eq_mul_inv, forall_leftMoves_mul, forall_rightMoves_mul]
-<<<<<<< HEAD
-    obtain ⟨((_ | m) | _), n, hn, _⟩ := q
-    · simp
-    · dsimp [mulOption]
-      constructor
-      · simp only [Nat.cast_add_one, leftMoves_natCast_succ]
-        rintro _ rfl y hy
-        replace hn : 0 < n := hn.bot_lt
-        have hn' : 0 < (n : IGame) := mod_cast hn
-        first |
-          obtain ⟨q, hq⟩ := equiv_ratCast_of_mem_leftMoves_inv_natCast hn hy |
-          obtain ⟨q, hq⟩ := equiv_ratCast_of_mem_rightMoves_inv_natCast hn hy
-        have := Numeric.inv hn'
-        first | have := Numeric.of_mem_leftMoves hy | have := Numeric.of_mem_rightMoves hy
-        use m * (n : ℚ)⁻¹ + (m + 1) * q - m * q
-        simp_all [← Surreal.mk_eq_mk, Surreal.mk_inv_of_pos hn']
-      · simp
-    · simp [← Rat.num_nonneg] at hq
-=======
     obtain ⟨m, n, hn, _⟩ := q
     constructor
     all_goals
@@ -406,52 +356,21 @@
       use k * (n : ℚ)⁻¹ + m * q - k * q
       first | have := Numeric.of_mem_leftMoves hy | have := Numeric.of_mem_rightMoves hy
       simp_all [mulOption, ← Surreal.mk_eq_mk]
->>>>>>> 17430ccf
 
 /-- Every left option of a rational number is equivalent to a smaller rational number. -/
 theorem equiv_ratCast_of_mem_leftMoves_ratCast {q : ℚ} {x : IGame} (hx : x ∈ leftMoves q) :
     ∃ r : ℚ, r < q ∧ x ≈ r := by
-<<<<<<< HEAD
-  suffices ∃ r : ℚ, x ≈ r by
-    obtain ⟨r, hr⟩ := this
-    refine ⟨r, ?_, hr⟩
-    rw [← ratCast_lt, ← hr.lt_congr_left]
-    simpa using Numeric.leftMove_lt hx
-  obtain hq | hq := le_total 0 q
-  · exact (equiv_ratCast_of_mem_move_ratCast hq).1 x hx
-  · replace hx : -x ∈ rightMoves (-q : ℚ) := by simpa
-    rw [← neg_nonneg] at hq
-    obtain ⟨q, h⟩ := (equiv_ratCast_of_mem_move_ratCast hq).2 _ hx
-    use -q
-    simpa using neg_congr h
-=======
   obtain ⟨r, hr⟩ := equiv_ratCast_of_mem_move_ratCast.1 x hx
   refine ⟨r, ?_, hr⟩
   rw [← ratCast_lt, ← hr.lt_congr_left]
   simpa using Numeric.leftMove_lt hx
->>>>>>> 17430ccf
 
 /-- Every right option of a rational number is equivalent to a larger rational number. -/
 theorem equiv_ratCast_of_mem_rightMoves_ratCast {q : ℚ} {x : IGame} (hx : x ∈ rightMoves q) :
     ∃ r : ℚ, q < r ∧ x ≈ r := by
-<<<<<<< HEAD
-  suffices ∃ r : ℚ, x ≈ r by
-    obtain ⟨r, hr⟩ := this
-    refine ⟨r, ?_, hr⟩
-    rw [← ratCast_lt, ← hr.lt_congr_right]
-    simpa using Numeric.lt_rightMove hx
-  obtain hq | hq := le_total 0 q
-  · exact (equiv_ratCast_of_mem_move_ratCast hq).2 x hx
-  · replace hx : -x ∈ leftMoves (-q : ℚ) := by simpa
-    rw [← neg_nonneg] at hq
-    obtain ⟨q, h⟩ := (equiv_ratCast_of_mem_move_ratCast hq).1 _ hx
-    use -q
-    simpa using neg_congr h
-=======
   obtain ⟨r, hr⟩ := equiv_ratCast_of_mem_move_ratCast.2 x hx
   refine ⟨r, ?_, hr⟩
   rw [← ratCast_lt, ← hr.lt_congr_right]
   simpa using Numeric.lt_rightMove hx
->>>>>>> 17430ccf
 
 end IGame