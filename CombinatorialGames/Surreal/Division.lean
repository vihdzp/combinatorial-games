--- conflicted
+++ resolved
@@ -98,20 +98,12 @@
   apply invRec (P := fun p y hy ↦ Numeric y) hx Numeric.zero
   intro p₁ p₂ y hy hyx
   intros
+  have := Numeric.of_mem_moves hyx
   cases p₁ <;> cases p₂
   all_goals
-<<<<<<< HEAD
-    first |
-      have := Numeric.of_mem_leftMoves hyx; have := hl _ hyx hy |
-      have := Numeric.of_mem_rightMoves hyx; have := hr _ hyx
-=======
-    intro y hy hyx
-    intros
-    have := Numeric.of_mem_moves hyx
     first
     | have := hl _ hyx hy
     | have := hr _ hyx
->>>>>>> 996298e4
     infer_instance
 
 lemma mul_inv_option_mem {x : IGame} [Numeric x] (hx : 0 < x)
@@ -122,13 +114,8 @@
     exact ⟨this left, this right⟩
   apply invRec (P := fun p y hy ↦ p.cases (x * y < 1) (1 < x * y)) hx
   · simp
-<<<<<<< HEAD
   rintro (_ | _) (_ | _) y hy hyx a ha h <;> dsimp
-  · have := Numeric.of_mem_rightMoves hyx
-=======
-  all_goals intro y hy hyx a ha h
   · have := Numeric.of_mem_moves hyx
->>>>>>> 996298e4
     have := hr y hyx
     have := numeric_option_inv hx hl hr left a ha
     rw [← IGame.sub_pos, (one_neg_mul_invOption x (hr' y hyx) a).lt_congr_right]
@@ -166,17 +153,10 @@
     (hl' : ∀ y ∈ x.leftMoves, 0 < y → y * y⁻¹ ≈ 1) (hr' : ∀ y ∈ x.rightMoves, y * y⁻¹ ≈ 1) :
     Numeric x⁻¹ := by
   obtain ⟨Hl, Hr⟩ := mul_inv_option_mem hx hl hr hl' hr'
-<<<<<<< HEAD
   obtain H' := numeric_option_inv hx hl hr
-  refine Numeric.mk' (fun y hy z hz ↦ ?_) (H' _) (H' _)
+  refine Numeric.mk (fun y hy z hz ↦ ?_) (H' _) (H' _)
   have := H' _ y hy
   have := H' _ z hz
-=======
-  obtain ⟨Hl', Hr'⟩ := numeric_option_inv hx hl hr
-  refine Numeric.mk (fun y hy z hz ↦ ?_) Hl' Hr'
-  have := Hl' y hy
-  have := Hr' z hz
->>>>>>> 996298e4
   exact (Numeric.mul_lt_mul_left hx).1 <| (Hl y hy).trans (Hr z hz)
 
 lemma option_mul_inv_lt {x : IGame} [Numeric x] (hx : 0 < x)
@@ -189,13 +169,8 @@
   refine ⟨?_, ?_⟩ <;> rintro (_ | _)
   all_goals
     intro y hyx a ha
-<<<<<<< HEAD
-    first | have := Numeric.of_mem_leftMoves hyx | have := Numeric.of_mem_rightMoves hyx
+    have := Numeric.of_mem_moves hyx
     have := H _ a ha
-=======
-    have := Numeric.of_mem_moves hyx
-    first | have := Hl a ha | have := Hr a ha
->>>>>>> 996298e4
     try (have := hr y hyx; have hy := hx.trans (Numeric.lt_rightMove hyx))
   · obtain hy | hy := Numeric.lt_or_ge 0 y
     · have := hl y hyx hy
