/-
Copyright (c) 2025 Violeta Hernández Palacios. All rights reserved.
Released under Apache 2.0 license as described in the file LICENSE.
Authors: Violeta Hernández Palacios, Theodore Hwa
-/
import CombinatorialGames.Surreal.Multiplication
import Mathlib.Data.Rat.Cast.Order
import Mathlib.Tactic.Ring.RingNF

/-!
# Surreal division

In this file, we prove that if `x` is a positive numeric game, then `x⁻¹` (defined in
`Mathlib.SetTheory.Game.IGame`) is a number and is a multiplicative inverse for `x`. We use that
to define the field structure on `Surreal`.

This is Theorem 1.10 in ONAG, and we follow the broad strokes of the proof. We prove
by simultaneous induction that if `x` is positive and numeric, then (ii) `x⁻¹` is numeric, and (iv)
`x * x⁻¹ ≈ 1`. We do this by showing the inductive hypothesis implies that (i) `x * y < 1` for
`y ∈ x⁻¹.leftMoves` and `1 < x * y` for `y ∈ x⁻¹.rightMoves`, and that (iv) `y < 1` for
`y ∈ (x * x⁻¹).leftMoves` and `1 < y` for `y ∈ (x * x⁻¹.rightMoves)`.

An important difference is that Conway assumes that `x` has no negative left options, while we don't
make use of this assumption. This is because our definition of the inverse is tweaked to ensure that
only positive left options of `x` generate the options for `x⁻¹`. To make sure the induction checks
out, we require two small extra arithmetic lemmas `mulOption_le` and `le_mulOption`.

Once we have defined the inverse for positive `x`, it is extended in the obvious way to negative
numbers.
-/

open IGame

private instance {x y : IGame} [Numeric x] [Numeric y⁻¹] : Numeric (x / y) := .mul ..

private instance {x y a : IGame} [Numeric x] [Numeric y] [Numeric y⁻¹] [Numeric a] :
    Numeric (invOption x y a) :=
  .mul ..

private theorem inv_pos' {x : IGame} [Numeric x⁻¹] (hx : 0 < x) : 0 < x⁻¹ :=
  Numeric.leftMove_lt (zero_mem_leftMoves_inv hx)

private theorem mk_div' (x y : IGame) [Numeric x] [Numeric y⁻¹] :
    Surreal.mk (x / y) = Surreal.mk x * Surreal.mk y⁻¹ :=
  Surreal.mk_mul ..

namespace Surreal.Division

/-! ### Arithmetic lemmas -/

lemma one_neg_mul_invOption (x : IGame) {y : IGame} (hy : y * y⁻¹ ≈ 1) (a : IGame)
    [Numeric x] [Numeric y] [Numeric y⁻¹] [Numeric a] :
    1 - x * invOption x y a ≈ (1 - x * a) * (y - x) / y := by
  rw [← Surreal.mk_eq_mk] at *
  dsimp [invOption, mk_div'] at *
  simp only [one_mul, sub_eq_add_neg, add_mul, hy]
  ring

lemma mulOption_self_inv (x : IGame) {y : IGame} (hy : y * y⁻¹ ≈ 1) (a : IGame)
    [Numeric x] [Numeric x⁻¹] [Numeric y] [Numeric y⁻¹] [Numeric a] :
    mulOption x x⁻¹ y a ≈ 1 + (x⁻¹ - invOption x y a) * y := by
  rw [mul_comm] at hy
  rw [← Surreal.mk_eq_mk] at *
  dsimp [mulOption, invOption, mk_div'] at *
  simp only [sub_eq_add_neg, add_mul, neg_mul, mul_assoc, hy]
  ring

lemma mulOption_le (x y : IGame) {a b : IGame} [Numeric x] [Numeric y] [Numeric a] [Numeric b]
    (ha : a ≤ 0) (hb : b ≤ y) : mulOption x y a b ≤ x * b := by
  rw [mulOption, ← Game.mk_le_mk]
  dsimp
  have : Game.mk (a * y) - Game.mk (a * b) ≤ 0 := by
    rw [← Game.mk_mul_sub]
    apply Numeric.mul_nonpos_of_nonpos_of_nonneg ha
    rwa [IGame.sub_nonneg]
  rw [← add_le_add_iff_left (Game.mk (x * b))] at this
  convert this using 1 <;> abel

theorem le_mulOption (x y : IGame) {a b : IGame} [Numeric x] [Numeric y] [Numeric a] [Numeric b]
    (ha : a ≤ 0) (hb : y ≤ b) : x * b ≤ mulOption x y a b := by
  rw [mulOption, ← Game.mk_le_mk]
  dsimp
  have : 0 ≤ Game.mk (a * y) - Game.mk (a * b) := by
    rw [← Game.mk_mul_sub]
    apply Numeric.mul_nonneg_of_nonpos_of_nonpos ha
    rwa [IGame.sub_nonpos]
  rw [← add_le_add_iff_left (Game.mk (x * b))] at this
  convert this using 1 <;> abel

/-! ### Inductive proof -/

lemma numeric_option_inv {x : IGame} [Numeric x] (hx : 0 < x)
    (hl : ∀ y ∈ x.leftMoves, 0 < y → Numeric y⁻¹) (hr : ∀ y ∈ x.rightMoves, Numeric y⁻¹) :
    (∀ y ∈ x⁻¹.leftMoves, Numeric y) ∧ (∀ y ∈ x⁻¹.rightMoves, Numeric y) := by
  apply invRec hx Numeric.zero
  all_goals
    intro y hy hyx
    intros
    first |
      have := Numeric.of_mem_leftMoves hyx; have := hl _ hyx hy |
      have := Numeric.of_mem_rightMoves hyx; have := hr _ hyx
    infer_instance

lemma mul_inv_option_mem {x : IGame} [Numeric x] (hx : 0 < x)
    (hl : ∀ y ∈ x.leftMoves, 0 < y → Numeric y⁻¹) (hr : ∀ y ∈ x.rightMoves, Numeric y⁻¹)
    (hl' : ∀ y ∈ x.leftMoves, 0 < y → y * y⁻¹ ≈ 1) (hr' : ∀ y ∈ x.rightMoves, y * y⁻¹ ≈ 1) :
    (∀ y ∈ x⁻¹.leftMoves, x * y < 1) ∧ (∀ y ∈ x⁻¹.rightMoves, 1 < x * y) := by
  apply invRec hx
  · simp
  all_goals intro y hy hyx a ha h
  · have := Numeric.of_mem_rightMoves hyx
    have := hr y hyx
    have := (numeric_option_inv hx hl hr).1 a ha
    rw [← IGame.sub_pos, (one_neg_mul_invOption x (hr' y hyx) a).lt_congr_right]
    apply Numeric.mul_pos (Numeric.mul_pos _ _) (inv_pos' hy)
    · rwa [IGame.sub_pos]
    · rw [IGame.sub_pos]
      exact Numeric.lt_rightMove hyx
  · have := Numeric.of_mem_leftMoves hyx
    have := hl y hyx hy
    have := (numeric_option_inv hx hl hr).2 a ha
    rw [← IGame.sub_pos, (one_neg_mul_invOption x (hl' y hyx hy) a).lt_congr_right]
    apply Numeric.mul_pos (Numeric.mul_pos_of_neg_of_neg _ _) (inv_pos' hy)
    · rwa [IGame.sub_neg]
    · rw [IGame.sub_neg]
      exact Numeric.leftMove_lt hyx
  · have := Numeric.of_mem_leftMoves hyx
    have := hl y hyx hy
    have := (numeric_option_inv hx hl hr).1 a ha
    rw [← IGame.sub_neg, (one_neg_mul_invOption x (hl' y hyx hy) a).lt_congr_left]
    apply Numeric.mul_neg_of_neg_of_pos (Numeric.mul_neg_of_pos_of_neg _ _) (inv_pos' hy)
    · rwa [IGame.sub_pos]
    · rw [IGame.sub_neg]
      exact Numeric.leftMove_lt hyx
  · have := Numeric.of_mem_rightMoves hyx
    have := hr y hyx
    have := (numeric_option_inv hx hl hr).2 a ha
    rw [← IGame.sub_neg, (one_neg_mul_invOption x (hr' y hyx) a).lt_congr_left]
    apply Numeric.mul_neg_of_neg_of_pos (Numeric.mul_neg_of_neg_of_pos _ _) (inv_pos' hy)
    · rwa [IGame.sub_neg]
    · rw [IGame.sub_pos]
      exact Numeric.lt_rightMove hyx

lemma numeric_inv {x : IGame} [Numeric x] (hx : 0 < x)
    (hl : ∀ y ∈ x.leftMoves, 0 < y → Numeric y⁻¹) (hr : ∀ y ∈ x.rightMoves, Numeric y⁻¹)
    (hl' : ∀ y ∈ x.leftMoves, 0 < y → y * y⁻¹ ≈ 1) (hr' : ∀ y ∈ x.rightMoves, y * y⁻¹ ≈ 1) :
    Numeric x⁻¹ := by
  obtain ⟨Hl, Hr⟩ := mul_inv_option_mem hx hl hr hl' hr'
  obtain ⟨Hl', Hr'⟩ := numeric_option_inv hx hl hr
  refine Numeric.mk' (fun y hy z hz ↦ ?_) Hl' Hr'
  have := Hl' y hy
  have := Hr' z hz
  exact (Numeric.mul_lt_mul_left hx).1 <| (Hl y hy).trans (Hr z hz)

lemma option_mul_inv_lt {x : IGame} [Numeric x] (hx : 0 < x)
    (hl : ∀ y ∈ x.leftMoves, 0 < y → Numeric y⁻¹) (hr : ∀ y ∈ x.rightMoves, Numeric y⁻¹)
    (hl' : ∀ y ∈ x.leftMoves, 0 < y → y * y⁻¹ ≈ 1) (hr' : ∀ y ∈ x.rightMoves, y * y⁻¹ ≈ 1) :
    (∀ y ∈ (x * x⁻¹).leftMoves, y < 1) ∧ (∀ y ∈ (x * x⁻¹).rightMoves, 1 < y) := by
  have := numeric_inv hx hl hr hl' hr'
  obtain ⟨Hl, Hr⟩ := numeric_option_inv hx hl hr
  rw [forall_leftMoves_mul, forall_rightMoves_mul]
  refine ⟨⟨?_, ?_⟩, ⟨?_, ?_⟩⟩
  all_goals
    intro y hyx a ha
    first | have := Numeric.of_mem_leftMoves hyx | have := Numeric.of_mem_rightMoves hyx
    first | have := Hl a ha | have := Hr a ha
    try (have := hr y hyx; have hy := hx.trans (Numeric.lt_rightMove hyx))
  · obtain hy | hy := Numeric.lt_or_le 0 y
    · have := hl y hyx hy
      rw [(mulOption_self_inv x (hl' y hyx hy) a).lt_congr_left, add_comm,
        ← IGame.lt_sub_iff_add_lt, (IGame.sub_self_equiv _).lt_congr_right]
      apply Numeric.mul_neg_of_neg_of_pos _ hy
      rw [IGame.sub_neg]
      exact Numeric.lt_rightMove (invOption_left_left_mem_rightMoves_inv hx hy hyx ha)
    · apply (mulOption_le _ _ hy (Numeric.leftMove_lt ha).le).trans_lt
      exact (mul_inv_option_mem hx hl hr hl' hr').1 a ha
  · rw [(mulOption_self_inv x (hr' y hyx) a).lt_congr_left, add_comm,
      ← IGame.lt_sub_iff_add_lt, (IGame.sub_self_equiv _).lt_congr_right]
    apply Numeric.mul_neg_of_neg_of_pos _ hy
    rw [IGame.sub_neg]
    exact Numeric.lt_rightMove (invOption_right_right_mem_rightMoves_inv hx hy hyx ha)
  · obtain hy | hy := Numeric.lt_or_le 0 y
    · have := hl y hyx hy
      rw [(mulOption_self_inv x (hl' y hyx hy) a).lt_congr_right, add_comm,
        ← IGame.sub_lt_iff_lt_add, (IGame.sub_self_equiv _).lt_congr_left]
      apply Numeric.mul_pos _ hy
      rw [IGame.sub_pos]
      apply Numeric.leftMove_lt (invOption_left_right_mem_leftMoves_inv hx hy hyx ha)
    · apply ((mul_inv_option_mem hx hl hr hl' hr').2 a ha).trans_le
      exact le_mulOption _ _ hy (Numeric.lt_rightMove ha).le
  · rw [(mulOption_self_inv x (hr' y hyx) a).lt_congr_right, add_comm,
      ← IGame.sub_lt_iff_lt_add, (IGame.sub_self_equiv _).lt_congr_left]
    apply Numeric.mul_pos _ hy
    rw [IGame.sub_pos]
    exact Numeric.leftMove_lt (invOption_right_left_mem_leftMoves_inv hx hy hyx ha)

lemma mul_inv_self {x : IGame} [Numeric x] (hx : 0 < x)
    (hl : ∀ y ∈ x.leftMoves, 0 < y → Numeric y⁻¹) (hr : ∀ y ∈ x.rightMoves, Numeric y⁻¹)
    (hl' : ∀ y ∈ x.leftMoves, 0 < y → y * y⁻¹ ≈ 1) (hr' : ∀ y ∈ x.rightMoves, y * y⁻¹ ≈ 1) :
    x * x⁻¹ ≈ 1 := by
  obtain ⟨Hl, Hr⟩ := option_mul_inv_lt hx hl hr hl' hr'
  have := numeric_inv hx hl hr hl' hr'
  apply equiv_one_of_fits ⟨fun z hz ↦ (Hl z hz).not_le, fun z hz ↦ (Hr z hz).not_le⟩
  rw [Numeric.mul_equiv_zero, not_or]
  exact ⟨hx.not_antisymmRel_symm, (inv_pos' hx).not_antisymmRel_symm⟩

theorem main {x : IGame} [Numeric x] (hx : 0 < x) : Numeric x⁻¹ ∧ x * x⁻¹ ≈ 1 := by
  have IHl : ∀ y ∈ x.leftMoves, 0 < y → Numeric y⁻¹ ∧ y * y⁻¹ ≈ 1 :=
    fun y hy hy' ↦ have := Numeric.of_mem_leftMoves hy; main hy'
  have IHr : ∀ y ∈ x.rightMoves, Numeric y⁻¹ ∧ y * y⁻¹ ≈ 1 :=
    fun y hy ↦ have := Numeric.of_mem_rightMoves hy; main (hx.trans (Numeric.lt_rightMove hy))
  have hl := fun y hy hy' ↦ (IHl y hy hy').1
  have hr := fun y hy ↦ (IHr y hy).1
  have hl' := fun y hy hy' ↦ (IHl y hy hy').2
  have hr' := fun y hy ↦ (IHr y hy).2
  exact ⟨numeric_inv hx hl hr hl' hr', mul_inv_self hx hl hr hl' hr'⟩
termination_by x
decreasing_by igame_wf

end Surreal.Division

/-! ### Instances and corollaries -/

namespace IGame.Numeric
open Surreal.Division

protected instance inv (x : IGame) [Numeric x] : Numeric x⁻¹ := by
  obtain h | h | h := Numeric.lt_or_equiv_or_gt x 0
  · rw [← IGame.zero_lt_neg] at h
    simpa using (main h).1
  · simp [inv_of_equiv_zero h]
  · exact (main h).1

protected instance div (x y : IGame) [Numeric x] [Numeric y] : Numeric (x / y) := .mul ..
protected instance ratCast (q : ℚ) : Numeric q := .div ..

protected instance invOption (x y a : IGame) [Numeric x] [Numeric y] [Numeric a] :
    Numeric (invOption x y a) :=
  .div ..

protected theorem mul_inv_cancel {x : IGame} [Numeric x] (hx : ¬ x ≈ 0) : x * x⁻¹ ≈ 1 := by
  obtain h | h | h := Numeric.lt_or_equiv_or_gt x 0
  · rw [← IGame.zero_lt_neg] at h
    simpa using (main h).2
  · contradiction
  · exact (main h).2

theorem inv_congr {x y : IGame} [Numeric x] [Numeric y] (he : x ≈ y) : x⁻¹ ≈ y⁻¹ := by
  by_cases hy : y ≈ 0
  · rw [inv_of_equiv_zero hy, inv_of_equiv_zero (he.trans hy)]
  · have hx := (hy <| he.symm.trans ·)
    have := (Numeric.mul_inv_cancel hx).trans (Numeric.mul_inv_cancel hy).symm
    rw [← (Numeric.mul_congr_left he).antisymmRel_congr_right] at this
    exact Numeric.mul_left_cancel hx this

end IGame.Numeric

namespace Surreal

noncomputable instance : LinearOrderedField Surreal where
  inv := Quotient.map (fun x ↦ ⟨x⁻¹, by infer_instance⟩) fun _ _ ↦ Numeric.inv_congr
  mul_inv_cancel := by rintro ⟨a⟩ h; exact mk_eq (Numeric.mul_inv_cancel (mk_eq_mk.not.1 h))
  inv_zero := by change mk 0⁻¹ = _; simp [inv_zero]
  qsmul := _
  nnqsmul := _

@[simp] theorem mk_inv (x : IGame) [Numeric x] : mk x⁻¹ = (mk x)⁻¹ := rfl
@[simp] theorem mk_div (x y : IGame) [Numeric x] [Numeric y] : mk (x / y) = mk x / mk y := rfl

@[simp]
theorem mk_ratCast (q : ℚ) : mk q = q := by
  conv_rhs => rw [← q.num_div_den]
  simp [ratCast_def]

@[simp]
theorem toGame_ratCast (q : ℚ) : toGame q = q := by
  rw [← mk_ratCast, toGame_mk, Game.mk_ratCast]

end Surreal

namespace IGame

@[simp, norm_cast]
theorem ratCast_le {m n : ℚ} : (m : IGame) ≤ n ↔ m ≤ n := by
  simp [← Surreal.mk_le_mk]

@[simp, norm_cast]
theorem ratCast_lt {m n : ℚ} : (m : IGame) < n ↔ m < n := by
  simp [← Surreal.mk_lt_mk]

theorem ratCast_strictMono : StrictMono ((↑) : ℚ → IGame) :=
  fun _ _ h ↦ ratCast_lt.2 h

@[simp, norm_cast]
theorem ratCast_inj {m n : ℚ} : (m : IGame) = n ↔ m = n :=
  ratCast_strictMono.injective.eq_iff

<<<<<<< HEAD
@[simp, norm_cast]
theorem ratCast_equiv {m n : ℚ} : (m : IGame) ≈ n ↔ m = n := by
  simp [AntisymmRel, le_antisymm_iff]

theorem ratCast_natCast_equiv (n : ℕ) : ((n : ℚ) : IGame) ≈ n := by
  simp [← Surreal.mk_eq_mk]

theorem ratCast_intCast_equiv (n : ℤ) : ((n : ℚ) : IGame) ≈ n := by
  simp [← Surreal.mk_eq_mk]

theorem ratCast_add_equiv (m n : ℚ) : ((m + n : ℚ) : IGame) ≈ m + n := by
  simp [← Surreal.mk_eq_mk]

theorem ratCast_sub_equiv (m n : ℚ) : ((m - n : ℚ) : IGame) ≈ m - n := by
  simp [← Surreal.mk_eq_mk]

theorem ratCast_mul_equiv (m n : ℚ) : ((m * n : ℚ) : IGame) ≈ m * n := by
  simp [← Surreal.mk_eq_mk]

theorem ratCast_inv_equiv (m : ℚ) : ((m⁻¹ : ℚ) : IGame) ≈ m⁻¹ := by
  simp [← Surreal.mk_eq_mk]

theorem ratCast_div_equiv (m n : ℚ) : ((m / n : ℚ) : IGame) ≈ m / n := by
  simp [← Surreal.mk_eq_mk]

=======
>>>>>>> 5ce46091
end IGame

namespace Game

@[simp, norm_cast]
theorem ratCast_le {m n : ℚ} : (m : Game) ≤ n ↔ m ≤ n :=
  IGame.ratCast_le

@[simp, norm_cast]
theorem ratCast_lt {m n : ℚ} : (m : Game) < n ↔ m < n :=
  IGame.ratCast_lt

theorem ratCast_strictMono : StrictMono ((↑) : ℚ → Game) :=
  fun _ _ h ↦ ratCast_lt.2 h

@[simp, norm_cast]
theorem ratCast_inj {m n : ℚ} : (m : Game) = n ↔ m = n :=
  ratCast_strictMono.injective.eq_iff

<<<<<<< HEAD
@[simp, norm_cast]
theorem ratCast_natCast (n : ℕ) : ((n : ℚ) : Game) = n := by
  simpa using Game.mk_eq (IGame.ratCast_natCast_equiv n)

@[simp, norm_cast]
theorem ratCast_intCast (n : ℤ) : ((n : ℚ) : Game) = n :=by
  simpa using Game.mk_eq (IGame.ratCast_intCast_equiv n)

@[simp, norm_cast]
theorem ratCast_add (m n : ℚ) : ((m + n : ℚ) : Game) = m + n :=
  Game.mk_eq (IGame.ratCast_add_equiv m n)

@[simp, norm_cast]
theorem ratCast_sub (m n : ℚ) : ((m - n : ℚ) : Game) = m - n :=
  Game.mk_eq (IGame.ratCast_sub_equiv m n)

=======
>>>>>>> 5ce46091
end Game<|MERGE_RESOLUTION|>--- conflicted
+++ resolved
@@ -295,7 +295,6 @@
 theorem ratCast_inj {m n : ℚ} : (m : IGame) = n ↔ m = n :=
   ratCast_strictMono.injective.eq_iff
 
-<<<<<<< HEAD
 @[simp, norm_cast]
 theorem ratCast_equiv {m n : ℚ} : (m : IGame) ≈ n ↔ m = n := by
   simp [AntisymmRel, le_antisymm_iff]
@@ -321,8 +320,6 @@
 theorem ratCast_div_equiv (m n : ℚ) : ((m / n : ℚ) : IGame) ≈ m / n := by
   simp [← Surreal.mk_eq_mk]
 
-=======
->>>>>>> 5ce46091
 end IGame
 
 namespace Game
@@ -342,13 +339,12 @@
 theorem ratCast_inj {m n : ℚ} : (m : Game) = n ↔ m = n :=
   ratCast_strictMono.injective.eq_iff
 
-<<<<<<< HEAD
 @[simp, norm_cast]
 theorem ratCast_natCast (n : ℕ) : ((n : ℚ) : Game) = n := by
   simpa using Game.mk_eq (IGame.ratCast_natCast_equiv n)
 
 @[simp, norm_cast]
-theorem ratCast_intCast (n : ℤ) : ((n : ℚ) : Game) = n :=by
+theorem ratCast_intCast (n : ℤ) : ((n : ℚ) : Game) = n := by
   simpa using Game.mk_eq (IGame.ratCast_intCast_equiv n)
 
 @[simp, norm_cast]
@@ -359,6 +355,4 @@
 theorem ratCast_sub (m n : ℚ) : ((m - n : ℚ) : Game) = m - n :=
   Game.mk_eq (IGame.ratCast_sub_equiv m n)
 
-=======
->>>>>>> 5ce46091
 end Game