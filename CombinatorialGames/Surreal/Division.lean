/-
Copyright (c) 2025 Violeta Hernández Palacios. All rights reserved.
Released under Apache 2.0 license as described in the file LICENSE.
Authors: Violeta Hernández Palacios, Theodore Hwa
-/
import CombinatorialGames.Surreal.Multiplication
import Mathlib.Data.Rat.Cast.Order
import Mathlib.Tactic.Ring.RingNF

/-!
# Surreal division

In this file, we prove that if `x` is a positive numeric game, then `x⁻¹` (defined in
`Mathlib.SetTheory.Game.IGame`) is a number and is a multiplicative inverse for `x`. We use that
to define the field structure on `Surreal`.

This is Theorem 1.10 in ONAG, and we follow the broad strokes of the proof. We prove
by simultaneous induction that if `x` is positive and numeric, then (ii) `x⁻¹` is numeric, and (iv)
`x * x⁻¹ ≈ 1`. We do this by showing the inductive hypothesis implies that (i) `x * y < 1` for
`y ∈ x⁻¹.leftMoves` and `1 < x * y` for `y ∈ x⁻¹.rightMoves`, and that (iv) `y < 1` for
`y ∈ (x * x⁻¹).leftMoves` and `1 < y` for `y ∈ (x * x⁻¹.rightMoves)`.

An important difference is that Conway assumes that `x` has no negative left options, while we don't
make use of this assumption. This is because our definition of the inverse is tweaked to ensure that
only positive left options of `x` generate the options for `x⁻¹`. To make sure the induction checks
out, we require two small extra arithmetic lemmas `mulOption_le` and `le_mulOption`.

Once we have defined the inverse for positive `x`, it is extended in the obvious way to negative
numbers.
-/

universe u

open IGame

private instance {x y : IGame} [Numeric x] [Numeric y⁻¹] : Numeric (x / y) := .mul ..

private instance {x y a : IGame} [Numeric x] [Numeric y] [Numeric y⁻¹] [Numeric a] :
    Numeric (invOption x y a) :=
  .mul ..

private theorem inv_pos' {x : IGame} [Numeric x⁻¹] (hx : 0 < x) : 0 < x⁻¹ :=
  Numeric.leftMove_lt (zero_mem_leftMoves_inv hx)

private theorem mk_div' (x y : IGame) [Numeric x] [Numeric y⁻¹] :
    Surreal.mk (x / y) = Surreal.mk x * Surreal.mk y⁻¹ :=
  Surreal.mk_mul ..

namespace Surreal.Division

/-! ### Arithmetic lemmas -/

lemma one_neg_mul_invOption (x : IGame) {y : IGame} (hy : y * y⁻¹ ≈ 1) (a : IGame)
    [Numeric x] [Numeric y] [Numeric y⁻¹] [Numeric a] :
    1 - x * invOption x y a ≈ (1 - x * a) * (y - x) / y := by
  rw [← Surreal.mk_eq_mk] at *
  dsimp [invOption, mk_div'] at *
  simp only [one_mul, sub_eq_add_neg, add_mul, hy]
  ring

lemma mulOption_self_inv (x : IGame) {y : IGame} (hy : y * y⁻¹ ≈ 1) (a : IGame)
    [Numeric x] [Numeric x⁻¹] [Numeric y] [Numeric y⁻¹] [Numeric a] :
    mulOption x x⁻¹ y a ≈ 1 + (x⁻¹ - invOption x y a) * y := by
  rw [mul_comm] at hy
  rw [← Surreal.mk_eq_mk] at *
  dsimp [mulOption, invOption, mk_div'] at *
  simp only [sub_eq_add_neg, add_mul, neg_mul, mul_assoc, hy]
  ring

lemma mulOption_le (x y : IGame) {a b : IGame} [Numeric x] [Numeric y] [Numeric a] [Numeric b]
    (ha : a ≤ 0) (hb : b ≤ y) : mulOption x y a b ≤ x * b := by
  rw [mulOption, ← Game.mk_le_mk]
  dsimp
  have : Game.mk (a * y) - Game.mk (a * b) ≤ 0 := by
    rw [← Game.mk_mul_sub]
    apply Numeric.mul_nonpos_of_nonpos_of_nonneg ha
    rwa [IGame.sub_nonneg]
  rw [← add_le_add_iff_left (Game.mk (x * b))] at this
  convert this using 1 <;> abel

theorem le_mulOption (x y : IGame) {a b : IGame} [Numeric x] [Numeric y] [Numeric a] [Numeric b]
    (ha : a ≤ 0) (hb : y ≤ b) : x * b ≤ mulOption x y a b := by
  rw [mulOption, ← Game.mk_le_mk]
  dsimp
  have : 0 ≤ Game.mk (a * y) - Game.mk (a * b) := by
    rw [← Game.mk_mul_sub]
    apply Numeric.mul_nonneg_of_nonpos_of_nonpos ha
    rwa [IGame.sub_nonpos]
  rw [← add_le_add_iff_left (Game.mk (x * b))] at this
  convert this using 1 <;> abel

/-! ### Inductive proof -/

lemma numeric_option_inv {x : IGame} [Numeric x] (hx : 0 < x)
    (hl : ∀ y ∈ x.leftMoves, 0 < y → Numeric y⁻¹) (hr : ∀ y ∈ x.rightMoves, Numeric y⁻¹) :
    (∀ y ∈ x⁻¹.leftMoves, Numeric y) ∧ (∀ y ∈ x⁻¹.rightMoves, Numeric y) := by
  apply invRec hx Numeric.zero
  all_goals
    intro y hy hyx
    intros
    first |
      have := Numeric.of_mem_leftMoves hyx; have := hl _ hyx hy |
      have := Numeric.of_mem_rightMoves hyx; have := hr _ hyx
    infer_instance

lemma mul_inv_option_mem {x : IGame} [Numeric x] (hx : 0 < x)
    (hl : ∀ y ∈ x.leftMoves, 0 < y → Numeric y⁻¹) (hr : ∀ y ∈ x.rightMoves, Numeric y⁻¹)
    (hl' : ∀ y ∈ x.leftMoves, 0 < y → y * y⁻¹ ≈ 1) (hr' : ∀ y ∈ x.rightMoves, y * y⁻¹ ≈ 1) :
    (∀ y ∈ x⁻¹.leftMoves, x * y < 1) ∧ (∀ y ∈ x⁻¹.rightMoves, 1 < x * y) := by
  apply invRec hx
  · simp
  all_goals intro y hy hyx a ha h
  · have := Numeric.of_mem_rightMoves hyx
    have := hr y hyx
    have := (numeric_option_inv hx hl hr).1 a ha
    rw [← IGame.sub_pos, (one_neg_mul_invOption x (hr' y hyx) a).lt_congr_right]
    apply Numeric.mul_pos (Numeric.mul_pos _ _) (inv_pos' hy)
    · rwa [IGame.sub_pos]
    · rw [IGame.sub_pos]
      exact Numeric.lt_rightMove hyx
  · have := Numeric.of_mem_leftMoves hyx
    have := hl y hyx hy
    have := (numeric_option_inv hx hl hr).2 a ha
    rw [← IGame.sub_pos, (one_neg_mul_invOption x (hl' y hyx hy) a).lt_congr_right]
    apply Numeric.mul_pos (Numeric.mul_pos_of_neg_of_neg _ _) (inv_pos' hy)
    · rwa [IGame.sub_neg]
    · rw [IGame.sub_neg]
      exact Numeric.leftMove_lt hyx
  · have := Numeric.of_mem_leftMoves hyx
    have := hl y hyx hy
    have := (numeric_option_inv hx hl hr).1 a ha
    rw [← IGame.sub_neg, (one_neg_mul_invOption x (hl' y hyx hy) a).lt_congr_left]
    apply Numeric.mul_neg_of_neg_of_pos (Numeric.mul_neg_of_pos_of_neg _ _) (inv_pos' hy)
    · rwa [IGame.sub_pos]
    · rw [IGame.sub_neg]
      exact Numeric.leftMove_lt hyx
  · have := Numeric.of_mem_rightMoves hyx
    have := hr y hyx
    have := (numeric_option_inv hx hl hr).2 a ha
    rw [← IGame.sub_neg, (one_neg_mul_invOption x (hr' y hyx) a).lt_congr_left]
    apply Numeric.mul_neg_of_neg_of_pos (Numeric.mul_neg_of_neg_of_pos _ _) (inv_pos' hy)
    · rwa [IGame.sub_neg]
    · rw [IGame.sub_pos]
      exact Numeric.lt_rightMove hyx

lemma numeric_inv {x : IGame} [Numeric x] (hx : 0 < x)
    (hl : ∀ y ∈ x.leftMoves, 0 < y → Numeric y⁻¹) (hr : ∀ y ∈ x.rightMoves, Numeric y⁻¹)
    (hl' : ∀ y ∈ x.leftMoves, 0 < y → y * y⁻¹ ≈ 1) (hr' : ∀ y ∈ x.rightMoves, y * y⁻¹ ≈ 1) :
    Numeric x⁻¹ := by
  obtain ⟨Hl, Hr⟩ := mul_inv_option_mem hx hl hr hl' hr'
  obtain ⟨Hl', Hr'⟩ := numeric_option_inv hx hl hr
  refine Numeric.mk' (fun y hy z hz ↦ ?_) Hl' Hr'
  have := Hl' y hy
  have := Hr' z hz
  exact (Numeric.mul_lt_mul_left hx).1 <| (Hl y hy).trans (Hr z hz)

lemma option_mul_inv_lt {x : IGame} [Numeric x] (hx : 0 < x)
    (hl : ∀ y ∈ x.leftMoves, 0 < y → Numeric y⁻¹) (hr : ∀ y ∈ x.rightMoves, Numeric y⁻¹)
    (hl' : ∀ y ∈ x.leftMoves, 0 < y → y * y⁻¹ ≈ 1) (hr' : ∀ y ∈ x.rightMoves, y * y⁻¹ ≈ 1) :
    (∀ y ∈ (x * x⁻¹).leftMoves, y < 1) ∧ (∀ y ∈ (x * x⁻¹).rightMoves, 1 < y) := by
  have := numeric_inv hx hl hr hl' hr'
  obtain ⟨Hl, Hr⟩ := numeric_option_inv hx hl hr
  rw [forall_leftMoves_mul, forall_rightMoves_mul]
  refine ⟨⟨?_, ?_⟩, ⟨?_, ?_⟩⟩
  all_goals
    intro y hyx a ha
    first | have := Numeric.of_mem_leftMoves hyx | have := Numeric.of_mem_rightMoves hyx
    first | have := Hl a ha | have := Hr a ha
    try (have := hr y hyx; have hy := hx.trans (Numeric.lt_rightMove hyx))
  · obtain hy | hy := Numeric.lt_or_le 0 y
    · have := hl y hyx hy
      rw [(mulOption_self_inv x (hl' y hyx hy) a).lt_congr_left, add_comm,
        ← IGame.lt_sub_iff_add_lt, (IGame.sub_self_equiv _).lt_congr_right]
      apply Numeric.mul_neg_of_neg_of_pos _ hy
      rw [IGame.sub_neg]
      exact Numeric.lt_rightMove (invOption_left_left_mem_rightMoves_inv hx hy hyx ha)
    · apply (mulOption_le _ _ hy (Numeric.leftMove_lt ha).le).trans_lt
      exact (mul_inv_option_mem hx hl hr hl' hr').1 a ha
  · rw [(mulOption_self_inv x (hr' y hyx) a).lt_congr_left, add_comm,
      ← IGame.lt_sub_iff_add_lt, (IGame.sub_self_equiv _).lt_congr_right]
    apply Numeric.mul_neg_of_neg_of_pos _ hy
    rw [IGame.sub_neg]
    exact Numeric.lt_rightMove (invOption_right_right_mem_rightMoves_inv hx hy hyx ha)
  · obtain hy | hy := Numeric.lt_or_le 0 y
    · have := hl y hyx hy
      rw [(mulOption_self_inv x (hl' y hyx hy) a).lt_congr_right, add_comm,
        ← IGame.sub_lt_iff_lt_add, (IGame.sub_self_equiv _).lt_congr_left]
      apply Numeric.mul_pos _ hy
      rw [IGame.sub_pos]
      apply Numeric.leftMove_lt (invOption_left_right_mem_leftMoves_inv hx hy hyx ha)
    · apply ((mul_inv_option_mem hx hl hr hl' hr').2 a ha).trans_le
      exact le_mulOption _ _ hy (Numeric.lt_rightMove ha).le
  · rw [(mulOption_self_inv x (hr' y hyx) a).lt_congr_right, add_comm,
      ← IGame.sub_lt_iff_lt_add, (IGame.sub_self_equiv _).lt_congr_left]
    apply Numeric.mul_pos _ hy
    rw [IGame.sub_pos]
    exact Numeric.leftMove_lt (invOption_right_left_mem_leftMoves_inv hx hy hyx ha)

lemma mul_inv_self {x : IGame} [Numeric x] (hx : 0 < x)
    (hl : ∀ y ∈ x.leftMoves, 0 < y → Numeric y⁻¹) (hr : ∀ y ∈ x.rightMoves, Numeric y⁻¹)
    (hl' : ∀ y ∈ x.leftMoves, 0 < y → y * y⁻¹ ≈ 1) (hr' : ∀ y ∈ x.rightMoves, y * y⁻¹ ≈ 1) :
    x * x⁻¹ ≈ 1 := by
  obtain ⟨Hl, Hr⟩ := option_mul_inv_lt hx hl hr hl' hr'
  have := numeric_inv hx hl hr hl' hr'
  apply equiv_one_of_fits ⟨fun z hz ↦ (Hl z hz).not_le, fun z hz ↦ (Hr z hz).not_le⟩
  rw [Numeric.mul_equiv_zero, not_or]
  exact ⟨hx.not_antisymmRel_symm, (inv_pos' hx).not_antisymmRel_symm⟩

theorem main {x : IGame} [Numeric x] (hx : 0 < x) : Numeric x⁻¹ ∧ x * x⁻¹ ≈ 1 := by
  have IHl : ∀ y ∈ x.leftMoves, 0 < y → Numeric y⁻¹ ∧ y * y⁻¹ ≈ 1 :=
    fun y hy hy' ↦ have := Numeric.of_mem_leftMoves hy; main hy'
  have IHr : ∀ y ∈ x.rightMoves, Numeric y⁻¹ ∧ y * y⁻¹ ≈ 1 :=
    fun y hy ↦ have := Numeric.of_mem_rightMoves hy; main (hx.trans (Numeric.lt_rightMove hy))
  have hl := fun y hy hy' ↦ (IHl y hy hy').1
  have hr := fun y hy ↦ (IHr y hy).1
  have hl' := fun y hy hy' ↦ (IHl y hy hy').2
  have hr' := fun y hy ↦ (IHr y hy).2
  exact ⟨numeric_inv hx hl hr hl' hr', mul_inv_self hx hl hr hl' hr'⟩
termination_by x
decreasing_by igame_wf

end Surreal.Division

/-! ### Instances and corollaries -/

namespace IGame.Numeric
open Surreal.Division

protected instance inv (x : IGame) [Numeric x] : Numeric x⁻¹ := by
  obtain h | h | h := Numeric.lt_or_equiv_or_gt x 0
  · rw [← IGame.zero_lt_neg] at h
    simpa using (main h).1
  · simp [inv_of_equiv_zero h]
  · exact (main h).1

protected instance div (x y : IGame) [Numeric x] [Numeric y] : Numeric (x / y) := .mul ..
protected instance ratCast (q : ℚ) : Numeric q := .div ..

protected instance invOption (x y a : IGame) [Numeric x] [Numeric y] [Numeric a] :
    Numeric (invOption x y a) :=
  .div ..

protected theorem mul_inv_cancel {x : IGame} [Numeric x] (hx : ¬ x ≈ 0) : x * x⁻¹ ≈ 1 := by
  obtain h | h | h := Numeric.lt_or_equiv_or_gt x 0
  · rw [← IGame.zero_lt_neg] at h
    simpa using (main h).2
  · contradiction
  · exact (main h).2

protected theorem inv_mul_cancel {x : IGame} [Numeric x] (hx : ¬ x ≈ 0) : x⁻¹ * x ≈ 1 := by
  rw [mul_comm]
  exact Numeric.mul_inv_cancel hx

theorem inv_congr {x y : IGame} [Numeric x] [Numeric y] (he : x ≈ y) : x⁻¹ ≈ y⁻¹ := by
  by_cases hy : y ≈ 0
  · rw [inv_of_equiv_zero hy, inv_of_equiv_zero (he.trans hy)]
  · have hx := (hy <| he.symm.trans ·)
    have := (Numeric.mul_inv_cancel hx).trans (Numeric.mul_inv_cancel hy).symm
    rw [← (Numeric.mul_congr_left he).antisymmRel_congr_right] at this
    exact Numeric.mul_left_cancel hx this

theorem div_congr_left {x₁ x₂ y : IGame} [Numeric x₁] [Numeric x₂] [Numeric y] (he : x₁ ≈ x₂) :
    x₁ / y ≈ x₂ / y :=
  mul_congr_left he

theorem div_congr_right {x y₁ y₂ : IGame} [Numeric x] [Numeric y₁] [Numeric y₂] (he : y₁ ≈ y₂) :
    x / y₁ ≈ x / y₂ :=
  mul_congr_right (inv_congr he)

theorem div_congr {x₁ x₂ y₁ y₂ : IGame} [Numeric x₁] [Numeric x₂] [Numeric y₁] [Numeric y₂]
    (hx : x₁ ≈ x₂) (hy : y₁ ≈ y₂) : x₁ / y₁ ≈ x₂ / y₂ :=
  (div_congr_left hx).trans (div_congr_right hy)

end IGame.Numeric

namespace Surreal

noncomputable instance : LinearOrderedField Surreal where
  inv := Quotient.map (fun x ↦ ⟨x⁻¹, by infer_instance⟩) fun _ _ ↦ Numeric.inv_congr
  mul_inv_cancel := by rintro ⟨a⟩ h; exact mk_eq (Numeric.mul_inv_cancel (mk_eq_mk.not.1 h))
  inv_zero := by change mk 0⁻¹ = _; simp [inv_zero]
  qsmul := _
  nnqsmul := _

@[simp] theorem mk_inv (x : IGame) [Numeric x] : mk x⁻¹ = (mk x)⁻¹ := rfl
@[simp] theorem mk_div (x y : IGame) [Numeric x] [Numeric y] : mk (x / y) = mk x / mk y := rfl

@[simp]
theorem mk_ratCast (q : ℚ) : mk q = q := by
  conv_rhs => rw [← q.num_div_den]
  simp [ratCast_def]

@[simp]
theorem toGame_ratCast (q : ℚ) : toGame q = q := by
  rw [← mk_ratCast, toGame_mk, Game.mk_ratCast]

end Surreal

namespace IGame

theorem Numeric.inv_equiv_of_mul_eq_one {x y : IGame} [Numeric x] [Numeric y]
    (he : x * y ≈ 1) : x⁻¹ ≈ y := by
  rw [← Surreal.mk_eq_mk] at *
  exact inv_eq_of_mul_eq_one_right (a := Surreal.mk x) he

theorem Numeric.equiv_inv_of_mul_eq_one {x y : IGame} [Numeric x] [Numeric y]
    (he : x * y ≈ 1) : x ≈ y⁻¹ :=
  (Numeric.inv_equiv_of_mul_eq_one (mul_comm x y ▸ he)).symm

@[simp]
theorem Numeric.inv_pos {x : IGame} [Numeric x] : 0 < x⁻¹ ↔ 0 < x := by
  simp [← Surreal.mk_lt_mk]

@[simp]
theorem Numeric.inv_neg {x : IGame} [Numeric x] : x⁻¹ < 0 ↔ x < 0 := by
  simp [← Surreal.mk_lt_mk]

@[simp]
theorem Numeric.inv_nonneg {x : IGame} [Numeric x] : 0 ≤ x⁻¹ ↔ 0 ≤ x := by
  simp [← Surreal.mk_le_mk]

@[simp]
theorem Numeric.inv_nonpos {x : IGame} [Numeric x] : x⁻¹ ≤ 0 ↔ x ≤ 0 := by
  simp [← Surreal.mk_le_mk]

@[simp, norm_cast]
theorem ratCast_le {m n : ℚ} : (m : IGame) ≤ n ↔ m ≤ n := by
  simp [← Surreal.mk_le_mk]

@[simp, norm_cast]
theorem ratCast_lt {m n : ℚ} : (m : IGame) < n ↔ m < n := by
  simp [← Surreal.mk_lt_mk]

theorem ratCast_strictMono : StrictMono ((↑) : ℚ → IGame) :=
  fun _ _ h ↦ ratCast_lt.2 h

@[simp, norm_cast]
theorem ratCast_inj {m n : ℚ} : (m : IGame) = n ↔ m = n :=
  ratCast_strictMono.injective.eq_iff

<<<<<<< HEAD
-- TODO: upstream
attribute [simp] AntisymmRel.refl

private theorem equiv_ratCast_of_mem_move_inv_natCast {n : ℕ} :
    (∀ x ∈ leftMoves.{u} n⁻¹, ∃ q : ℚ, x ≈ q) ∧ (∀ x ∈ rightMoves.{u} n⁻¹, ∃ q : ℚ, x ≈ q) := by
  cases n with
  | zero => simp
  | succ n =>
    refine invRec (mod_cast n.succ_pos) ⟨0, ?_⟩ ?_ ?_ ?_ ?_
    any_goals simp
    all_goals
      rintro _ hn rfl x hx q hq
      use (1 + -q) / n
      first | have := Numeric.of_mem_leftMoves hx | have := Numeric.of_mem_rightMoves hx
      simp_all [invOption, ← Surreal.mk_eq_mk]

private theorem equiv_ratCast_of_mem_move_ratCast {q : ℚ} :
    (∀ x ∈ leftMoves.{u} q, ∃ r : ℚ, x ≈ r) ∧ (∀ x ∈ rightMoves.{u} q, ∃ r : ℚ, x ≈ r) := by
  constructor
  all_goals
    rw [ratCast_def]
    simp only [IGame.div_eq_mul_inv, forall_leftMoves_mul, forall_rightMoves_mul]
    obtain ⟨m, n, hn, _⟩ := q
    constructor
    all_goals
    · intro x hx y hy
      first |
        obtain ⟨k, _, rfl⟩ := eq_intCast_of_mem_leftMoves_intCast hx |
        obtain ⟨k, _, rfl⟩ := eq_intCast_of_mem_rightMoves_intCast hx
      first |
        obtain ⟨q, hq⟩ := equiv_ratCast_of_mem_move_inv_natCast.1 _ hy |
        obtain ⟨q, hq⟩ := equiv_ratCast_of_mem_move_inv_natCast.2 _ hy
      use k * (n : ℚ)⁻¹ + m * q - k * q
      first | have := Numeric.of_mem_leftMoves hy | have := Numeric.of_mem_rightMoves hy
      simp_all [mulOption, ← Surreal.mk_eq_mk]

/-- Every left option of a rational number is equivalent to a smaller rational number. -/
theorem equiv_ratCast_of_mem_leftMoves_ratCast {q : ℚ} {x : IGame} (hx : x ∈ leftMoves q) :
    ∃ r : ℚ, r < q ∧ x ≈ r := by
  obtain ⟨r, hr⟩ := equiv_ratCast_of_mem_move_ratCast.1 x hx
  refine ⟨r, ?_, hr⟩
  rw [← ratCast_lt, ← hr.lt_congr_left]
  simpa using Numeric.leftMove_lt hx

/-- Every right option of a rational number is equivalent to a larger rational number. -/
theorem equiv_ratCast_of_mem_rightMoves_ratCast {q : ℚ} {x : IGame} (hx : x ∈ rightMoves q) :
    ∃ r : ℚ, q < r ∧ x ≈ r := by
  obtain ⟨r, hr⟩ := equiv_ratCast_of_mem_move_ratCast.2 x hx
  refine ⟨r, ?_, hr⟩
  rw [← ratCast_lt, ← hr.lt_congr_right]
  simpa using Numeric.lt_rightMove hx
=======
@[simp, norm_cast]
theorem ratCast_equiv {m n : ℚ} : (m : IGame) ≈ n ↔ m = n := by
  simp [AntisymmRel, le_antisymm_iff]

theorem ratCast_natCast_equiv (n : ℕ) : ((n : ℚ) : IGame) ≈ n := by
  simp [← Surreal.mk_eq_mk]

theorem ratCast_intCast_equiv (n : ℤ) : ((n : ℚ) : IGame) ≈ n := by
  simp [← Surreal.mk_eq_mk]

theorem ratCast_add_equiv (m n : ℚ) : ((m + n : ℚ) : IGame) ≈ m + n := by
  simp [← Surreal.mk_eq_mk]

theorem ratCast_sub_equiv (m n : ℚ) : ((m - n : ℚ) : IGame) ≈ m - n := by
  simp [← Surreal.mk_eq_mk]

theorem ratCast_mul_equiv (m n : ℚ) : ((m * n : ℚ) : IGame) ≈ m * n := by
  simp [← Surreal.mk_eq_mk]

/-
theorem ratCast_inv_equiv (m : ℚ) : ((m⁻¹ : ℚ) : IGame) ≈ m⁻¹ := by
  simp [← Surreal.mk_eq_mk]

theorem ratCast_div_equiv (m n : ℚ) : ((m / n : ℚ) : IGame) ≈ m / n := by
  simp [← Surreal.mk_eq_mk]
-/
>>>>>>> 66828a21

end IGame

namespace Game

@[simp, norm_cast]
theorem ratCast_le {m n : ℚ} : (m : Game) ≤ n ↔ m ≤ n :=
  IGame.ratCast_le

@[simp, norm_cast]
theorem ratCast_lt {m n : ℚ} : (m : Game) < n ↔ m < n :=
  IGame.ratCast_lt

theorem ratCast_strictMono : StrictMono ((↑) : ℚ → Game) :=
  fun _ _ h ↦ ratCast_lt.2 h

@[simp, norm_cast]
theorem ratCast_inj {m n : ℚ} : (m : Game) = n ↔ m = n :=
  ratCast_strictMono.injective.eq_iff

@[simp, norm_cast]
theorem ratCast_natCast (n : ℕ) : ((n : ℚ) : Game) = n := by
  simpa using Game.mk_eq (IGame.ratCast_natCast_equiv n)

@[simp, norm_cast]
theorem ratCast_intCast (n : ℤ) : ((n : ℚ) : Game) = n :=by
  simpa using Game.mk_eq (IGame.ratCast_intCast_equiv n)

@[simp, norm_cast]
theorem ratCast_add (m n : ℚ) : ((m + n : ℚ) : Game) = m + n :=
  Game.mk_eq (IGame.ratCast_add_equiv m n)

@[simp, norm_cast]
theorem ratCast_sub (m n : ℚ) : ((m - n : ℚ) : Game) = m - n :=
  Game.mk_eq (IGame.ratCast_sub_equiv m n)

end Game<|MERGE_RESOLUTION|>--- conflicted
+++ resolved
@@ -338,7 +338,31 @@
 theorem ratCast_inj {m n : ℚ} : (m : IGame) = n ↔ m = n :=
   ratCast_strictMono.injective.eq_iff
 
-<<<<<<< HEAD
+@[simp, norm_cast]
+theorem ratCast_equiv {m n : ℚ} : (m : IGame) ≈ n ↔ m = n := by
+  simp [AntisymmRel, le_antisymm_iff]
+
+theorem ratCast_natCast_equiv (n : ℕ) : ((n : ℚ) : IGame) ≈ n := by
+  simp [← Surreal.mk_eq_mk]
+
+theorem ratCast_intCast_equiv (n : ℤ) : ((n : ℚ) : IGame) ≈ n := by
+  simp [← Surreal.mk_eq_mk]
+
+theorem ratCast_add_equiv (m n : ℚ) : ((m + n : ℚ) : IGame) ≈ m + n := by
+  simp [← Surreal.mk_eq_mk]
+
+theorem ratCast_sub_equiv (m n : ℚ) : ((m - n : ℚ) : IGame) ≈ m - n := by
+  simp [← Surreal.mk_eq_mk]
+
+theorem ratCast_mul_equiv (m n : ℚ) : ((m * n : ℚ) : IGame) ≈ m * n := by
+  simp [← Surreal.mk_eq_mk]
+
+theorem ratCast_inv_equiv (m : ℚ) : ((m⁻¹ : ℚ) : IGame) ≈ m⁻¹ := by
+  simp [← Surreal.mk_eq_mk]
+
+theorem ratCast_div_equiv (m n : ℚ) : ((m / n : ℚ) : IGame) ≈ m / n := by
+  simp [← Surreal.mk_eq_mk]
+
 -- TODO: upstream
 attribute [simp] AntisymmRel.refl
 
@@ -390,34 +414,6 @@
   refine ⟨r, ?_, hr⟩
   rw [← ratCast_lt, ← hr.lt_congr_right]
   simpa using Numeric.lt_rightMove hx
-=======
-@[simp, norm_cast]
-theorem ratCast_equiv {m n : ℚ} : (m : IGame) ≈ n ↔ m = n := by
-  simp [AntisymmRel, le_antisymm_iff]
-
-theorem ratCast_natCast_equiv (n : ℕ) : ((n : ℚ) : IGame) ≈ n := by
-  simp [← Surreal.mk_eq_mk]
-
-theorem ratCast_intCast_equiv (n : ℤ) : ((n : ℚ) : IGame) ≈ n := by
-  simp [← Surreal.mk_eq_mk]
-
-theorem ratCast_add_equiv (m n : ℚ) : ((m + n : ℚ) : IGame) ≈ m + n := by
-  simp [← Surreal.mk_eq_mk]
-
-theorem ratCast_sub_equiv (m n : ℚ) : ((m - n : ℚ) : IGame) ≈ m - n := by
-  simp [← Surreal.mk_eq_mk]
-
-theorem ratCast_mul_equiv (m n : ℚ) : ((m * n : ℚ) : IGame) ≈ m * n := by
-  simp [← Surreal.mk_eq_mk]
-
-/-
-theorem ratCast_inv_equiv (m : ℚ) : ((m⁻¹ : ℚ) : IGame) ≈ m⁻¹ := by
-  simp [← Surreal.mk_eq_mk]
-
-theorem ratCast_div_equiv (m n : ℚ) : ((m / n : ℚ) : IGame) ≈ m / n := by
-  simp [← Surreal.mk_eq_mk]
--/
->>>>>>> 66828a21
 
 end IGame
 
