--- conflicted
+++ resolved
@@ -255,25 +255,18 @@
     rw [← (Numeric.mul_congr_left he).antisymmRel_congr_right] at this
     exact Numeric.mul_left_cancel hx this
 
-<<<<<<< HEAD
-
-theorem div_congr_left {x₁ x₂ y : IGame} [Numeric x₁] [Numeric x₂] [Numeric y] (hy : 0 < y)
-    (he : x₁ ≈ x₂) : x₁ / y ≈ x₂ / y := by
-  have := Numeric.inv hy
-  exact mul_congr_left he
-
-theorem div_congr_right {x y₁ y₂ : IGame} [Numeric x] [Numeric y₁] [Numeric y₂] (hy : 0 < y₁)
-    (he : y₁ ≈ y₂) : x / y₁ ≈ x / y₂ := by
-  have := Numeric.inv hy
-  have := Numeric.inv (hy.trans_antisymmRel he)
-  exact mul_congr_right (inv_congr hy he)
+theorem div_congr_left {x₁ x₂ y : IGame} [Numeric x₁] [Numeric x₂] [Numeric y] (he : x₁ ≈ x₂) :
+    x₁ / y ≈ x₂ / y :=
+  mul_congr_left he
+
+theorem div_congr_right {x y₁ y₂ : IGame} [Numeric x] [Numeric y₁] [Numeric y₂] (he : y₁ ≈ y₂) :
+    x / y₁ ≈ x / y₂ :=
+  mul_congr_right (inv_congr he)
 
 theorem div_congr {x₁ x₂ y₁ y₂ : IGame} [Numeric x₁] [Numeric x₂] [Numeric y₁] [Numeric y₂]
-    (hy' : 0 < y₁) (hx : x₁ ≈ x₂) (hy : y₁ ≈ y₂) : x₁ / y₁ ≈ x₂ / y₂ :=
-  (div_congr_left hy' hx).trans (div_congr_right hy' hy)
-
-=======
->>>>>>> 299d07f9
+    (hx : x₁ ≈ x₂) (hy : y₁ ≈ y₂) : x₁ / y₁ ≈ x₂ / y₂ :=
+  (div_congr_left hx).trans (div_congr_right hy)
+
 end IGame.Numeric
 
 namespace Surreal
@@ -297,6 +290,22 @@
 
 namespace IGame
 
+@[simp]
+theorem Numeric.inv_pos {x : IGame} [Numeric x] : 0 < x⁻¹ ↔ 0 < x := by
+  simp [← Surreal.mk_lt_mk]
+
+@[simp]
+theorem Numeric.inv_neg {x : IGame} [Numeric x] : x⁻¹ < 0 ↔ x < 0 := by
+  simp [← Surreal.mk_lt_mk]
+
+@[simp]
+theorem Numeric.inv_nonneg {x : IGame} [Numeric x] : 0 ≤ x⁻¹ ↔ 0 ≤ x := by
+  simp [← Surreal.mk_le_mk]
+
+@[simp]
+theorem Numeric.inv_nonpos {x : IGame} [Numeric x] : x⁻¹ ≤ 0 ↔ x ≤ 0 := by
+  simp [← Surreal.mk_le_mk]
+
 @[simp, norm_cast]
 theorem ratCast_le {m n : ℚ} : (m : IGame) ≤ n ↔ m ≤ n := by
   simp [← Surreal.mk_le_mk]
@@ -318,13 +327,14 @@
 private theorem equiv_ratCast_of_mem_move_inv_natCast {n : ℕ} :
     (∀ x ∈ leftMoves.{u} (n + 1)⁻¹, ∃ q : ℚ, x ≈ q) ∧
       (∀ x ∈ rightMoves.{u} (n + 1)⁻¹, ∃ q : ℚ, x ≈ q) := by
-  refine invRec _ ⟨0, ?_⟩ ?_ ?_ ?_ ?_
+  refine invRec ?_ ⟨0, ?_⟩ ?_ ?_ ?_ ?_
+  · exact_mod_cast n.succ_pos
   any_goals simp
   all_goals
-    refine fun hn x hx q hq ↦ ⟨(1 + -q) / n, ?_⟩
-    have : Numeric n⁻¹ := .inv hn
+    rintro _ hn rfl x hx q hq
+    use (1 + -q) / n
     first | have := Numeric.of_mem_leftMoves hx | have := Numeric.of_mem_rightMoves hx
-    simp_all [invOption, Surreal.mk_div_of_pos _ hn, ← Surreal.mk_eq_mk]
+    simp_all [invOption, ← Surreal.mk_eq_mk]
 
 theorem equiv_ratCast_of_mem_leftMoves_inv_natCast {n : ℕ} (h : 0 < n) {x : IGame}
     (hx : x ∈ leftMoves n⁻¹) : ∃ q : ℚ, x ≈ q := by
@@ -351,14 +361,12 @@
       · simp only [Nat.cast_add_one, leftMoves_natCast_succ]
         rintro _ rfl y hy
         replace hn : 0 < n := hn.bot_lt
-        have hn' : 0 < (n : IGame) := mod_cast hn
         first |
           obtain ⟨q, hq⟩ := equiv_ratCast_of_mem_leftMoves_inv_natCast hn hy |
           obtain ⟨q, hq⟩ := equiv_ratCast_of_mem_rightMoves_inv_natCast hn hy
-        have := Numeric.inv hn'
         first | have := Numeric.of_mem_leftMoves hy | have := Numeric.of_mem_rightMoves hy
         use m * (n : ℚ)⁻¹ + (m + 1) * q - m * q
-        simp_all [← Surreal.mk_eq_mk, Surreal.mk_inv_of_pos hn']
+        simp_all [← Surreal.mk_eq_mk]
       · simp
     · simp [← Rat.num_nonneg] at hq
 
