/-
Copyright (c) 2025 Violeta Hernández Palacios. All rights reserved.
Released under Apache 2.0 license as described in the file LICENSE.
Authors: Violeta Hernández Palacios, Theodore Hwa
-/
import CombinatorialGames.Surreal.Multiplication
import Mathlib.Algebra.Order.Field.Basic
import Mathlib.Data.Rat.Cast.Order
import Mathlib.Tactic.Ring

/-!
# Surreal division

In this file, we prove that if `x` is a positive numeric game, then `x⁻¹` (defined in
`Mathlib.SetTheory.Game.IGame`) is a number and is a multiplicative inverse for `x`. We use that
to define the field structure on `Surreal`.

This is Theorem 1.10 in ONAG, and we follow the broad strokes of the proof. We prove
by simultaneous induction that if `x` is positive and numeric, then (ii) `x⁻¹` is numeric, and (iv)
`x * x⁻¹ ≈ 1`. We do this by showing the inductive hypothesis implies that (i) `x * y < 1` for
`y ∈ x⁻¹ᴸ` and `1 < x * y` for `y ∈ x⁻¹ᴿ`, and that (iv) `y < 1` for
`y ∈ (x * x⁻¹)ᴸ` and `1 < y` for `y ∈ (x * x⁻¹ᴿ)`.

An important difference is that Conway assumes that `x` has no negative left options, while we don't
make use of this assumption. This is because our definition of the inverse is tweaked to ensure that
only positive left options of `x` generate the options for `x⁻¹`. To make sure the induction checks
out, we require two small extra arithmetic lemmas `mulOption_le` and `le_mulOption`.

Once we have defined the inverse for positive `x`, it is extended in the obvious way to negative
numbers.
-/

universe u

open IGame

private instance {x y : IGame} [Numeric x] [Numeric y⁻¹] : Numeric (x / y) := .mul ..

private instance {x y a : IGame} [Numeric x] [Numeric y] [Numeric y⁻¹] [Numeric a] :
    Numeric (invOption x y a) :=
  .mul ..

private theorem inv_pos' {x : IGame} [Numeric x⁻¹] (hx : 0 < x) : 0 < x⁻¹ :=
  Numeric.left_lt (zero_mem_leftMoves_inv hx)

private theorem mk_div' (x y : IGame) [Numeric x] [Numeric y⁻¹] :
    Surreal.mk (x / y) = Surreal.mk x * Surreal.mk y⁻¹ :=
  rfl

namespace Surreal.Division

/-! ### Arithmetic lemmas -/

lemma one_neg_mul_invOption (x : IGame) {y : IGame} (hy : y * y⁻¹ ≈ 1) (a : IGame)
    [Numeric x] [Numeric y] [Numeric y⁻¹] [Numeric a] :
    1 - x * invOption x y a ≈ (1 - x * a) * (y - x) / y := by
  rw [← Surreal.mk_eq_mk] at *
  dsimp [invOption, mk_div'] at *
  simp only [one_mul, sub_eq_add_neg, add_mul, hy]
  ring

lemma mulOption_self_inv (x : IGame) {y : IGame} (hy : y * y⁻¹ ≈ 1) (a : IGame)
    [Numeric x] [Numeric x⁻¹] [Numeric y] [Numeric y⁻¹] [Numeric a] :
    mulOption x x⁻¹ y a ≈ 1 + (x⁻¹ - invOption x y a) * y := by
  rw [mul_comm] at hy
  rw [← Surreal.mk_eq_mk] at *
  dsimp [mulOption, invOption, mk_div'] at *
  simp only [sub_eq_add_neg, add_mul, neg_mul, mul_assoc, hy]
  ring

lemma mulOption_le (x y : IGame) {a b : IGame} [Numeric x] [Numeric y] [Numeric a] [Numeric b]
    (ha : a ≤ 0) (hb : b ≤ y) : mulOption x y a b ≤ x * b := by
  rw [mulOption, ← Game.mk_le_mk]
  dsimp
  have : Game.mk (a * y) - Game.mk (a * b) ≤ 0 := by
    rw [← Game.mk_mul_sub]
    apply Numeric.mul_nonpos_of_nonpos_of_nonneg ha
    rwa [IGame.sub_nonneg]
  rw [← add_le_add_iff_left (Game.mk (x * b))] at this
  convert this using 1 <;> abel

theorem le_mulOption (x y : IGame) {a b : IGame} [Numeric x] [Numeric y] [Numeric a] [Numeric b]
    (ha : a ≤ 0) (hb : y ≤ b) : x * b ≤ mulOption x y a b := by
  rw [mulOption, ← Game.mk_le_mk]
  dsimp
  have : 0 ≤ Game.mk (a * y) - Game.mk (a * b) := by
    rw [← Game.mk_mul_sub]
    apply Numeric.mul_nonneg_of_nonpos_of_nonpos ha
    rwa [IGame.sub_nonpos]
  rw [← add_le_add_iff_left (Game.mk (x * b))] at this
  convert this using 1 <;> abel

/-! ### Inductive proof -/

lemma numeric_option_inv {x : IGame} [Numeric x] (hx : 0 < x)
    (hl : ∀ y ∈ xᴸ, 0 < y → Numeric y⁻¹) (hr : ∀ y ∈ xᴿ, Numeric y⁻¹) :
    (∀ p, ∀ y ∈ x⁻¹.moves p, Numeric y) := by
  apply invRec (P := fun p y hy ↦ Numeric y) hx Numeric.zero
  intro p₁ p₂ y hy hyx
  intros
  have := Numeric.of_mem_moves hyx
  cases p₁ <;> cases p₂
  all_goals
    first
    | have := hl _ hyx hy
    | have := hr _ hyx
    infer_instance

lemma mul_inv_option_mem {x : IGame} [Numeric x] (hx : 0 < x)
    (hl : ∀ y ∈ xᴸ, 0 < y → Numeric y⁻¹) (hr : ∀ y ∈ xᴿ, Numeric y⁻¹)
    (hl' : ∀ y ∈ xᴸ, 0 < y → y * y⁻¹ ≈ 1) (hr' : ∀ y ∈ xᴿ, y * y⁻¹ ≈ 1) :
    (∀ y ∈ x⁻¹ᴸ, x * y < 1) ∧ (∀ y ∈ x⁻¹ᴿ, 1 < x * y) := by
  suffices ∀ p y, y ∈ x⁻¹.moves p → p.cases (x * y < 1) (1 < x * y) by
    exact ⟨this left, this right⟩
  apply invRec (P := fun p y hy ↦ p.cases (x * y < 1) (1 < x * y)) hx
  · simp
  rintro (_ | _) (_ | _) y hy hyx a ha h <;> dsimp
  · have := Numeric.of_mem_moves hyx
    have := hr y hyx
    have := numeric_option_inv hx hl hr left a ha
    rw [← IGame.sub_pos, (one_neg_mul_invOption x (hr' y hyx) a).lt_congr_right]
    apply Numeric.mul_pos (Numeric.mul_pos _ _) (inv_pos' hy)
    · rwa [IGame.sub_pos]
    · rw [IGame.sub_pos]
      exact Numeric.lt_right hyx
  · have := Numeric.of_mem_moves hyx
    have := hl y hyx hy
    have := numeric_option_inv hx hl hr left a ha
    rw [← IGame.sub_neg, (one_neg_mul_invOption x (hl' y hyx hy) a).lt_congr_left]
    apply Numeric.mul_neg_of_neg_of_pos (Numeric.mul_neg_of_pos_of_neg _ _) (inv_pos' hy)
    · rwa [IGame.sub_pos]
    · rw [IGame.sub_neg]
      exact Numeric.left_lt hyx
  · have := Numeric.of_mem_moves hyx
    have := hl y hyx hy
    have := numeric_option_inv hx hl hr right a ha
    rw [← IGame.sub_pos, (one_neg_mul_invOption x (hl' y hyx hy) a).lt_congr_right]
    apply Numeric.mul_pos (Numeric.mul_pos_of_neg_of_neg _ _) (inv_pos' hy)
    · rwa [IGame.sub_neg]
    · rw [IGame.sub_neg]
      exact Numeric.left_lt hyx
  · have := Numeric.of_mem_moves hyx
    have := hr y hyx
    have := numeric_option_inv hx hl hr right a ha
    rw [← IGame.sub_neg, (one_neg_mul_invOption x (hr' y hyx) a).lt_congr_left]
    apply Numeric.mul_neg_of_neg_of_pos (Numeric.mul_neg_of_neg_of_pos _ _) (inv_pos' hy)
    · rwa [IGame.sub_neg]
    · rw [IGame.sub_pos]
      exact Numeric.lt_right hyx

lemma numeric_inv {x : IGame} [Numeric x] (hx : 0 < x)
    (hl : ∀ y ∈ xᴸ, 0 < y → Numeric y⁻¹) (hr : ∀ y ∈ xᴿ, Numeric y⁻¹)
    (hl' : ∀ y ∈ xᴸ, 0 < y → y * y⁻¹ ≈ 1) (hr' : ∀ y ∈ xᴿ, y * y⁻¹ ≈ 1) :
    Numeric x⁻¹ := by
  obtain ⟨Hl, Hr⟩ := mul_inv_option_mem hx hl hr hl' hr'
  obtain H' := numeric_option_inv hx hl hr
  refine Numeric.mk (fun y hy z hz ↦ ?_) (H' _) (H' _)
  have := H' _ y hy
  have := H' _ z hz
  exact (Numeric.mul_lt_mul_left hx).1 <| (Hl y hy).trans (Hr z hz)

lemma option_mul_inv_lt {x : IGame} [Numeric x] (hx : 0 < x)
    (hl : ∀ y ∈ xᴸ, 0 < y → Numeric y⁻¹) (hr : ∀ y ∈ xᴿ, Numeric y⁻¹)
    (hl' : ∀ y ∈ xᴸ, 0 < y → y * y⁻¹ ≈ 1) (hr' : ∀ y ∈ xᴿ, y * y⁻¹ ≈ 1) :
    (∀ y ∈ (x * x⁻¹)ᴸ, y < 1) ∧ (∀ y ∈ (x * x⁻¹)ᴿ, 1 < y) := by
  have := numeric_inv hx hl hr hl' hr'
  obtain H := numeric_option_inv hx hl hr
  rw [forall_moves_mul, forall_moves_mul]
  refine ⟨?_, ?_⟩ <;> rintro (_ | _)
  all_goals
    intro y hyx a ha
    have := Numeric.of_mem_moves hyx
    have := H _ a ha
    try (have := hr y hyx; have hy := hx.trans (Numeric.lt_right hyx))
  · obtain hy | hy := Numeric.lt_or_ge 0 y
    · have := hl y hyx hy
      rw [(mulOption_self_inv x (hl' y hyx hy) a).lt_congr_left, add_comm,
        ← IGame.lt_sub_iff_add_lt, (IGame.sub_self_equiv _).lt_congr_right]
      apply Numeric.mul_neg_of_neg_of_pos _ hy
      rw [IGame.sub_neg]
      exact Numeric.lt_right (invOption_mem_moves_inv (p₁ := left) hx hy hyx ha)
    · apply (mulOption_le _ _ hy (Numeric.left_lt ha).le).trans_lt
      exact (mul_inv_option_mem hx hl hr hl' hr').1 a ha
  · rw [(mulOption_self_inv x (hr' y hyx) a).lt_congr_left, add_comm,
      ← IGame.lt_sub_iff_add_lt, (IGame.sub_self_equiv _).lt_congr_right]
    apply Numeric.mul_neg_of_neg_of_pos _ hy
    rw [IGame.sub_neg]
    exact Numeric.lt_right (invOption_mem_moves_inv (p₁ := right) hx hy hyx ha)
  · obtain hy | hy := Numeric.lt_or_ge 0 y
    · have := hl y hyx hy
      rw [(mulOption_self_inv x (hl' y hyx hy) a).lt_congr_right, add_comm,
        ← IGame.sub_lt_iff_lt_add, (IGame.sub_self_equiv _).lt_congr_left]
      apply Numeric.mul_pos _ hy
      rw [IGame.sub_pos]
      apply Numeric.left_lt (invOption_mem_moves_inv (p₁ := right) hx hy hyx ha)
    · apply ((mul_inv_option_mem hx hl hr hl' hr').2 a ha).trans_le
      exact le_mulOption _ _ hy (Numeric.lt_right ha).le
  · rw [(mulOption_self_inv x (hr' y hyx) a).lt_congr_right, add_comm,
      ← IGame.sub_lt_iff_lt_add, (IGame.sub_self_equiv _).lt_congr_left]
    apply Numeric.mul_pos _ hy
    rw [IGame.sub_pos]
    exact Numeric.left_lt (invOption_mem_moves_inv (p₁ := left) hx hy hyx ha)

lemma mul_inv_self {x : IGame} [Numeric x] (hx : 0 < x)
    (hl : ∀ y ∈ xᴸ, 0 < y → Numeric y⁻¹) (hr : ∀ y ∈ xᴿ, Numeric y⁻¹)
    (hl' : ∀ y ∈ xᴸ, 0 < y → y * y⁻¹ ≈ 1) (hr' : ∀ y ∈ xᴿ, y * y⁻¹ ≈ 1) :
    x * x⁻¹ ≈ 1 := by
  obtain ⟨Hl, Hr⟩ := option_mul_inv_lt hx hl hr hl' hr'
  have := numeric_inv hx hl hr hl' hr'
  apply equiv_one_of_fits ⟨fun z hz ↦ (Hl z hz).not_ge, fun z hz ↦ (Hr z hz).not_ge⟩
  rw [Numeric.mul_equiv_zero, not_or]
  exact ⟨hx.not_antisymmRel_symm, (inv_pos' hx).not_antisymmRel_symm⟩

theorem main {x : IGame} [Numeric x] (hx : 0 < x) : Numeric x⁻¹ ∧ x * x⁻¹ ≈ 1 := by
  have IHl : ∀ y ∈ xᴸ, 0 < y → Numeric y⁻¹ ∧ y * y⁻¹ ≈ 1 :=
    fun y hy hy' ↦ have := Numeric.of_mem_moves hy; main hy'
<<<<<<< HEAD
  have IHr : ∀ y ∈ x.rightMoves, Numeric y⁻¹ ∧ y * y⁻¹ ≈ 1 :=
    fun y hy ↦ have := Numeric.of_mem_moves hy; main (hx.trans (Numeric.lt_right hy))
=======
  have IHr : ∀ y ∈ xᴿ, Numeric y⁻¹ ∧ y * y⁻¹ ≈ 1 :=
    fun y hy ↦ have := Numeric.of_mem_moves hy; main (hx.trans (Numeric.lt_rightMove hy))
>>>>>>> 48e58496
  have hl := fun y hy hy' ↦ (IHl y hy hy').1
  have hr := fun y hy ↦ (IHr y hy).1
  have hl' := fun y hy hy' ↦ (IHl y hy hy').2
  have hr' := fun y hy ↦ (IHr y hy).2
  exact ⟨numeric_inv hx hl hr hl' hr', mul_inv_self hx hl hr hl' hr'⟩
termination_by x
decreasing_by igame_wf

end Surreal.Division

/-! ### Instances and corollaries -/

namespace IGame.Numeric
open Surreal.Division

protected instance inv (x : IGame) [Numeric x] : Numeric x⁻¹ := by
  obtain h | h | h := Numeric.lt_or_equiv_or_gt x 0
  · rw [← IGame.zero_lt_neg] at h
    simpa using (main h).1
  · simp [inv_of_equiv_zero h]
  · exact (main h).1

protected instance div (x y : IGame) [Numeric x] [Numeric y] : Numeric (x / y) := .mul ..
protected instance ratCast (q : ℚ) : Numeric q := .div ..

protected instance invOption (x y a : IGame) [Numeric x] [Numeric y] [Numeric a] :
    Numeric (invOption x y a) :=
  .div ..

protected theorem mul_inv_cancel {x : IGame} [Numeric x] (hx : ¬ x ≈ 0) : x * x⁻¹ ≈ 1 := by
  obtain h | h | h := Numeric.lt_or_equiv_or_gt x 0
  · rw [← IGame.zero_lt_neg] at h
    simpa using (main h).2
  · contradiction
  · exact (main h).2

protected theorem inv_mul_cancel {x : IGame} [Numeric x] (hx : ¬ x ≈ 0) : x⁻¹ * x ≈ 1 := by
  rw [mul_comm]
  exact Numeric.mul_inv_cancel hx

theorem inv_congr {x y : IGame} [Numeric x] [Numeric y] (he : x ≈ y) : x⁻¹ ≈ y⁻¹ := by
  by_cases hy : y ≈ 0
  · rw [inv_of_equiv_zero hy, inv_of_equiv_zero (he.trans hy)]
  · have hx := (hy <| he.symm.trans ·)
    have := (Numeric.mul_inv_cancel hx).trans (Numeric.mul_inv_cancel hy).symm
    rw [← (Numeric.mul_congr_left he).antisymmRel_congr_right] at this
    exact Numeric.mul_left_cancel hx this

theorem div_congr_left {x₁ x₂ y : IGame} [Numeric x₁] [Numeric x₂] [Numeric y] (he : x₁ ≈ x₂) :
    x₁ / y ≈ x₂ / y :=
  mul_congr_left he

theorem div_congr_right {x y₁ y₂ : IGame} [Numeric x] [Numeric y₁] [Numeric y₂] (he : y₁ ≈ y₂) :
    x / y₁ ≈ x / y₂ :=
  mul_congr_right (inv_congr he)

theorem div_congr {x₁ x₂ y₁ y₂ : IGame} [Numeric x₁] [Numeric x₂] [Numeric y₁] [Numeric y₂]
    (hx : x₁ ≈ x₂) (hy : y₁ ≈ y₂) : x₁ / y₁ ≈ x₂ / y₂ :=
  (div_congr_left hx).trans (div_congr_right hy)

end IGame.Numeric

namespace Surreal

noncomputable instance : Field Surreal where
  inv := Quotient.map (fun x ↦ ⟨x⁻¹, by infer_instance⟩) fun _ _ ↦ Numeric.inv_congr
  mul_inv_cancel := by rintro ⟨a⟩ h; exact mk_eq (Numeric.mul_inv_cancel (mk_eq_mk.not.1 h))
  inv_zero := by change mk 0⁻¹ = _; simp
  qsmul := _
  nnqsmul := _

@[simp] theorem mk_inv (x : IGame) [Numeric x] : mk x⁻¹ = (mk x)⁻¹ := rfl
@[simp] theorem mk_div (x y : IGame) [Numeric x] [Numeric y] : mk (x / y) = mk x / mk y := rfl

@[simp]
theorem mk_ratCast (q : ℚ) : mk q = q := by
  conv_rhs => rw [← q.num_div_den]
  simp [ratCast_def]

@[simp]
theorem toGame_ratCast (q : ℚ) : toGame q = q := by
  rw [← mk_ratCast, toGame_mk, Game.mk_ratCast]

end Surreal

namespace IGame
namespace Numeric

@[simp]
protected theorem inv_pos {x : IGame} [Numeric x] : 0 < x⁻¹ ↔ 0 < x := by
  simp [← Surreal.mk_lt_mk]

@[simp]
protected theorem inv_neg {x : IGame} [Numeric x] : x⁻¹ < 0 ↔ x < 0 := by
  simp [← Surreal.mk_lt_mk]

@[simp]
protected theorem inv_nonneg {x : IGame} [Numeric x] : 0 ≤ x⁻¹ ↔ 0 ≤ x := by
  simp [← Surreal.mk_le_mk]

@[simp]
protected theorem inv_nonpos {x : IGame} [Numeric x] : x⁻¹ ≤ 0 ↔ x ≤ 0 := by
  simp [← Surreal.mk_le_mk]

theorem inv_equiv_of_mul_eq_one {x y : IGame} [Numeric x] [Numeric y]
    (he : x * y ≈ 1) : x⁻¹ ≈ y := by
  rw [← Surreal.mk_eq_mk] at *
  exact inv_eq_of_mul_eq_one_right (a := Surreal.mk x) he

theorem equiv_inv_of_mul_eq_one {x y : IGame} [Numeric x] [Numeric y]
    (he : x * y ≈ 1) : x ≈ y⁻¹ :=
  (Numeric.inv_equiv_of_mul_eq_one (mul_comm x y ▸ he)).symm

protected theorem lt_div_iff {x y z : IGame} [Numeric x] [Numeric y] [Numeric z] (hz : 0 < z) :
    x < y / z ↔ x * z < y := by
  simp_all [← Surreal.mk_lt_mk, lt_div_iff₀]

protected theorem lt_div_iff' {x y z : IGame} [Numeric x] [Numeric y] [Numeric z] (hz : 0 < z) :
    x < y / z ↔ z * x < y := by
  simp_all [← Surreal.mk_lt_mk, lt_div_iff₀']

protected theorem div_lt_iff {x y z : IGame} [Numeric x] [Numeric y] [Numeric z] (hy : 0 < y) :
    x / y < z ↔ x < z * y := by
  simp_all [← Surreal.mk_lt_mk, div_lt_iff₀]

protected theorem div_lt_iff' {x y z : IGame} [Numeric x] [Numeric y] [Numeric z] (hz : 0 < y) :
    x / y < z ↔ x < y * z := by
  simp_all [← Surreal.mk_lt_mk, div_lt_iff₀']

protected theorem lt_div_iff_of_neg {x y z : IGame} [Numeric x] [Numeric y] [Numeric z]
    (hz : z < 0) : x < y / z ↔ y < x * z := by
  simp_all [← Surreal.mk_lt_mk, lt_div_iff_of_neg]

protected theorem div_lt_iff_of_neg {x y z : IGame} [Numeric x] [Numeric y] [Numeric z]
    (hy : y < 0) : x / y < z ↔ z * y < x := by
  simp_all [← Surreal.mk_lt_mk, div_lt_iff_of_neg]

end Numeric

@[simp, norm_cast]
theorem ratCast_le {m n : ℚ} : (m : IGame) ≤ n ↔ m ≤ n := by
  simp [← Surreal.mk_le_mk]

@[simp, norm_cast]
theorem ratCast_lt {m n : ℚ} : (m : IGame) < n ↔ m < n := by
  simp [← Surreal.mk_lt_mk]

theorem ratCast_strictMono : StrictMono ((↑) : ℚ → IGame) :=
  fun _ _ h ↦ ratCast_lt.2 h

@[simp, norm_cast]
theorem ratCast_inj {m n : ℚ} : (m : IGame) = n ↔ m = n :=
  ratCast_strictMono.injective.eq_iff

@[simp, norm_cast]
theorem ratCast_equiv {m n : ℚ} : (m : IGame) ≈ n ↔ m = n := by
  simp [AntisymmRel, le_antisymm_iff]

theorem ratCast_natCast_equiv (n : ℕ) : ((n : ℚ) : IGame) ≈ n := by
  simp [← Surreal.mk_eq_mk]

theorem ratCast_intCast_equiv (n : ℤ) : ((n : ℚ) : IGame) ≈ n := by
  simp [← Surreal.mk_eq_mk]

theorem ratCast_add_equiv (m n : ℚ) : ((m + n : ℚ) : IGame) ≈ m + n := by
  simp [← Surreal.mk_eq_mk]

theorem ratCast_sub_equiv (m n : ℚ) : ((m - n : ℚ) : IGame) ≈ m - n := by
  simp [← Surreal.mk_eq_mk]

theorem ratCast_mul_equiv (m n : ℚ) : ((m * n : ℚ) : IGame) ≈ m * n := by
  simp [← Surreal.mk_eq_mk]

theorem ratCast_inv_equiv (m : ℚ) : ((m⁻¹ : ℚ) : IGame) ≈ m⁻¹ := by
  simp [← Surreal.mk_eq_mk]

theorem ratCast_div_equiv (m n : ℚ) : ((m / n : ℚ) : IGame) ≈ m / n := by
  simp [← Surreal.mk_eq_mk]

@[simp, norm_cast]
theorem zero_lt_ratCast {q : ℚ} : 0 < (q : IGame) ↔ 0 < q := by
  simpa using ratCast_lt (m := 0)

@[simp, norm_cast]
theorem ratCast_lt_zero {q : ℚ} : (q : IGame) < 0 ↔ q < 0 := by
  simpa using ratCast_lt (n := 0)

@[simp, norm_cast]
theorem zero_le_ratCast {q : ℚ} : 0 ≤ (q : IGame) ↔ 0 ≤ q := by
  simpa using ratCast_le (m := 0)

@[simp, norm_cast]
theorem ratCast_le_zero {q : ℚ} : (q : IGame) ≤ 0 ↔ q ≤ 0 := by
  simpa using ratCast_le (n := 0)

private theorem equiv_ratCast_of_mem_move_inv_natCast {n : ℕ} :
    (∀ p, ∀ x ∈ moves.{u} p n⁻¹, ∃ q : ℚ, x ≈ q) := by
  cases n with
  | zero => simp
  | succ n =>
    refine invRec (mod_cast n.succ_pos) ⟨0, by simp⟩ ?_
    rintro (_ | _) (_ | _) <;> try (· simp)
    all_goals
      dsimp
      simp_rw [Nat.cast_add, Nat.cast_one, leftMoves_natCast_succ, forall_exists_index]
      rintro _ hn rfl x hx q hq
      use (1 + -q) / n
      have := Numeric.of_mem_moves hx
      simp_all [invOption, ← Surreal.mk_eq_mk]

private theorem equiv_ratCast_of_mem_move_ratCast {q : ℚ} :
    (∀ x ∈ (q : IGame.{u})ᴸ, ∃ r : ℚ, x ≈ r) ∧ (∀ x ∈ (q : IGame.{u})ᴿ, ∃ r : ℚ, x ≈ r) := by
  constructor
  all_goals
    rw [ratCast_def]
    simp only [IGame.div_eq_mul_inv, forall_moves_mul, forall_moves_mul]
    obtain ⟨m, n, hn, _⟩ := q
    rintro (_ | _)
    all_goals
    · intro x hx y hy
      first |
        obtain ⟨k, _, rfl⟩ := eq_intCast_of_mem_leftMoves_intCast hx |
        obtain ⟨k, _, rfl⟩ := eq_intCast_of_mem_rightMoves_intCast hx
      obtain ⟨q, hq⟩ := equiv_ratCast_of_mem_move_inv_natCast _ _ hy
      use k * (n : ℚ)⁻¹ + m * q - k * q
      have := Numeric.of_mem_moves hy
      simp_all [mulOption, ← Surreal.mk_eq_mk]

/-- Every left option of a rational number is equivalent to a smaller rational number. -/
theorem equiv_ratCast_of_mem_leftMoves_ratCast {q : ℚ} {x : IGame} (hx : x ∈ qᴸ) :
    ∃ r : ℚ, r < q ∧ x ≈ r := by
  obtain ⟨r, hr⟩ := equiv_ratCast_of_mem_move_ratCast.1 x hx
  refine ⟨r, ?_, hr⟩
  rw [← ratCast_lt, ← hr.lt_congr_left]
  simpa using Numeric.left_lt hx

/-- Every right option of a rational number is equivalent to a larger rational number. -/
theorem equiv_ratCast_of_mem_rightMoves_ratCast {q : ℚ} {x : IGame} (hx : x ∈ qᴿ) :
    ∃ r : ℚ, q < r ∧ x ≈ r := by
  obtain ⟨r, hr⟩ := equiv_ratCast_of_mem_move_ratCast.2 x hx
  refine ⟨r, ?_, hr⟩
  rw [← ratCast_lt, ← hr.lt_congr_right]
  simpa using Numeric.lt_right hx

end IGame

namespace Game

@[simp, norm_cast]
theorem ratCast_le {m n : ℚ} : (m : Game) ≤ n ↔ m ≤ n :=
  IGame.ratCast_le

@[simp, norm_cast]
theorem ratCast_lt {m n : ℚ} : (m : Game) < n ↔ m < n :=
  IGame.ratCast_lt

theorem ratCast_strictMono : StrictMono ((↑) : ℚ → Game) :=
  fun _ _ h ↦ ratCast_lt.2 h

@[simp, norm_cast]
theorem ratCast_inj {m n : ℚ} : (m : Game) = n ↔ m = n :=
  ratCast_strictMono.injective.eq_iff

@[simp, norm_cast]
theorem ratCast_natCast (n : ℕ) : ((n : ℚ) : Game) = n := by
  simpa using Game.mk_eq (IGame.ratCast_natCast_equiv n)

@[simp, norm_cast]
theorem ratCast_intCast (n : ℤ) : ((n : ℚ) : Game) = n := by
  simpa using Game.mk_eq (IGame.ratCast_intCast_equiv n)

@[simp, norm_cast]
theorem ratCast_add (m n : ℚ) : ((m + n : ℚ) : Game) = m + n :=
  Game.mk_eq (IGame.ratCast_add_equiv m n)

@[simp, norm_cast]
theorem ratCast_sub (m n : ℚ) : ((m - n : ℚ) : Game) = m - n :=
  Game.mk_eq (IGame.ratCast_sub_equiv m n)

@[simp, norm_cast]
theorem zero_lt_ratCast {q : ℚ} : 0 < (q : Game) ↔ 0 < q :=
  IGame.zero_lt_ratCast

@[simp, norm_cast]
theorem ratCast_lt_zero {q : ℚ} : (q : Game) < 0 ↔ q < 0 :=
  IGame.ratCast_lt_zero

@[simp, norm_cast]
theorem zero_le_ratCast {q : ℚ} : 0 ≤ (q : Game) ↔ 0 ≤ q :=
  IGame.zero_le_ratCast

@[simp, norm_cast]
theorem ratCast_le_zero {q : ℚ} : (q : Game) ≤ 0 ↔ q ≤ 0 :=
  IGame.ratCast_le_zero

end Game<|MERGE_RESOLUTION|>--- conflicted
+++ resolved
@@ -214,13 +214,8 @@
 theorem main {x : IGame} [Numeric x] (hx : 0 < x) : Numeric x⁻¹ ∧ x * x⁻¹ ≈ 1 := by
   have IHl : ∀ y ∈ xᴸ, 0 < y → Numeric y⁻¹ ∧ y * y⁻¹ ≈ 1 :=
     fun y hy hy' ↦ have := Numeric.of_mem_moves hy; main hy'
-<<<<<<< HEAD
-  have IHr : ∀ y ∈ x.rightMoves, Numeric y⁻¹ ∧ y * y⁻¹ ≈ 1 :=
+  have IHr : ∀ y ∈ xᴿ, Numeric y⁻¹ ∧ y * y⁻¹ ≈ 1 :=
     fun y hy ↦ have := Numeric.of_mem_moves hy; main (hx.trans (Numeric.lt_right hy))
-=======
-  have IHr : ∀ y ∈ xᴿ, Numeric y⁻¹ ∧ y * y⁻¹ ≈ 1 :=
-    fun y hy ↦ have := Numeric.of_mem_moves hy; main (hx.trans (Numeric.lt_rightMove hy))
->>>>>>> 48e58496
   have hl := fun y hy hy' ↦ (IHl y hy hy').1
   have hr := fun y hy ↦ (IHr y hy).1
   have hl' := fun y hy hy' ↦ (IHl y hy hy').2
