/-
Copyright (c) 2025 Violeta Hernández Palacios. All rights reserved.
Released under Apache 2.0 license as described in the file LICENSE.
Authors: Violeta Hernández Palacios, Theodore Hwa
-/
import CombinatorialGames.Surreal.Multiplication
import Mathlib.Data.Rat.Cast.Order
import Mathlib.Tactic.Ring.RingNF

/-!
# Surreal division

In this file, we prove that if `x` is a positive numeric game, then `x⁻¹` (defined in
`Mathlib.SetTheory.Game.IGame`) is a number and is a multiplicative inverse for `x`. We use that
to define the field structure on `Surreal`.

This is Theorem 1.10 in ONAG, and we follow the broad strokes of the proof. We prove
by simultaneous induction that if `x` is positive and numeric, then (ii) `x⁻¹` is numeric, and (iv)
`x * x⁻¹ ≈ 1`. We do this by showing the inductive hypothesis implies that (i) `x * y < 1` for
`y ∈ x⁻¹.leftMoves` and `1 < x * y` for `y ∈ x⁻¹.rightMoves`, and that (iv) `y < 1` for
`y ∈ (x * x⁻¹).leftMoves` and `1 < y` for `y ∈ (x * x⁻¹.rightMoves)`.

An important difference is that Conway assumes that `x` has no negative left options, while we don't
make use of this assumption. This is because our definition of the inverse is tweaked to ensure that
only positive left options of `x` generate the options for `x⁻¹`. To make sure the induction checks
out, we require two small extra arithmetic lemmas `mulOption_le` and `le_mulOption`.

Once we have defined the inverse for positive `x`, it is extended in the obvious way to negative
numbers.
-/

universe u

open IGame

private instance {x y : IGame} [Numeric x] [Numeric y⁻¹] : Numeric (x / y) := .mul ..

private instance {x y a : IGame} [Numeric x] [Numeric y] [Numeric y⁻¹] [Numeric a] :
    Numeric (invOption x y a) :=
  .mul ..

private theorem inv_pos' {x : IGame} [Numeric x⁻¹] (hx : 0 < x) : 0 < x⁻¹ :=
  Numeric.leftMove_lt (zero_mem_leftMoves_inv hx)

private theorem mk_div' (x y : IGame) [Numeric x] [Numeric y⁻¹] :
    Surreal.mk (x / y) = Surreal.mk x * Surreal.mk y⁻¹ :=
  Surreal.mk_mul ..

namespace Surreal.Division

/-! ### Arithmetic lemmas -/

lemma one_neg_mul_invOption (x : IGame) {y : IGame} (hy : y * y⁻¹ ≈ 1) (a : IGame)
    [Numeric x] [Numeric y] [Numeric y⁻¹] [Numeric a] :
    1 - x * invOption x y a ≈ (1 - x * a) * (y - x) / y := by
  rw [← Surreal.mk_eq_mk] at *
  dsimp [invOption, mk_div'] at *
  simp only [one_mul, sub_eq_add_neg, add_mul, hy]
  ring

lemma mulOption_self_inv (x : IGame) {y : IGame} (hy : y * y⁻¹ ≈ 1) (a : IGame)
    [Numeric x] [Numeric x⁻¹] [Numeric y] [Numeric y⁻¹] [Numeric a] :
    mulOption x x⁻¹ y a ≈ 1 + (x⁻¹ - invOption x y a) * y := by
  rw [mul_comm] at hy
  rw [← Surreal.mk_eq_mk] at *
  dsimp [mulOption, invOption, mk_div'] at *
  simp only [sub_eq_add_neg, add_mul, neg_mul, mul_assoc, hy]
  ring

lemma mulOption_le (x y : IGame) {a b : IGame} [Numeric x] [Numeric y] [Numeric a] [Numeric b]
    (ha : a ≤ 0) (hb : b ≤ y) : mulOption x y a b ≤ x * b := by
  rw [mulOption, ← Game.mk_le_mk]
  dsimp
  have : Game.mk (a * y) - Game.mk (a * b) ≤ 0 := by
    rw [← Game.mk_mul_sub]
    apply Numeric.mul_nonpos_of_nonpos_of_nonneg ha
    rwa [IGame.sub_nonneg]
  rw [← add_le_add_iff_left (Game.mk (x * b))] at this
  convert this using 1 <;> abel

theorem le_mulOption (x y : IGame) {a b : IGame} [Numeric x] [Numeric y] [Numeric a] [Numeric b]
    (ha : a ≤ 0) (hb : y ≤ b) : x * b ≤ mulOption x y a b := by
  rw [mulOption, ← Game.mk_le_mk]
  dsimp
  have : 0 ≤ Game.mk (a * y) - Game.mk (a * b) := by
    rw [← Game.mk_mul_sub]
    apply Numeric.mul_nonneg_of_nonpos_of_nonpos ha
    rwa [IGame.sub_nonpos]
  rw [← add_le_add_iff_left (Game.mk (x * b))] at this
  convert this using 1 <;> abel

/-! ### Inductive proof -/

lemma numeric_option_inv {x : IGame} [Numeric x] (hx : 0 < x)
    (hl : ∀ y ∈ x.leftMoves, 0 < y → Numeric y⁻¹) (hr : ∀ y ∈ x.rightMoves, Numeric y⁻¹) :
    (∀ y ∈ x⁻¹.leftMoves, Numeric y) ∧ (∀ y ∈ x⁻¹.rightMoves, Numeric y) := by
  apply invRec hx Numeric.zero
  all_goals
    intro y hy hyx
    intros
    first |
      have := Numeric.of_mem_leftMoves hyx; have := hl _ hyx hy |
      have := Numeric.of_mem_rightMoves hyx; have := hr _ hyx
    infer_instance

lemma mul_inv_option_mem {x : IGame} [Numeric x] (hx : 0 < x)
    (hl : ∀ y ∈ x.leftMoves, 0 < y → Numeric y⁻¹) (hr : ∀ y ∈ x.rightMoves, Numeric y⁻¹)
    (hl' : ∀ y ∈ x.leftMoves, 0 < y → y * y⁻¹ ≈ 1) (hr' : ∀ y ∈ x.rightMoves, y * y⁻¹ ≈ 1) :
    (∀ y ∈ x⁻¹.leftMoves, x * y < 1) ∧ (∀ y ∈ x⁻¹.rightMoves, 1 < x * y) := by
  apply invRec hx
  · simp
  all_goals intro y hy hyx a ha h
  · have := Numeric.of_mem_rightMoves hyx
    have := hr y hyx
    have := (numeric_option_inv hx hl hr).1 a ha
    rw [← IGame.sub_pos, (one_neg_mul_invOption x (hr' y hyx) a).lt_congr_right]
    apply Numeric.mul_pos (Numeric.mul_pos _ _) (inv_pos' hy)
    · rwa [IGame.sub_pos]
    · rw [IGame.sub_pos]
      exact Numeric.lt_rightMove hyx
  · have := Numeric.of_mem_leftMoves hyx
    have := hl y hyx hy
    have := (numeric_option_inv hx hl hr).2 a ha
    rw [← IGame.sub_pos, (one_neg_mul_invOption x (hl' y hyx hy) a).lt_congr_right]
    apply Numeric.mul_pos (Numeric.mul_pos_of_neg_of_neg _ _) (inv_pos' hy)
    · rwa [IGame.sub_neg]
    · rw [IGame.sub_neg]
      exact Numeric.leftMove_lt hyx
  · have := Numeric.of_mem_leftMoves hyx
    have := hl y hyx hy
    have := (numeric_option_inv hx hl hr).1 a ha
    rw [← IGame.sub_neg, (one_neg_mul_invOption x (hl' y hyx hy) a).lt_congr_left]
    apply Numeric.mul_neg_of_neg_of_pos (Numeric.mul_neg_of_pos_of_neg _ _) (inv_pos' hy)
    · rwa [IGame.sub_pos]
    · rw [IGame.sub_neg]
      exact Numeric.leftMove_lt hyx
  · have := Numeric.of_mem_rightMoves hyx
    have := hr y hyx
    have := (numeric_option_inv hx hl hr).2 a ha
    rw [← IGame.sub_neg, (one_neg_mul_invOption x (hr' y hyx) a).lt_congr_left]
    apply Numeric.mul_neg_of_neg_of_pos (Numeric.mul_neg_of_neg_of_pos _ _) (inv_pos' hy)
    · rwa [IGame.sub_neg]
    · rw [IGame.sub_pos]
      exact Numeric.lt_rightMove hyx

lemma numeric_inv {x : IGame} [Numeric x] (hx : 0 < x)
    (hl : ∀ y ∈ x.leftMoves, 0 < y → Numeric y⁻¹) (hr : ∀ y ∈ x.rightMoves, Numeric y⁻¹)
    (hl' : ∀ y ∈ x.leftMoves, 0 < y → y * y⁻¹ ≈ 1) (hr' : ∀ y ∈ x.rightMoves, y * y⁻¹ ≈ 1) :
    Numeric x⁻¹ := by
  obtain ⟨Hl, Hr⟩ := mul_inv_option_mem hx hl hr hl' hr'
  obtain ⟨Hl', Hr'⟩ := numeric_option_inv hx hl hr
  refine Numeric.mk' (fun y hy z hz ↦ ?_) Hl' Hr'
  have := Hl' y hy
  have := Hr' z hz
  exact (Numeric.mul_lt_mul_left hx).1 <| (Hl y hy).trans (Hr z hz)

lemma option_mul_inv_lt {x : IGame} [Numeric x] (hx : 0 < x)
    (hl : ∀ y ∈ x.leftMoves, 0 < y → Numeric y⁻¹) (hr : ∀ y ∈ x.rightMoves, Numeric y⁻¹)
    (hl' : ∀ y ∈ x.leftMoves, 0 < y → y * y⁻¹ ≈ 1) (hr' : ∀ y ∈ x.rightMoves, y * y⁻¹ ≈ 1) :
    (∀ y ∈ (x * x⁻¹).leftMoves, y < 1) ∧ (∀ y ∈ (x * x⁻¹).rightMoves, 1 < y) := by
  have := numeric_inv hx hl hr hl' hr'
  obtain ⟨Hl, Hr⟩ := numeric_option_inv hx hl hr
  rw [forall_leftMoves_mul, forall_rightMoves_mul]
  refine ⟨⟨?_, ?_⟩, ⟨?_, ?_⟩⟩
  all_goals
    intro y hyx a ha
    first | have := Numeric.of_mem_leftMoves hyx | have := Numeric.of_mem_rightMoves hyx
    first | have := Hl a ha | have := Hr a ha
    try (have := hr y hyx; have hy := hx.trans (Numeric.lt_rightMove hyx))
  · obtain hy | hy := Numeric.lt_or_le 0 y
    · have := hl y hyx hy
      rw [(mulOption_self_inv x (hl' y hyx hy) a).lt_congr_left, add_comm,
        ← IGame.lt_sub_iff_add_lt, (IGame.sub_self_equiv _).lt_congr_right]
      apply Numeric.mul_neg_of_neg_of_pos _ hy
      rw [IGame.sub_neg]
      exact Numeric.lt_rightMove (invOption_left_left_mem_rightMoves_inv hx hy hyx ha)
    · apply (mulOption_le _ _ hy (Numeric.leftMove_lt ha).le).trans_lt
      exact (mul_inv_option_mem hx hl hr hl' hr').1 a ha
  · rw [(mulOption_self_inv x (hr' y hyx) a).lt_congr_left, add_comm,
      ← IGame.lt_sub_iff_add_lt, (IGame.sub_self_equiv _).lt_congr_right]
    apply Numeric.mul_neg_of_neg_of_pos _ hy
    rw [IGame.sub_neg]
    exact Numeric.lt_rightMove (invOption_right_right_mem_rightMoves_inv hx hy hyx ha)
  · obtain hy | hy := Numeric.lt_or_le 0 y
    · have := hl y hyx hy
      rw [(mulOption_self_inv x (hl' y hyx hy) a).lt_congr_right, add_comm,
        ← IGame.sub_lt_iff_lt_add, (IGame.sub_self_equiv _).lt_congr_left]
      apply Numeric.mul_pos _ hy
      rw [IGame.sub_pos]
      apply Numeric.leftMove_lt (invOption_left_right_mem_leftMoves_inv hx hy hyx ha)
    · apply ((mul_inv_option_mem hx hl hr hl' hr').2 a ha).trans_le
      exact le_mulOption _ _ hy (Numeric.lt_rightMove ha).le
  · rw [(mulOption_self_inv x (hr' y hyx) a).lt_congr_right, add_comm,
      ← IGame.sub_lt_iff_lt_add, (IGame.sub_self_equiv _).lt_congr_left]
    apply Numeric.mul_pos _ hy
    rw [IGame.sub_pos]
    exact Numeric.leftMove_lt (invOption_right_left_mem_leftMoves_inv hx hy hyx ha)

lemma mul_inv_self {x : IGame} [Numeric x] (hx : 0 < x)
    (hl : ∀ y ∈ x.leftMoves, 0 < y → Numeric y⁻¹) (hr : ∀ y ∈ x.rightMoves, Numeric y⁻¹)
    (hl' : ∀ y ∈ x.leftMoves, 0 < y → y * y⁻¹ ≈ 1) (hr' : ∀ y ∈ x.rightMoves, y * y⁻¹ ≈ 1) :
    x * x⁻¹ ≈ 1 := by
  obtain ⟨Hl, Hr⟩ := option_mul_inv_lt hx hl hr hl' hr'
  have := numeric_inv hx hl hr hl' hr'
  apply equiv_one_of_fits ⟨fun z hz ↦ (Hl z hz).not_le, fun z hz ↦ (Hr z hz).not_le⟩
  rw [Numeric.mul_equiv_zero, not_or]
  exact ⟨hx.not_antisymmRel_symm, (inv_pos' hx).not_antisymmRel_symm⟩

theorem main {x : IGame} [Numeric x] (hx : 0 < x) : Numeric x⁻¹ ∧ x * x⁻¹ ≈ 1 := by
  have IHl : ∀ y ∈ x.leftMoves, 0 < y → Numeric y⁻¹ ∧ y * y⁻¹ ≈ 1 :=
    fun y hy hy' ↦ have := Numeric.of_mem_leftMoves hy; main hy'
  have IHr : ∀ y ∈ x.rightMoves, Numeric y⁻¹ ∧ y * y⁻¹ ≈ 1 :=
    fun y hy ↦ have := Numeric.of_mem_rightMoves hy; main (hx.trans (Numeric.lt_rightMove hy))
  have hl := fun y hy hy' ↦ (IHl y hy hy').1
  have hr := fun y hy ↦ (IHr y hy).1
  have hl' := fun y hy hy' ↦ (IHl y hy hy').2
  have hr' := fun y hy ↦ (IHr y hy).2
  exact ⟨numeric_inv hx hl hr hl' hr', mul_inv_self hx hl hr hl' hr'⟩
termination_by x
decreasing_by igame_wf

end Surreal.Division

/-! ### Instances and corollaries -/

namespace IGame.Numeric
open Surreal.Division

protected instance inv (x : IGame) [Numeric x] : Numeric x⁻¹ := by
  obtain h | h | h := Numeric.lt_or_equiv_or_gt x 0
  · rw [← IGame.zero_lt_neg] at h
    simpa using (main h).1
  · simp [inv_of_equiv_zero h]
  · exact (main h).1

protected instance div (x y : IGame) [Numeric x] [Numeric y] : Numeric (x / y) := .mul ..
protected instance ratCast (q : ℚ) : Numeric q := .div ..

protected instance invOption (x y a : IGame) [Numeric x] [Numeric y] [Numeric a] :
    Numeric (invOption x y a) :=
  .div ..

protected theorem mul_inv_cancel {x : IGame} [Numeric x] (hx : ¬ x ≈ 0) : x * x⁻¹ ≈ 1 := by
  obtain h | h | h := Numeric.lt_or_equiv_or_gt x 0
  · rw [← IGame.zero_lt_neg] at h
    simpa using (main h).2
  · contradiction
  · exact (main h).2

protected theorem inv_mul_cancel {x : IGame} [Numeric x] (hx : ¬ x ≈ 0) : x⁻¹ * x ≈ 1 := by
  rw [mul_comm]
  exact Numeric.mul_inv_cancel hx

theorem inv_congr {x y : IGame} [Numeric x] [Numeric y] (he : x ≈ y) : x⁻¹ ≈ y⁻¹ := by
  by_cases hy : y ≈ 0
  · rw [inv_of_equiv_zero hy, inv_of_equiv_zero (he.trans hy)]
  · have hx := (hy <| he.symm.trans ·)
    have := (Numeric.mul_inv_cancel hx).trans (Numeric.mul_inv_cancel hy).symm
    rw [← (Numeric.mul_congr_left he).antisymmRel_congr_right] at this
    exact Numeric.mul_left_cancel hx this

theorem div_congr_left {x₁ x₂ y : IGame} [Numeric x₁] [Numeric x₂] [Numeric y] (he : x₁ ≈ x₂) :
    x₁ / y ≈ x₂ / y :=
  mul_congr_left he

theorem div_congr_right {x y₁ y₂ : IGame} [Numeric x] [Numeric y₁] [Numeric y₂] (he : y₁ ≈ y₂) :
    x / y₁ ≈ x / y₂ :=
  mul_congr_right (inv_congr he)

theorem div_congr {x₁ x₂ y₁ y₂ : IGame} [Numeric x₁] [Numeric x₂] [Numeric y₁] [Numeric y₂]
    (hx : x₁ ≈ x₂) (hy : y₁ ≈ y₂) : x₁ / y₁ ≈ x₂ / y₂ :=
  (div_congr_left hx).trans (div_congr_right hy)

end IGame.Numeric

namespace Surreal

noncomputable instance : LinearOrderedField Surreal where
  inv := Quotient.map (fun x ↦ ⟨x⁻¹, by infer_instance⟩) fun _ _ ↦ Numeric.inv_congr
  mul_inv_cancel := by rintro ⟨a⟩ h; exact mk_eq (Numeric.mul_inv_cancel (mk_eq_mk.not.1 h))
  inv_zero := by change mk 0⁻¹ = _; simp [inv_zero]
  qsmul := _
  nnqsmul := _

@[simp] theorem mk_inv (x : IGame) [Numeric x] : mk x⁻¹ = (mk x)⁻¹ := rfl
@[simp] theorem mk_div (x y : IGame) [Numeric x] [Numeric y] : mk (x / y) = mk x / mk y := rfl

@[simp]
theorem mk_ratCast (q : ℚ) : mk q = q := by
  conv_rhs => rw [← q.num_div_den]
  simp [ratCast_def]

@[simp]
theorem toGame_ratCast (q : ℚ) : toGame q = q := by
  rw [← mk_ratCast, toGame_mk, Game.mk_ratCast]

end Surreal

namespace IGame

theorem Numeric.inv_equiv_of_mul_eq_one {x y : IGame} [Numeric x] [Numeric y]
    (he : x * y ≈ 1) : x⁻¹ ≈ y := by
  rw [← Surreal.mk_eq_mk] at *
  exact inv_eq_of_mul_eq_one_right (a := Surreal.mk x) he

theorem Numeric.equiv_inv_of_mul_eq_one {x y : IGame} [Numeric x] [Numeric y]
    (he : x * y ≈ 1) : x ≈ y⁻¹ :=
  (Numeric.inv_equiv_of_mul_eq_one (mul_comm x y ▸ he)).symm

@[simp]
theorem Numeric.inv_pos {x : IGame} [Numeric x] : 0 < x⁻¹ ↔ 0 < x := by
  simp [← Surreal.mk_lt_mk]

@[simp]
theorem Numeric.inv_neg {x : IGame} [Numeric x] : x⁻¹ < 0 ↔ x < 0 := by
  simp [← Surreal.mk_lt_mk]

@[simp]
theorem Numeric.inv_nonneg {x : IGame} [Numeric x] : 0 ≤ x⁻¹ ↔ 0 ≤ x := by
  simp [← Surreal.mk_le_mk]

@[simp]
theorem Numeric.inv_nonpos {x : IGame} [Numeric x] : x⁻¹ ≤ 0 ↔ x ≤ 0 := by
  simp [← Surreal.mk_le_mk]

@[simp, norm_cast]
theorem ratCast_le {m n : ℚ} : (m : IGame) ≤ n ↔ m ≤ n := by
  simp [← Surreal.mk_le_mk]

@[simp, norm_cast]
theorem ratCast_lt {m n : ℚ} : (m : IGame) < n ↔ m < n := by
  simp [← Surreal.mk_lt_mk]

theorem ratCast_strictMono : StrictMono ((↑) : ℚ → IGame) :=
  fun _ _ h ↦ ratCast_lt.2 h

@[simp, norm_cast]
theorem ratCast_inj {m n : ℚ} : (m : IGame) = n ↔ m = n :=
  ratCast_strictMono.injective.eq_iff

<<<<<<< HEAD
-- TODO: upstream
attribute [simp] AntisymmRel.refl

private theorem equiv_ratCast_of_mem_move_inv_natCast {n : ℕ} :
    (∀ x ∈ leftMoves.{u} n⁻¹, ∃ q : ℚ, x ≈ q) ∧ (∀ x ∈ rightMoves.{u} n⁻¹, ∃ q : ℚ, x ≈ q) := by
  cases n with
  | zero => simp
  | succ n =>
    refine invRec (mod_cast n.succ_pos) ⟨0, ?_⟩ ?_ ?_ ?_ ?_
    any_goals simp
    all_goals
      rintro _ hn rfl x hx q hq
      use (1 + -q) / n
      first | have := Numeric.of_mem_leftMoves hx | have := Numeric.of_mem_rightMoves hx
      simp_all [invOption, ← Surreal.mk_eq_mk]

private theorem equiv_ratCast_of_mem_move_ratCast {q : ℚ} :
    (∀ x ∈ leftMoves.{u} q, ∃ r : ℚ, x ≈ r) ∧ (∀ x ∈ rightMoves.{u} q, ∃ r : ℚ, x ≈ r) := by
  constructor
  all_goals
    rw [ratCast_def]
    simp only [IGame.div_eq_mul_inv, forall_leftMoves_mul, forall_rightMoves_mul]
    obtain ⟨m, n, hn, _⟩ := q
    constructor
    all_goals
    · intro x hx y hy
      first |
        obtain ⟨k, _, rfl⟩ := eq_intCast_of_mem_leftMoves_intCast hx |
        obtain ⟨k, _, rfl⟩ := eq_intCast_of_mem_rightMoves_intCast hx
      first |
        obtain ⟨q, hq⟩ := equiv_ratCast_of_mem_move_inv_natCast.1 _ hy |
        obtain ⟨q, hq⟩ := equiv_ratCast_of_mem_move_inv_natCast.2 _ hy
      use k * (n : ℚ)⁻¹ + m * q - k * q
      first | have := Numeric.of_mem_leftMoves hy | have := Numeric.of_mem_rightMoves hy
      simp_all [mulOption, ← Surreal.mk_eq_mk]

/-- Every left option of a rational number is equivalent to a smaller rational number. -/
theorem equiv_ratCast_of_mem_leftMoves_ratCast {q : ℚ} {x : IGame} (hx : x ∈ leftMoves q) :
    ∃ r : ℚ, r < q ∧ x ≈ r := by
  obtain ⟨r, hr⟩ := equiv_ratCast_of_mem_move_ratCast.1 x hx
  refine ⟨r, ?_, hr⟩
  rw [← ratCast_lt, ← hr.lt_congr_left]
  simpa using Numeric.leftMove_lt hx

/-- Every right option of a rational number is equivalent to a larger rational number. -/
theorem equiv_ratCast_of_mem_rightMoves_ratCast {q : ℚ} {x : IGame} (hx : x ∈ rightMoves q) :
    ∃ r : ℚ, q < r ∧ x ≈ r := by
  obtain ⟨r, hr⟩ := equiv_ratCast_of_mem_move_ratCast.2 x hx
  refine ⟨r, ?_, hr⟩
  rw [← ratCast_lt, ← hr.lt_congr_right]
  simpa using Numeric.lt_rightMove hx

end IGame
=======
end IGame

namespace Game

@[simp, norm_cast] theorem ratCast_le {m n : ℚ} : (m : Game) ≤ n ↔ m ≤ n := IGame.ratCast_le
@[simp, norm_cast] theorem ratCast_lt {m n : ℚ} : (m : Game) < n ↔ m < n := IGame.ratCast_lt

theorem ratCast_strictMono : StrictMono ((↑) : ℚ → Game) :=
  fun _ _ h ↦ ratCast_lt.2 h

@[simp, norm_cast]
theorem ratCast_inj {m n : ℚ} : (m : Game) = n ↔ m = n :=
  ratCast_strictMono.injective.eq_iff

end Game
>>>>>>> 55dd8630
<|MERGE_RESOLUTION|>--- conflicted
+++ resolved
@@ -338,7 +338,6 @@
 theorem ratCast_inj {m n : ℚ} : (m : IGame) = n ↔ m = n :=
   ratCast_strictMono.injective.eq_iff
 
-<<<<<<< HEAD
 -- TODO: upstream
 attribute [simp] AntisymmRel.refl
 
@@ -392,8 +391,6 @@
   simpa using Numeric.lt_rightMove hx
 
 end IGame
-=======
-end IGame
 
 namespace Game
 
@@ -407,5 +404,4 @@
 theorem ratCast_inj {m n : ℚ} : (m : Game) = n ↔ m = n :=
   ratCast_strictMono.injective.eq_iff
 
-end Game
->>>>>>> 55dd8630
+end Game