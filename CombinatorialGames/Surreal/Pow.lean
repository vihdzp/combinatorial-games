/-
Copyright (c) 2025 Violeta Hernández Palacios. All rights reserved.
Released under Apache 2.0 license as described in the file LICENSE.
Authors: Violeta Hernández Palacios
-/
import CombinatorialGames.Mathlib.Archimedean
import CombinatorialGames.Surreal.Real

/-!
# Surreal exponentiation

We define here the ω-map on games and on surreal numbers, representing exponentials with base `ω`.

Among other things, we prove that every non-zero surreal number is commensurate to some unique
`ω^ x`. We express this using `ArchimedeanClass`. There's two important things to note:

- The definition of `ArchimedeanClass` involves absolute values, such that e.g.
  `-ω` is commensurate to `ω`.
- The order in `ArchimedeanClass` is defined so that the equivalence class of `0` is the **largest**
  equivalence class, rather than the smallest.

## Todo

- Prove that `ω^ x` matches ordinal exponentiation for ordinal `x`.
- Define the normal form of a surreal number.
-/

universe u

open Set

/-! ## For Mathlib-/

-- TODO: upstream
theorem Set.image2_eq_range {α β γ : Type*} (f : α → β → γ) (s : Set α) (t : Set β) :
    Set.image2 f s t = Set.range (fun x : s × t ↦ f x.1 x.2) := by
  aesop

namespace ArchimedeanClass

-- TODO: generalize, upstream.
theorem mk_le_mk_of_pos {x y : Surreal} (h : 0 < y) :
    mk x ≤ mk y ↔ ∃ q : ℚ, 0 < q ∧ q * |y| ≤ |x| := by
  constructor
  · rintro ⟨n, hn⟩
    obtain rfl | hn₀ := n.eq_zero_or_pos
    · simp_all
    · use (n : ℚ)⁻¹
      aesop (add simp [inv_mul_le_iff₀])
  · rintro ⟨q, hq₀, hq⟩
    obtain ⟨n, hn⟩ := exists_nat_gt q⁻¹
    use n
    simp only [ArchimedeanOrder.val_of, nsmul_eq_mul]
    rw [← le_inv_mul_iff₀ (mod_cast hq₀)] at hq
    exact hq.trans (mul_le_mul_of_nonneg_right (mod_cast hn.le) (abs_nonneg x))

--  TODO: golf using the previous theorem somehow?
/-- A version of `ArchimedeanClass.mk_le_mk_of_pos` with dyadic rationals. -/
theorem mk_le_mk_of_pos' {x y : Surreal} (h : 0 < y) :
    mk x ≤ mk y ↔ ∃ q : Dyadic, 0 < q ∧ q * |y| ≤ |x| := by
  constructor
  · rintro ⟨n, hn⟩
    obtain rfl | hn₀ := n.eq_zero_or_pos
    · simp_all
    · have hn' : 0 < (n : ℚ)⁻¹ := by simpa
      obtain ⟨q, hq, hq'⟩ := exists_dyadic_btwn hn'
      use q, hq
      simp_rw [ArchimedeanOrder.val_of, nsmul_eq_mul] at hn
      rw [← inv_mul_le_iff₀ (mod_cast hn₀)] at hn
      apply (mul_le_mul_of_nonneg_right _ (abs_nonneg y)).trans hn
      rw [← Rat.cast_lt (K := Surreal)] at hq'
      simpa using hq'.le
  · rintro ⟨q, hq₀, hq⟩
    obtain ⟨n, hn⟩ := exists_nat_gt (q : ℚ)⁻¹
    use n
    simp only [ArchimedeanOrder.val_of, nsmul_eq_mul]
    rw [← le_inv_mul_iff₀ (mod_cast hq₀)] at hq
    exact hq.trans (mul_le_mul_of_nonneg_right (mod_cast hn.le) (abs_nonneg x))

-- TODO: is there any reasonable way to generalize this?
@[simp]
theorem mk_realCast {r : ℝ} (h : r ≠ 0) : mk (r : Surreal) = 0 := by
  apply le_antisymm
  · obtain ⟨n, hn⟩ := exists_nat_gt |r|⁻¹
    use n
    simpa using Real.toSurreal_le_iff.2 <| ((inv_lt_iff_one_lt_mul₀ (abs_pos.2 h)).1 hn).le
  · obtain ⟨n, hn⟩ := exists_nat_gt |r|
    use n
    simpa using Real.toSurreal_le_iff.2 hn.le

-- TODO: generalize, upstream.
@[simp]
theorem mk_ratCast {q : ℚ} (h : q ≠ 0) : mk (q : Surreal) = 0 := by
  rw [← Real.toSurreal_ratCast]
  exact ArchimedeanClass.mk_realCast (mod_cast h)

end ArchimedeanClass

/-! ### ω-map on `IGame` -/

/-- A typeclass for the the `ω^` notation. -/
class Wpow (α : Type*) where
  /-- The ω-map on games. -/
  wpow : α → α

<<<<<<< HEAD
@[inherit_doc] prefix:75 "ω^ " => Wpow.wpow
=======
prefix:75 "ω^ " => Wpow.wpow
recommended_spelling "wpow" for "ω^" in [«termω^_»]

>>>>>>> 01369d8b
noncomputable section
namespace IGame

/-- The ω-map on games, which is defined so that `ω^ !{s | t} = {0, r * ω^ a | r * ω^ b}` for
`a ∈ s`, `b ∈ t`, and `r` ranging over positive dyadic rationals.

The standard definition in the literature instead has `r` ranging over positive reals,
but this makes no difference as to the equivalence class of the games. -/
private def wpow (x : IGame.{u}) : IGame.{u} :=
<<<<<<< HEAD
  {insert 0 (range (fun y : Ioi (0 : Dyadic) × x.leftMoves ↦ y.1 * wpow y.2)) |
    range (fun y : Ioi (0 : Dyadic) × x.rightMoves ↦ y.1 * wpow y.2)}ᴵ
=======
  !{insert 0 (range (fun y : Ioi (0 : Dyadic) × xᴸ ↦ y.1 * wpow y.2)) |
    range (fun y : Ioi (0 : Dyadic) × xᴿ ↦ y.1 * wpow y.2)}
>>>>>>> 01369d8b
termination_by x
decreasing_by igame_wf

instance : Wpow IGame where
  wpow := wpow

theorem wpow_def (x : IGame.{u}) : ω^ x =
<<<<<<< HEAD
    {insert 0 (image2 (fun r y ↦ ↑r * ω^ (y : IGame)) (Ioi (0 : Dyadic)) x.leftMoves) |
      image2 (fun r y ↦ ↑r * ω^ y) (Ioi (0 : Dyadic)) x.rightMoves}ᴵ := by
=======
    !{insert 0 (image2 (fun r y ↦ ↑r * ω^ (y : IGame)) (Ioi (0 : Dyadic)) xᴸ) |
      image2 (fun r y ↦ ↑r * ω^ y) (Ioi (0 : Dyadic)) xᴿ} := by
>>>>>>> 01369d8b
  change wpow _ = _
  rw [wpow]
  simp_rw [Set.image2_eq_range]
  rfl

theorem leftMoves_wpow (x : IGame) : (ω^ x)ᴸ =
    insert 0 (image2 (fun r y ↦ ↑r * ω^ (y : IGame)) (Ioi (0 : Dyadic)) xᴸ) := by
  rw [wpow_def, leftMoves_ofSets, Set.image2_eq_range]

theorem rightMoves_wpow (x : IGame) : (ω^ x)ᴿ =
    image2 (fun r y ↦ ↑r * ω^ (y : IGame)) (Ioi (0 : Dyadic)) xᴿ := by
  rw [wpow_def, rightMoves_ofSets, Set.image2_eq_range]

@[simp]
theorem forall_leftMoves_wpow {x : IGame} {P : IGame → Prop} : (∀ y ∈ (ω^ x)ᴸ, P y) ↔
    P 0 ∧ ∀ r : Dyadic, 0 < r → ∀ y ∈ xᴸ, P (r * ω^ y) := by
  rw [leftMoves_wpow, forall_mem_insert, forall_mem_image2]
  rfl

@[simp]
theorem forall_rightMoves_wpow {x : IGame} {P : IGame → Prop} : (∀ y ∈ (ω^ x)ᴿ, P y) ↔
    ∀ r : Dyadic, 0 < r → ∀ y ∈ xᴿ, P (r * ω^ y) := by
  rw [rightMoves_wpow]
  exact forall_mem_image2

@[simp]
theorem exists_leftMoves_wpow {x : IGame} {P : IGame → Prop} : (∃ y ∈ (ω^ x)ᴸ, P y) ↔
    P 0 ∨ ∃ r : Dyadic, 0 < r ∧ ∃ y ∈ xᴸ, P (r * ω^ y) := by
  rw [leftMoves_wpow, exists_mem_insert, exists_mem_image2]
  rfl

@[simp]
theorem exists_rightMoves_wpow {x : IGame} {P : IGame → Prop} : (∃ y ∈ (ω^ x)ᴿ, P y) ↔
    ∃ r : Dyadic, 0 < r ∧ ∃ y ∈ xᴿ, P (r * ω^ y) := by
  rw [rightMoves_wpow]
  exact exists_mem_image2

@[simp]
theorem zero_mem_leftMoves_wpow (x : IGame) : 0 ∈ (ω^ x)ᴸ := by
  simp [leftMoves_wpow]

theorem mul_wpow_mem_leftMoves_wpow {x y : IGame} {r : Dyadic} (hr : 0 ≤ r)
    (hy : y ∈ xᴸ) : r * ω^ y ∈ (ω^ x)ᴸ := by
  obtain rfl | hr := hr.eq_or_lt
  · simp
  · rw [leftMoves_wpow]
    apply mem_insert_of_mem
    use r, hr, y

theorem mul_wpow_mem_rightMoves_wpow {x y : IGame} {r : Dyadic} (hr : 0 < r)
    (hy : y ∈ xᴿ) : r * ω^ y ∈ (ω^ x)ᴿ := by
  rw [rightMoves_wpow]
  use r, hr, y

theorem natCast_mul_wpow_mem_leftMoves_wpow {x y : IGame} (n : ℕ) (hy : y ∈ xᴸ) :
    n * ω^ y ∈ (ω^ x)ᴸ := by
  simpa using mul_wpow_mem_leftMoves_wpow n.cast_nonneg hy

theorem natCast_mul_wpow_mem_rightMoves_wpow {x y : IGame} {n : ℕ} (hn : 0 < n)
    (hy : y ∈ xᴿ) : n * ω^ y ∈ (ω^ x)ᴿ := by
  simpa using mul_wpow_mem_rightMoves_wpow (n.cast_pos.2 hn) hy

theorem wpow_mem_leftMoves_wpow {x y : IGame} (hy : y ∈ xᴸ) :
    ω^ y ∈ (ω^ x)ᴸ := by
  simpa using natCast_mul_wpow_mem_leftMoves_wpow 1 hy

theorem wpow_mem_rightMoves_wpow {x y : IGame} (hy : y ∈ xᴿ) :
    ω^ y ∈ (ω^ x)ᴿ := by
  simpa using natCast_mul_wpow_mem_rightMoves_wpow one_pos hy

theorem zero_lf_wpow (x : IGame) : 0 ⧏ ω^ x :=
  leftMove_lf (zero_mem_leftMoves_wpow x)

private theorem wpow_pos' (x : IGame) [Numeric (ω^ x)] : 0 < ω^ x := by
  simpa using zero_lf_wpow x

@[simp]
theorem wpow_zero : ω^ (0 : IGame) = 1 := by
  ext p; cases p <;> simp [leftMoves_wpow, rightMoves_wpow]

namespace Numeric

variable {x y z w : IGame} [Numeric x] [Numeric y] [Numeric z] [Numeric w]

private theorem wpow_strictMono_aux {x y : IGame} [Numeric x] [Numeric y]
    [Numeric (ω^ x)] [Numeric (ω^ y)] :
    (x < y → ∀ {r : ℝ}, 0 < r → r * ω^ x < ω^ y) ∧ (x ≤ y → ω^ x ≤ ω^ y) := by
  refine ⟨fun hxy r hr ↦ ?_, fun hxy ↦ ?_⟩
  · obtain (⟨z, hz, hxz⟩ | ⟨z, hz, hzy⟩) := lf_iff_exists_le.1 hxy.not_ge
    · have := Numeric.of_mem_moves hz
      have := Numeric.of_mem_moves (wpow_mem_leftMoves_wpow hz)
      apply ((Numeric.mul_le_mul_left (mod_cast hr)).2 (wpow_strictMono_aux.2 hxz)).trans_lt
      obtain ⟨n, hn⟩ := exists_nat_gt r
      exact ((Numeric.mul_lt_mul_right (wpow_pos' z)).2 (mod_cast hn)).trans
        (Numeric.leftMove_lt (natCast_mul_wpow_mem_leftMoves_wpow n hz))
    · have := Numeric.of_mem_moves hz
      have := Numeric.of_mem_moves (wpow_mem_rightMoves_wpow hz)
      apply (wpow_strictMono_aux.2 hzy).trans_lt'
      rw [← Numeric.lt_div_iff' (mod_cast hr), IGame.div_eq_mul_inv, mul_comm,
        ← (Numeric.mul_congr_left r.toIGame_inv_equiv).lt_congr_right]
      obtain ⟨q, hq, hq'⟩ := exists_dyadic_btwn (inv_pos.2 hr)
      apply (Numeric.lt_rightMove (mul_wpow_mem_rightMoves_wpow (mod_cast hq) hz)).trans
      rw [Numeric.mul_lt_mul_right (wpow_pos' z)]
      simpa
  · rw [le_iff_forall_lf, forall_leftMoves_wpow, forall_rightMoves_wpow]
    refine ⟨⟨zero_lf_wpow _, ?_⟩, ?_⟩ <;> intro r hr z hz
    · have := Numeric.of_mem_moves hz
      have := Numeric.of_mem_moves (wpow_mem_leftMoves_wpow hz)
      rw [← (Numeric.mul_congr_left (Real.toIGame_dyadic_equiv r)).le_congr_right]
      exact (wpow_strictMono_aux.1 ((Numeric.leftMove_lt hz).trans_le hxy) (mod_cast hr)).not_ge
    · have := Numeric.of_mem_moves hz
      have := Numeric.of_mem_moves (wpow_mem_rightMoves_wpow hz)
      have hr' : 0 < (r : ℝ)⁻¹ := by simpa
      rw [← Surreal.mk_le_mk, Surreal.mk_mul, ← le_div_iff₀' (by simpa), div_eq_inv_mul]
      simpa [← Surreal.mk_lt_mk] using
        wpow_strictMono_aux.1 (hxy.trans_lt (Numeric.lt_rightMove hz)) hr'
termination_by (x, y)
decreasing_by igame_wf

protected instance wpow (x : IGame) [Numeric x] : Numeric (ω^ x) := by
  rw [numeric_def']
  simp_rw [forall_leftMoves_wpow, forall_rightMoves_wpow]
  refine ⟨⟨fun r hr y hy ↦ ?_, fun r hr y hy s hs z hz ↦ ?_⟩,
    ⟨.zero, fun r hr y hy ↦ ?_⟩, fun r hr y hy ↦ ?_⟩
  all_goals
    have := Numeric.of_mem_moves hy
    have := Numeric.wpow y
  · exact Numeric.mul_pos (mod_cast hr) (wpow_pos' y)
  · have := Numeric.of_mem_moves hz
    have := Numeric.wpow z
    rw [← Numeric.div_lt_iff' (mod_cast hs), ← Surreal.mk_lt_mk]
    dsimp
    simp_rw [div_eq_inv_mul, ← mul_assoc, Surreal.mk_dyadic,
      ← Real.toSurreal_ratCast, ← Real.toSurreal_inv, ← Real.toSurreal_mul]
    apply wpow_strictMono_aux.1 (Numeric.leftMove_lt_rightMove hy hz) (mul_pos ..) <;> simpa
  all_goals infer_instance
termination_by x
decreasing_by igame_wf

@[simp]
theorem wpow_pos (x : IGame) [Numeric x] : 0 < ω^ x := wpow_pos' x

theorem mul_wpow_lt_wpow (r : ℝ) (h : x < y) : r * ω^ x < ω^ y := by
  obtain hr | hr := le_or_gt r 0
  · apply (Numeric.mul_nonpos_of_nonpos_of_nonneg _ (wpow_pos x).le).trans_lt (wpow_pos y)
    exact Real.toIGame_le_zero.mpr hr
  · exact wpow_strictMono_aux.1 h hr

/-- A version of `mul_wpow_lt_wpow` stated using dyadic rationals. -/
theorem mul_wpow_lt_wpow' (r : Dyadic) (h : x < y) : r * ω^ x < ω^ y := by
  simpa [← Surreal.mk_lt_mk] using mul_wpow_lt_wpow r h

theorem wpow_lt_mul_wpow {r : ℝ} (hr : 0 < r) (h : x < y) : ω^ x < r * ω^ y := by
  rw [← Numeric.div_lt_iff' (mod_cast hr), IGame.div_eq_mul_inv, mul_comm]
  simpa [← Surreal.mk_lt_mk] using mul_wpow_lt_wpow (r⁻¹) h

/-- A version of `wpow_lt_mul_wpow` stated using dyadic rationals. -/
theorem wpow_lt_mul_wpow' {r : Dyadic} (hr : 0 < r) (h : x < y) : ω^ x < r * ω^ y := by
  have hr : (0 : ℝ) < r := by simpa
  simpa [← Surreal.mk_lt_mk] using wpow_lt_mul_wpow hr h

theorem mul_wpow_lt_mul_wpow (r : ℝ) {s : ℝ} (hs : 0 < s) (h : x < y) : r * ω^ x < s * ω^ y := by
  rw [← Numeric.div_lt_iff' (mod_cast hs), ← Surreal.mk_lt_mk]
  dsimp
  rw [div_eq_mul_inv, mul_comm, ← mul_assoc, ← Real.toSurreal_inv, ← Real.toSurreal_mul]
  exact mul_wpow_lt_wpow _ h

/-- A version of `mul_wpow_lt_mul_wpow` stated using dyadic rationals. -/
theorem mul_wpow_lt_mul_wpow' (r : Dyadic) {s : Dyadic} (hs : 0 < s) (h : x < y) :
    r * ω^ x < s * ω^ y := by
  have hs : (0 : ℝ) < s := by simpa
  simpa [← Surreal.mk_lt_mk] using mul_wpow_lt_mul_wpow r hs h

theorem mul_wpow_add_mul_wpow_lt_mul_wpow (r s : ℝ) {t : ℝ} (ht : 0 < t)
     (hx : x < z) (hy : y < z) : r * ω^ x + s * ω^ y < t * ω^ z := by
  have h : 0 < t / 2 := by simpa
  apply (add_lt_add (mul_wpow_lt_mul_wpow r h hx) (mul_wpow_lt_mul_wpow s h hy)).trans_le
  simp [← Surreal.mk_le_mk, ← add_mul]

/-- A version of `mul_wpow_add_mul_wpow_lt_mul_wpow` stated using dyadic rationals. -/
theorem mul_wpow_add_mul_wpow_lt_mul_wpow' (r s : Dyadic) {t : Dyadic} (ht : 0 < t)
    (hx : x < z) (hy : y < z) : r * ω^ x + s * ω^ y < t * ω^ z := by
  have ht : (0 : ℝ) < t := by simpa
  simpa [← Surreal.mk_lt_mk] using mul_wpow_add_mul_wpow_lt_mul_wpow r s ht hx hy

theorem mul_wpow_lt_mul_wpow_add_mul_wpow (r : ℝ) {s t : ℝ} (hs : 0 < s) (ht : 0 < t)
    (hx : x < y) (hy : x < z) : r * ω^ x < s * ω^ y + t * ω^ z := by
  apply (add_lt_add (mul_wpow_lt_mul_wpow (r/2) hs hx) (mul_wpow_lt_mul_wpow (r/2) ht hy)).trans_le'
  simp [← Surreal.mk_le_mk, ← add_mul]

/-- A version of `mul_wpow_lt_mul_wpow_add_mul_wpow` stated using dyadic rationals. -/
theorem mul_wpow_lt_mul_wpow_add_mul_wpow' (r : Dyadic) {s t : Dyadic} (hs : 0 < s) (ht : 0 < t)
    (hx : x < y) (hy : x < z) : r * ω^ x < s * ω^ y + t * ω^ z := by
  have hs : (0 : ℝ) < s := by simpa
  have ht : (0 : ℝ) < t := by simpa
  simpa [← Surreal.mk_lt_mk] using mul_wpow_lt_mul_wpow_add_mul_wpow r hs ht hx hy

@[simp]
theorem wpow_lt_wpow : ω^ x < ω^ y ↔ x < y := by
  constructor
  · contrapose
    repeat rw [Numeric.not_lt]
    exact wpow_strictMono_aux.2
  · simpa using mul_wpow_lt_wpow' 1

@[simp]
theorem wpow_le_wpow : ω^ x ≤ ω^ y ↔ x ≤ y := by
  rw [← Numeric.not_lt, wpow_lt_wpow, Numeric.not_lt]

theorem wpow_congr (h : x ≈ y) : ω^ x ≈ ω^ y := by
  simpa [AntisymmRel] using h

private theorem mulOption_lt_wpow {r s : Dyadic} (hr : 0 < r) (hs : 0 < s)
    (h₁ : x < z) (h₂ : y < w) (IH₁ : ω^ (x + w) ≈ ω^ x * ω^ w)
    (IH₂ : ω^ (z + y) ≈ ω^ z * ω^ y) (IH₃ : ω^ (z + w) ≈ ω^ z * ω^ w) :
    mulOption (ω^ x) (ω^ y) (r * ω^ z) (s * ω^ w) < ω^ (x + y) := by
  apply IGame.sub_lt_iff_lt_add.2
  have H : r * ω^ (z + y) + s * ω^ (x + w) < ω^ (x + y) + ↑(r * s) * ω^ (z + w) := by
    apply (mul_wpow_add_mul_wpow_lt_mul_wpow' ..).trans (lt_add_of_pos_left ..) <;> simp_all
  rw [← Surreal.mk_lt_mk, ← Surreal.mk_eq_mk] at *
  convert H using 1 <;> simp_all <;> ring_nf

private theorem mulOption_lt_wpow' {r s : Dyadic} (hr : 0 < r) (hs : 0 < s)
    (h₁ : z < x) (h₂ : w < y) (IH₁ : ω^ (x + w) ≈ ω^ x * ω^ w)
    (IH₂ : ω^ (z + y) ≈ ω^ z * ω^ y) (IH₃ : ω^ (z + w) ≈ ω^ z * ω^ w) :
    mulOption (ω^ x) (ω^ y) (r * ω^ z) (s * ω^ w) < ω^ (x + y) := by
  apply IGame.sub_lt_iff_lt_add.2
  have H : r * ω^ (z + y) + s * ω^ (x + w) < (1 : Dyadic) * ω^ (x + y) + ↑(r * s) * ω^ (z + w) := by
    apply (mul_wpow_add_mul_wpow_lt_mul_wpow' ..).trans (lt_add_of_pos_right ..) <;> simp_all
  rw [← Surreal.mk_lt_mk, ← Surreal.mk_eq_mk] at *
  convert H using 1 <;> simp_all <;> ring_nf

private theorem wpow_lt_mulOption {r s : Dyadic} (hr : 0 < r) (hs : 0 < s)
    (h₁ : x < z) (h₂ : w < y) (IH₁ : ω^ (z + y) ≈ ω^ z * ω^ y) (IH₂ : ω^ (z + w) ≈ ω^ z * ω^ w) :
    ω^(x + y) < mulOption (ω^ x) (ω^ y) (r * ω^ z) (s * ω^ w) := by
  apply IGame.lt_sub_iff_add_lt.2
  have H : (1 : Dyadic) * ω^ (x + y) + ↑(r * s) * ω^ (z + w) < r * ω^ (z + y) + s * ω^ x * ω^ w := by
    apply (mul_wpow_add_mul_wpow_lt_mul_wpow' ..).trans (lt_add_of_pos_right ..) <;> simp_all
  rw [← Surreal.mk_lt_mk, ← Surreal.mk_eq_mk] at *
  convert H using 1 <;> simp_all <;> ring_nf

theorem wpow_add_equiv (x y : IGame) [Numeric x] [Numeric y] : ω^ (x + y) ≈ ω^ x * ω^ y := by
  rw [AntisymmRel, le_iff_forall_lf, le_iff_forall_lf]
  simp only [forall_leftMoves_wpow, forall_rightMoves_wpow, forall_and,
    forall_moves_add, forall_moves_mul, Player.forall,
    Player.left_mul, Player.right_mul, Player.neg_left, Player.neg_right]
  repeat any_goals constructor
  on_goal 1 => exact (Numeric.mul_pos (wpow_pos _) (wpow_pos _)).not_ge
  on_goal 7 => simp
  all_goals
    intro r hr z hz
    have := Numeric.of_mem_moves hz
  any_goals
    intro s hs w hw
    have := Numeric.of_mem_moves hw
  all_goals apply not_le_of_gt
  · rw [(mul_congr_right (wpow_add_equiv ..)).lt_congr_left, ← (mul_assoc_equiv ..).lt_congr_left,
      Numeric.mul_lt_mul_right (wpow_pos _)]
    exact mul_wpow_lt_wpow' r (Numeric.leftMove_lt hz)
  · rw [(mul_congr_right (wpow_add_equiv ..)).lt_congr_left, mul_comm (r : IGame),
      (mul_assoc_equiv ..).lt_congr_left, Numeric.mul_lt_mul_left (wpow_pos _), mul_comm]
    exact mul_wpow_lt_wpow' r (Numeric.leftMove_lt hz)
  · rw [mulOption_zero_left, mul_comm (r : IGame), ← (mul_assoc_equiv ..).lt_congr_right, mul_comm,
      ← (mul_congr_right (wpow_add_equiv ..)).lt_congr_right]
    exact wpow_lt_mul_wpow' hr (add_left_strictMono (Numeric.lt_rightMove hz))
  · rw [mulOption_comm, add_comm]
    apply wpow_lt_mulOption hs hr (Numeric.lt_rightMove hw) (Numeric.leftMove_lt hz) <;>
      rw [add_comm, mul_comm] <;> exact wpow_add_equiv ..
  · rw [mulOption_zero_right, (mul_assoc_equiv ..).lt_congr_right,
      ← (mul_congr_right (wpow_add_equiv ..)).lt_congr_right]
    exact wpow_lt_mul_wpow' hr (add_right_strictMono (Numeric.lt_rightMove hz))
  · exact wpow_lt_mulOption hr hs (Numeric.lt_rightMove hz) (Numeric.leftMove_lt hw)
      (wpow_add_equiv ..) (wpow_add_equiv ..)
  · rw [mulOption_zero_right, (mul_assoc_equiv ..).lt_congr_left,
      ← (mul_congr_right (wpow_add_equiv ..)).lt_congr_left]
    exact mul_wpow_lt_wpow' r (add_right_strictMono (Numeric.leftMove_lt hz))
  · rw [mulOption_zero_left, mul_comm, (mul_assoc_equiv ..).lt_congr_left, mul_comm (ω^ z),
      ← (mul_congr_right (wpow_add_equiv ..)).lt_congr_left]
    exact mul_wpow_lt_wpow' _ (add_left_strictMono (Numeric.leftMove_lt hz))
  · exact mulOption_lt_wpow' hr hs (Numeric.leftMove_lt hz) (Numeric.leftMove_lt hw)
      (wpow_add_equiv ..) (wpow_add_equiv ..) (wpow_add_equiv ..)
  · exact mulOption_lt_wpow hr hs (Numeric.lt_rightMove hz) (Numeric.lt_rightMove hw)
      (wpow_add_equiv ..) (wpow_add_equiv ..) (wpow_add_equiv ..)
  · rw [(mul_congr_right (wpow_add_equiv ..)).lt_congr_right, ← (mul_assoc_equiv ..).lt_congr_right,
      Numeric.mul_lt_mul_right (wpow_pos _)]
    exact wpow_lt_mul_wpow' hr (Numeric.lt_rightMove hz)
  · rw [(mul_congr_right (wpow_add_equiv ..)).lt_congr_right, mul_comm (r : IGame),
      (mul_assoc_equiv ..).lt_congr_right, Numeric.mul_lt_mul_left (wpow_pos _), mul_comm]
    exact wpow_lt_mul_wpow' hr (Numeric.lt_rightMove hz)
termination_by (x, y)
decreasing_by igame_wf

theorem wpow_neg_equiv (x : IGame) [Numeric x] : ω^ -x ≈ (ω^ x)⁻¹ := by
  apply equiv_inv_of_mul_eq_one ((wpow_add_equiv ..).symm.trans _)
  rw [← wpow_zero]
  exact wpow_congr (neg_add_equiv x)

theorem wpow_sub_equiv (x y : IGame) [Numeric x] [Numeric y] : ω^ (x - y) ≈ ω^ x / ω^ y :=
  (wpow_add_equiv ..).trans (mul_congr_right (wpow_neg_equiv _))

end Numeric
end IGame

/-! ### ω-pow on `Surreal` -/

namespace Surreal
open IGame

variable {x y : Surreal}

instance : Wpow Surreal where
  wpow := Quotient.lift (fun x ↦ mk (ω^ x)) fun _ _ h ↦ mk_eq (Numeric.wpow_congr h)

@[simp]
theorem mk_wpow (x : IGame) [Numeric x] : mk (ω^ x) = ω^ (mk x) :=
  rfl

@[simp]
theorem wpow_zero : ω^ (0 : Surreal) = 1 :=
  mk_eq IGame.wpow_zero.antisymmRel

@[simp]
theorem wpow_pos : ∀ x : Surreal, 0 < ω^ x := by
  rintro ⟨x, _⟩
  exact Numeric.wpow_pos x

@[simp]
theorem wpow_ne_zero (x : Surreal) : ω^ x ≠ 0 :=
  (wpow_pos x).ne'

@[simp]
theorem wpow_abs (x : Surreal) : |ω^ x| = ω^ x :=
  abs_of_pos (wpow_pos x)

theorem strictMono_wpow : StrictMono (ω^ · : Surreal → _) := by
  rintro ⟨x, _⟩ ⟨y, _⟩
  exact Numeric.wpow_lt_wpow.2

@[simp]
theorem wpow_lt_wpow : ω^ x < ω^ y ↔ x < y :=
  strictMono_wpow.lt_iff_lt

@[simp]
theorem wpow_le_wpow : ω^ x ≤ ω^ y ↔ x ≤ y :=
  strictMono_wpow.le_iff_le

@[simp]
theorem wpow_inj : ω^ x = ω^ y ↔ x = y :=
  strictMono_wpow.injective.eq_iff

@[simp]
theorem wpow_add : ∀ x y : Surreal, ω^ (x + y) = ω^ x * ω^ y := by
  rintro ⟨x, _⟩ ⟨y, _⟩
  exact mk_eq (Numeric.wpow_add_equiv x y)

@[simp]
theorem wpow_neg : ∀ x : Surreal, ω^ -x = (ω^ x)⁻¹ := by
  rintro ⟨x, _⟩
  exact mk_eq (Numeric.wpow_neg_equiv x)

@[simp]
theorem wpow_sub : ∀ x y : Surreal, ω^ (x - y) = ω^ x / ω^ y := by
  rintro ⟨x, _⟩ ⟨y, _⟩
  exact mk_eq (Numeric.wpow_sub_equiv x y)

theorem mul_wpow_lt_wpow (r : ℝ) (h : x < y) : r * ω^ x < ω^ y := by
  cases x; cases y; exact IGame.Numeric.mul_wpow_lt_wpow r h

theorem wpow_lt_mul_wpow {r : ℝ} (hr : 0 < r) (h : x < y) : ω^ x < r * ω^ y := by
  cases x; cases y; exact IGame.Numeric.wpow_lt_mul_wpow hr h

theorem mul_wpow_lt_mul_wpow (r : ℝ) {s : ℝ} (hs : 0 < s) (h : x < y) : r * ω^ x < s * ω^ y := by
  cases x; cases y; exact IGame.Numeric.mul_wpow_lt_mul_wpow r hs h

/-! ### Archimedean classes -/

-- TODO: How do we write `ArchimedeanClass.mk` in theorem names? `mk` is ambiguous and
-- `archimedeanClassMk` is far too long. Should we introduce notation? What should that look like?

theorem mk_wpow_strictAnti :
    StrictAnti fun x : Surreal ↦ ArchimedeanClass.mk (ω^ x) := by
  refine fun x y h ↦ (ArchimedeanClass.mk_antitoneOn _ (wpow_pos _).le (wpow_pos _).le
    (wpow_le_wpow.2 h.le)).lt_of_not_ge fun ⟨n, hn⟩ ↦ hn.not_gt ?_
  simpa using mul_wpow_lt_wpow n h

@[simp]
theorem mk_wpow_lt_mk_wpow_iff : ArchimedeanClass.mk (ω^ x) < ArchimedeanClass.mk (ω^ y) ↔ y < x :=
  mk_wpow_strictAnti.lt_iff_lt

@[simp]
theorem mk_wpow_le_mk_wpow_iff : ArchimedeanClass.mk (ω^ x) ≤ ArchimedeanClass.mk (ω^ y) ↔ y ≤ x :=
  mk_wpow_strictAnti.le_iff_le

/-- `ω^ x` and `ω^ y` are commensurate iff `x = y`. -/
@[simp]
theorem mk_wpow_inj : ArchimedeanClass.mk (ω^ x) = ArchimedeanClass.mk (ω^ y) ↔ x = y :=
  mk_wpow_strictAnti.injective.eq_iff

private theorem numeric_of_forall_mk_ne_mk {x : IGame} [Numeric x] (h : 0 < x)
    {f : (x.leftMoves ∩ Ioi 0 :) → Subtype Numeric} {g : x.rightMoves → Subtype Numeric}
    (Hf : ∀ y, ω^ (f y).1 ≈ y.1) (Hg : ∀ y, ω^ (g y).1 ≈ y.1) :
    Numeric {range (Subtype.val ∘ f) | range (Subtype.val ∘ g)}ᴵ := by
  sorry

private theorem eq_wpow_of_forall_mk_ne_mk {x : IGame.{u}} [Numeric x] (h : 0 < x)
    {f : (x.leftMoves ∩ Ioi 0 :) → Subtype Numeric.{u}} {g : x.rightMoves → Subtype Numeric.{u}}
    (Hf : ∀ y, ω^ (f y).1 ≈ y.1) (Hg : ∀ y, ω^ (g y).1 ≈ y.1) :
    ω^ x ≈ {range (Subtype.val ∘ f) | range (Subtype.val ∘ g)}ᴵ := by
  sorry

private theorem exists_mk_wpow_eq' {x : IGame.{u}} [Numeric x] (h : 0 < x) :
    ∃ y : Subtype Numeric, ArchimedeanClass.mk (ω^ mk y) = .mk (mk x) := by
  have IHl (y : (x.leftMoves ∩ Ioi 0 :)) :
      have := Numeric.of_mem_leftMoves y.2.1
      ∃ z : Subtype Numeric, ArchimedeanClass.mk (ω^ mk z) = .mk (mk y) := by
    generalize_proofs
    obtain ⟨_, _, hy⟩ := y
    exact exists_mk_wpow_eq' hy
  have IHr (y : x.rightMoves) :
      have := Numeric.of_mem_rightMoves y.2
      ∃ z : Subtype Numeric, ArchimedeanClass.mk (ω^ mk z) = .mk (mk y) := by
    generalize_proofs
    exact exists_mk_wpow_eq' (h.trans (Numeric.lt_rightMove y.2))
  choose f hf using IHl
  choose g hg using IHr
  by_contra! H
  have Ha (a : (x.leftMoves ∩ Ioi 0 :)) :
      have := Numeric.of_mem_leftMoves a.2.1; ArchimedeanClass.mk (mk x) < .mk (mk a) :=
    (ArchimedeanClass.mk_antitoneOn _ a.2.2.le h.le (Numeric.leftMove_lt a.2.1).le).lt_of_ne
      (hf .. ▸ (H _).symm)
  have Hb (b : x.rightMoves) :
      have := Numeric.of_mem_rightMoves b.2; .mk (mk b) < ArchimedeanClass.mk (mk x) :=
    have hb := (Numeric.lt_rightMove b.2).le
    (ArchimedeanClass.mk_antitoneOn _ h.le (h.le.trans hb) hb).lt_of_ne (hg .. ▸ H _)
  have : Numeric {range (Subtype.val ∘ f) | range (Subtype.val ∘ g)}ᴵ := by
    apply Numeric.mk'
    · simp_rw [leftMoves_ofSets, rightMoves_ofSets]
      rintro _ ⟨a, rfl⟩ _ ⟨b, rfl⟩
      simp_rw [Function.comp_apply, ← mk_lt_mk, ← mk_wpow_lt_mk_wpow_iff, hf, hg]
      exact (Hb _).trans (Ha _)
    all_goals aesop (add simp [Subtype.prop])
  apply H ⟨_, this⟩
  congr
  simp_rw [← mk_wpow, mk_eq_mk]
  -- TODO: you actually need to prove the other direction
  -- rw [equiv_comm]
  apply Fits.equiv_of_forall_not_fits
  · constructor <;> intro y hy
    · have := Numeric.of_mem_leftMoves hy
      obtain hy₀ | hy₀ := Numeric.le_or_gt y 0
      · exact (hy₀.trans_lt (IGame.Numeric.wpow_pos _)).not_ge
      · let y' : (x.leftMoves ∩ Ioi 0 :) := ⟨y, hy, hy₀⟩
        obtain ⟨n, hn⟩ := ArchimedeanClass.mk_le_mk.1 (hf y').le
        rw [abs_of_pos hy₀] at hn
        apply (lt_of_le_of_lt (b := n * ω^ (f y').1) ..).not_ge
        · simpa [← mk_le_mk] using hn
        · apply Numeric.leftMove_lt (natCast_mul_wpow_mem_leftMoves_wpow n _)
          simp
    · have := Numeric.of_mem_rightMoves hy
      let y' : x.rightMoves := ⟨y, hy⟩
      obtain ⟨q, hq₀, hq⟩ := (ArchimedeanClass.mk_le_mk_of_pos' (wpow_pos _)).1 (hg y').ge
      rw [abs_of_pos (a := mk _) (h.trans (Numeric.lt_rightMove hy))] at hq
      apply (lt_of_lt_of_le (b := q * ω^ (g y').1) ..).not_ge
      · apply Numeric.lt_rightMove (mul_wpow_mem_rightMoves_wpow hq₀ _)
        simp
      · simpa [← mk_le_mk] using hq
  · rw [forall_leftMoves_wpow, leftMoves_ofSets]
    constructor
    · rw [fits_zero_iff_equiv]
      exact h.not_antisymmRel_symm
    · rintro r hr _ ⟨a, rfl⟩
      dsimp
      rw [not_fits_iff]
      left
      obtain ⟨q, hq₀, hq⟩ := (ArchimedeanClass.mk_le_mk_of_pos' (wpow_pos _)).1 (hf a).ge
      obtain ⟨n, hn⟩ := exists_nat_gt (r * q)
      use a.1, a.2.1
      sorry
  · sorry
termination_by x
decreasing_by igame_wf

/-- Every non-zero surreal is commensurate to some `ω^ x`. -/
theorem exists_mk_wpow_eq (h : x ≠ 0) :
    ∃ y, ArchimedeanClass.mk (ω^ y) = .mk x := by
  obtain h | h := h.lt_or_gt <;> cases x
  · obtain ⟨⟨y, _⟩, hy⟩ := exists_mk_wpow_eq' (IGame.zero_lt_neg.2 h)
    use .mk y
    simpa using hy
  · obtain ⟨⟨y, _⟩, hy⟩ := exists_mk_wpow_eq' h
    exact ⟨_, hy⟩

/-! ### ω-logarithm -/

/-- The ω-logarithm of a positive surreal `x` is the unique surreal `y` such that `x` is
commensurate with `ω^ y`.

As with `Real.log`, we set junk values `wlog 0 = 0` and `wlog (-x) = wlog x`. -/
def wlog (x : Surreal) : Surreal :=
  if h : x = 0 then 0 else Classical.choose (exists_mk_wpow_eq h)

/-- Returns an arbitrary representative for `Surreal.wlog`. -/
def _root_.IGame.wlog (x : IGame) : IGame := by
  classical exact if _ : Numeric x then (Surreal.mk x).wlog.out else 0

instance _root_.IGame.Numeric.wlog (x : IGame) [h : Numeric x] : Numeric x.wlog := by
  rw [IGame.wlog, dif_pos h]
  infer_instance

@[simp]
theorem mk_wlog (x : IGame) [h : Numeric x] : Surreal.mk x.wlog = (Surreal.mk x).wlog := by
  simp_rw [IGame.wlog, dif_pos h, Surreal.out_eq]

@[simp]
theorem wlog_zero : wlog 0 = 0 :=
  dif_pos rfl

@[simp]
theorem mk_wpow_log_eq (h : x ≠ 0) : ArchimedeanClass.mk (ω^ wlog x) = ArchimedeanClass.mk x := by
  rw [wlog, dif_neg h]
  exact Classical.choose_spec (exists_mk_wpow_eq h)

theorem wlog_eq_of_mk_eq_mk (h : ArchimedeanClass.mk (ω^ y) = ArchimedeanClass.mk x) :
    wlog x = y := by
  obtain rfl | hx := eq_or_ne x 0
  · simp at h
  · rwa [← mk_wpow_log_eq hx, eq_comm, mk_wpow_inj] at h

@[simp]
theorem wlog_eq_iff (h : x ≠ 0) :
    wlog x = y ↔ ArchimedeanClass.mk (ω^ y) = ArchimedeanClass.mk x :=
  ⟨fun hy ↦ hy ▸ mk_wpow_log_eq h, wlog_eq_of_mk_eq_mk⟩

theorem wlog_wpow (x : Surreal) : wlog (ω^ x) = x := by
  simp

@[simp]
theorem wlog_neg (x : Surreal) : wlog (-x) = wlog x := by
  obtain rfl | hx := eq_or_ne x 0
  · simp
  · apply wlog_eq_of_mk_eq_mk
    simpa using mk_wpow_log_eq hx

@[simp]
theorem wlog_abs (x : Surreal) : wlog |x| = wlog x :=
  abs_by_cases (wlog · = _) rfl (wlog_neg _)

theorem wlog_surjective : Function.Surjective wlog :=
  fun _ ↦ ⟨_, wlog_wpow _⟩

theorem wlog_monotoneOn : MonotoneOn wlog (Ioi 0) := by
  intro a ha b hb h
  rw [← mk_wpow_le_mk_wpow_iff, mk_wpow_log_eq ha.ne', mk_wpow_log_eq hb.ne']
  apply ArchimedeanClass.mk_antitoneOn _ ha.le hb.le h

theorem wlog_antitoneOn : AntitoneOn wlog (Iio 0) := by
  intro a ha b hb h
  rw [← neg_le_neg_iff] at h
  convert wlog_monotoneOn _ _ h using 1 <;> simp_all

@[simp]
theorem wlog_mul {x y : Surreal} (hx : x ≠ 0) (hy : y ≠ 0) : wlog (x * y) = wlog x + wlog y := by
  apply wlog_eq_of_mk_eq_mk
  rw [wpow_add]
  exact ArchimedeanClass.mk_mul_congr (mk_wpow_log_eq hx) (mk_wpow_log_eq hy)

@[simp]
theorem wlog_realCast (r : ℝ) : wlog r = 0 := by
  obtain rfl | hr := eq_or_ne r 0
  · simp
  · rw [wlog_eq_iff (mod_cast hr), ArchimedeanClass.mk_realCast hr, wpow_zero]

@[simp] theorem wlog_ratCast (q : ℚ) : wlog q = 0 := by simpa using wlog_realCast q
@[simp] theorem wlog_intCast (n : ℤ) : wlog n = 0 := by simpa using wlog_realCast n
@[simp] theorem wlog_natCast (n : ℕ) : wlog n = 0 := by simpa using wlog_realCast n

theorem numeric_of_forall_wlog_ne {x : IGame} [Numeric x] (h : 0 < x)
    (Hf : ∀ y (hy : y ∈ x.leftMoves), 0 < y →
      wlog (@mk y (Numeric.of_mem_leftMoves hy)) ≠ wlog (mk x))
    (Hg : ∀ y (hy : y ∈ x.rightMoves),
      wlog (@mk y (Numeric.of_mem_rightMoves hy)) ≠ wlog (mk x)) :
    Numeric {IGame.wlog '' {y ∈ x.leftMoves | 0 < y} | IGame.wlog '' x.rightMoves}ᴵ := by
  sorry

theorem equiv_wlog_of_forall_wlog_ne {x : IGame} [Numeric x] (h : 0 < x)
    (Hf : ∀ y (hy : y ∈ x.leftMoves), 0 < y →
      wlog (@mk y (Numeric.of_mem_leftMoves hy)) ≠ wlog (mk x))
    (Hg : ∀ y (hy : y ∈ x.rightMoves),
      wlog (@mk y (Numeric.of_mem_rightMoves hy)) ≠ wlog (mk x)) :
    ω^ {IGame.wlog '' {y ∈ x.leftMoves | 0 < y} | IGame.wlog '' x.rightMoves}ᴵ ≈ x := by
  sorry

/-- A game not commensurate with its positive options is a power of `ω`. -/
theorem mem_range_wlog_of_forall_wlog_ne {x : IGame} [Numeric x] (h : 0 < x)
    (Hf : ∀ y (hy : y ∈ x.leftMoves), 0 < y →
      wlog (@mk y (Numeric.of_mem_leftMoves hy)) ≠ wlog (mk x))
    (Hg : ∀ y (hy : y ∈ x.rightMoves),
      wlog (@mk y (Numeric.of_mem_rightMoves hy)) ≠ wlog (mk x)) :
    mk x ∈ range (ω^ ·) := by
  have hn := numeric_of_forall_wlog_ne h Hf Hg
  exact ⟨@mk _ hn, mk_eq (equiv_wlog_of_forall_wlog_ne h Hf Hg)⟩

end Surreal
end<|MERGE_RESOLUTION|>--- conflicted
+++ resolved
@@ -103,13 +103,9 @@
   /-- The ω-map on games. -/
   wpow : α → α
 
-<<<<<<< HEAD
 @[inherit_doc] prefix:75 "ω^ " => Wpow.wpow
-=======
-prefix:75 "ω^ " => Wpow.wpow
 recommended_spelling "wpow" for "ω^" in [«termω^_»]
 
->>>>>>> 01369d8b
 noncomputable section
 namespace IGame
 
@@ -119,13 +115,8 @@
 The standard definition in the literature instead has `r` ranging over positive reals,
 but this makes no difference as to the equivalence class of the games. -/
 private def wpow (x : IGame.{u}) : IGame.{u} :=
-<<<<<<< HEAD
-  {insert 0 (range (fun y : Ioi (0 : Dyadic) × x.leftMoves ↦ y.1 * wpow y.2)) |
-    range (fun y : Ioi (0 : Dyadic) × x.rightMoves ↦ y.1 * wpow y.2)}ᴵ
-=======
   !{insert 0 (range (fun y : Ioi (0 : Dyadic) × xᴸ ↦ y.1 * wpow y.2)) |
     range (fun y : Ioi (0 : Dyadic) × xᴿ ↦ y.1 * wpow y.2)}
->>>>>>> 01369d8b
 termination_by x
 decreasing_by igame_wf
 
@@ -133,13 +124,8 @@
   wpow := wpow
 
 theorem wpow_def (x : IGame.{u}) : ω^ x =
-<<<<<<< HEAD
-    {insert 0 (image2 (fun r y ↦ ↑r * ω^ (y : IGame)) (Ioi (0 : Dyadic)) x.leftMoves) |
-      image2 (fun r y ↦ ↑r * ω^ y) (Ioi (0 : Dyadic)) x.rightMoves}ᴵ := by
-=======
     !{insert 0 (image2 (fun r y ↦ ↑r * ω^ (y : IGame)) (Ioi (0 : Dyadic)) xᴸ) |
       image2 (fun r y ↦ ↑r * ω^ y) (Ioi (0 : Dyadic)) xᴿ} := by
->>>>>>> 01369d8b
   change wpow _ = _
   rw [wpow]
   simp_rw [Set.image2_eq_range]
