--- conflicted
+++ resolved
@@ -718,8 +718,6 @@
 theorem wlog_inv (x : Surreal) : x⁻¹.wlog = -x.wlog := by
   obtain rfl | hx := eq_or_ne x 0; simp
   rw [← add_eq_zero_iff_eq_neg, ← wlog_mul (inv_ne_zero hx) hx, inv_mul_cancel₀ hx, wlog_one]
-<<<<<<< HEAD
-=======
 
 @[simp]
 theorem wlog_pow (x : Surreal) (n : ℕ) : wlog (x ^ n) = n * wlog x := by
@@ -740,7 +738,6 @@
   · simp
   · rw [div_eq_mul_inv, ← wpow_neg, ArchimedeanClass.mk_mul, ← wlog_inv,
       mk_wpow_wlog (inv_ne_zero hx), ArchimedeanClass.mk_inv, ← sub_eq_add_neg]
->>>>>>> a36ba985
 
 private theorem ofSets_wlog_eq {x : IGame} [Numeric x] :
     !{IGame.wlog '' {y ∈ xᴸ | 0 < y} | IGame.wlog '' xᴿ} =
