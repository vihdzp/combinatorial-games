/-
Copyright (c) 2025 Violeta Hernández Palacios. All rights reserved.
Released under Apache 2.0 license as described in the file LICENSE.
Authors: Violeta Hernández Palacios
-/
import CombinatorialGames.Surreal.Ordinal
import CombinatorialGames.Surreal.Real
<<<<<<< HEAD
import CombinatorialGames.NatOrdinal.Pow
=======
import Mathlib.Algebra.Order.Ring.Archimedean
>>>>>>> 9e6778f6

/-!
# Surreal exponentiation

We define here the ω-map on games and on surreal numbers, representing exponentials with base `ω`.

Among other things, we prove that every non-zero surreal number is commensurate to some unique
`ω^ x`. We express this using `ArchimedeanClass`. There's two important things to note:

- The definition of `ArchimedeanClass` involves absolute values, such that e.g.
  `-ω` is commensurate to `ω`.
- The order in `ArchimedeanClass` is defined so that the equivalence class of `0` is the **largest**
  equivalence class, rather than the smallest.

## Todo

<<<<<<< HEAD
- Define commensurate surreals and prove properties relating to `ω^ x`.
=======
- Prove that `ω^ x` matches ordinal exponentiation for ordinal `x`.
>>>>>>> 9e6778f6
- Define the normal form of a surreal number.
-/

universe u

open Set

/-! ## For Mathlib -/

-- TODO: upstream
theorem Set.image2_eq_range {α β γ : Type*} (f : α → β → γ) (s : Set α) (t : Set β) :
    Set.image2 f s t = Set.range (fun x : s × t ↦ f x.1 x.2) := by
  aesop

<<<<<<< HEAD
=======
namespace ArchimedeanClass

theorem mk_dyadic {r : Dyadic'} (h : r ≠ 0) : mk (r : Surreal) = 0 :=
  mk_ratCast (mod_cast h)

@[simp]
theorem mk_realCast {r : ℝ} (h : r ≠ 0) : mk (r : Surreal) = 0 := by
  simpa using mk_map_of_archimedean Real.toSurrealRingHom.toOrderAddMonoidHom h

theorem mk_le_mk_iff_dyadic {x y : Surreal} :
    mk x ≤ mk y ↔ ∃ q : Dyadic', 0 < q ∧ q * |y| ≤ |x| := by
  convert mk_le_mk_iff_denselyOrdered ((Rat.castHom _).comp Dyadic'.coeRingHom) (x := x) ?_
  · simp
  · exact Rat.cast_strictMono.comp fun x y ↦ id

end ArchimedeanClass

/-! ### ω-map on `IGame` -/

/-- A typeclass for the the `ω^` notation. -/
class Wpow (α : Type*) where
  /-- The ω-map on games. -/
  wpow : α → α

@[inherit_doc] prefix:75 "ω^ " => Wpow.wpow
recommended_spelling "wpow" for "ω^" in [«termω^_»]

>>>>>>> 9e6778f6
noncomputable section
namespace IGame

/-- The ω-map on games, which is defined so that `ω^ !{s | t} = {0, r * ω^ a | r * ω^ b}` for
`a ∈ s`, `b ∈ t`, and `r` ranging over positive dyadic rationals.

The standard definition in the literature instead has `r` ranging over positive reals,
but this makes no difference as to the equivalence class of the games. -/
private def wpow (x : IGame.{u}) : IGame.{u} :=
  !{insert 0 (range (fun y : Ioi (0 : Dyadic') × xᴸ ↦ y.1 * wpow y.2)) |
    range (fun y : Ioi (0 : Dyadic') × xᴿ ↦ y.1 * wpow y.2)}
termination_by x
decreasing_by igame_wf

instance : Wpow IGame where
  wpow := wpow

theorem wpow_def (x : IGame.{u}) : ω^ x =
    !{insert 0 (image2 (fun r y ↦ ↑r * ω^ (y : IGame)) (Ioi (0 : Dyadic')) xᴸ) |
      image2 (fun r y ↦ ↑r * ω^ y) (Ioi (0 : Dyadic')) xᴿ} := by
  change wpow _ = _
  rw [wpow]
  simp_rw [Set.image2_eq_range]
  rfl

theorem leftMoves_wpow (x : IGame) : (ω^ x)ᴸ =
    insert 0 (image2 (fun r y ↦ ↑r * ω^ (y : IGame)) (Ioi (0 : Dyadic')) xᴸ) := by
  rw [wpow_def, leftMoves_ofSets, Set.image2_eq_range]

theorem rightMoves_wpow (x : IGame) : (ω^ x)ᴿ =
    image2 (fun r y ↦ ↑r * ω^ (y : IGame)) (Ioi (0 : Dyadic')) xᴿ := by
  rw [wpow_def, rightMoves_ofSets, Set.image2_eq_range]

@[simp]
theorem forall_leftMoves_wpow {x : IGame} {P : IGame → Prop} : (∀ y ∈ (ω^ x)ᴸ, P y) ↔
    P 0 ∧ ∀ r : Dyadic', 0 < r → ∀ y ∈ xᴸ, P (r * ω^ y) := by
  rw [leftMoves_wpow, forall_mem_insert, forall_mem_image2]
  rfl

@[simp]
theorem forall_rightMoves_wpow {x : IGame} {P : IGame → Prop} : (∀ y ∈ (ω^ x)ᴿ, P y) ↔
    ∀ r : Dyadic', 0 < r → ∀ y ∈ xᴿ, P (r * ω^ y) := by
  rw [rightMoves_wpow]
  exact forall_mem_image2

@[simp]
theorem exists_leftMoves_wpow {x : IGame} {P : IGame → Prop} : (∃ y ∈ (ω^ x)ᴸ, P y) ↔
    P 0 ∨ ∃ r : Dyadic', 0 < r ∧ ∃ y ∈ xᴸ, P (r * ω^ y) := by
  rw [leftMoves_wpow, exists_mem_insert, exists_mem_image2]
  rfl

@[simp]
theorem exists_rightMoves_wpow {x : IGame} {P : IGame → Prop} : (∃ y ∈ (ω^ x)ᴿ, P y) ↔
    ∃ r : Dyadic', 0 < r ∧ ∃ y ∈ xᴿ, P (r * ω^ y) := by
  rw [rightMoves_wpow]
  exact exists_mem_image2

@[simp]
theorem zero_mem_leftMoves_wpow (x : IGame) : 0 ∈ (ω^ x)ᴸ := by
  simp [leftMoves_wpow]

theorem mul_wpow_mem_leftMoves_wpow {x y : IGame} {r : Dyadic'} (hr : 0 ≤ r)
    (hy : y ∈ xᴸ) : r * ω^ y ∈ (ω^ x)ᴸ := by
  obtain rfl | hr := hr.eq_or_lt
  · simp
  · rw [leftMoves_wpow]
    apply mem_insert_of_mem
    use r, hr, y

theorem mul_wpow_mem_rightMoves_wpow {x y : IGame} {r : Dyadic'} (hr : 0 < r)
    (hy : y ∈ xᴿ) : r * ω^ y ∈ (ω^ x)ᴿ := by
  rw [rightMoves_wpow]
  use r, hr, y

theorem natCast_mul_wpow_mem_leftMoves_wpow {x y : IGame} (n : ℕ) (hy : y ∈ xᴸ) :
    n * ω^ y ∈ (ω^ x)ᴸ := by
  simpa using mul_wpow_mem_leftMoves_wpow n.cast_nonneg hy

theorem natCast_mul_wpow_mem_rightMoves_wpow {x y : IGame} {n : ℕ} (hn : 0 < n)
    (hy : y ∈ xᴿ) : n * ω^ y ∈ (ω^ x)ᴿ := by
  simpa using mul_wpow_mem_rightMoves_wpow (n.cast_pos.2 hn) hy

theorem wpow_mem_leftMoves_wpow {x y : IGame} (hy : y ∈ xᴸ) :
    ω^ y ∈ (ω^ x)ᴸ := by
  simpa using natCast_mul_wpow_mem_leftMoves_wpow 1 hy

theorem wpow_mem_rightMoves_wpow {x y : IGame} (hy : y ∈ xᴿ) :
    ω^ y ∈ (ω^ x)ᴿ := by
  simpa using natCast_mul_wpow_mem_rightMoves_wpow one_pos hy

theorem zero_lf_wpow (x : IGame) : 0 ⧏ ω^ x :=
  left_lf (zero_mem_leftMoves_wpow x)

private theorem wpow_pos' (x : IGame) [Numeric (ω^ x)] : 0 < ω^ x := by
  simpa using zero_lf_wpow x

@[simp]
theorem wpow_zero : ω^ (0 : IGame) = 1 := by
  ext p; cases p <;> simp [leftMoves_wpow, rightMoves_wpow]

namespace Numeric

variable {x y z w : IGame} [Numeric x] [Numeric y] [Numeric z] [Numeric w]

private theorem wpow_strictMono_aux {x y : IGame} [Numeric x] [Numeric y]
    [Numeric (ω^ x)] [Numeric (ω^ y)] :
    (x < y → ∀ {r : ℝ}, 0 < r → r * ω^ x < ω^ y) ∧ (x ≤ y → ω^ x ≤ ω^ y) := by
  refine ⟨fun hxy r hr ↦ ?_, fun hxy ↦ ?_⟩
  · obtain (⟨z, hz, hxz⟩ | ⟨z, hz, hzy⟩) := lf_iff_exists_le.1 hxy.not_ge
    · have := Numeric.of_mem_moves hz
      have := Numeric.of_mem_moves (wpow_mem_leftMoves_wpow hz)
      apply ((Numeric.mul_le_mul_iff_right (mod_cast hr)).2 (wpow_strictMono_aux.2 hxz)).trans_lt
      obtain ⟨n, hn⟩ := exists_nat_gt r
      exact ((Numeric.mul_lt_mul_iff_left (wpow_pos' z)).2 (mod_cast hn)).trans
        (Numeric.left_lt (natCast_mul_wpow_mem_leftMoves_wpow n hz))
    · have := Numeric.of_mem_moves hz
      have := Numeric.of_mem_moves (wpow_mem_rightMoves_wpow hz)
      apply (wpow_strictMono_aux.2 hzy).trans_lt'
      rw [← Numeric.lt_div_iff' (mod_cast hr), IGame.div_eq_mul_inv, mul_comm,
        ← (Numeric.mul_congr_left r.toIGame_inv_equiv).lt_congr_right]
      obtain ⟨q, hq, hq'⟩ := exists_dyadic_btwn (inv_pos.2 hr)
      apply (Numeric.lt_right (mul_wpow_mem_rightMoves_wpow (mod_cast hq) hz)).trans
      rw [Numeric.mul_lt_mul_iff_left (wpow_pos' z)]
      simpa
  · rw [le_iff_forall_lf, forall_leftMoves_wpow, forall_rightMoves_wpow]
    refine ⟨⟨zero_lf_wpow _, ?_⟩, ?_⟩ <;> intro r hr z hz
    · have := Numeric.of_mem_moves hz
      have := Numeric.of_mem_moves (wpow_mem_leftMoves_wpow hz)
      rw [← (Numeric.mul_congr_left (Real.toIGame_dyadic_equiv r)).le_congr_right]
      exact (wpow_strictMono_aux.1 ((Numeric.left_lt hz).trans_le hxy) (mod_cast hr)).not_ge
    · have := Numeric.of_mem_moves hz
      have := Numeric.of_mem_moves (wpow_mem_rightMoves_wpow hz)
      have hr' : 0 < (r : ℝ)⁻¹ := by simpa
      rw [← Surreal.mk_le_mk, Surreal.mk_mul, ← le_div_iff₀' (by simpa), div_eq_inv_mul]
      simpa [← Surreal.mk_lt_mk] using
        wpow_strictMono_aux.1 (hxy.trans_lt (Numeric.lt_right hz)) hr'
termination_by (x, y)
decreasing_by igame_wf

protected instance wpow (x : IGame) [Numeric x] : Numeric (ω^ x) := by
  rw [numeric_def]
  simp_rw [Player.forall, forall_leftMoves_wpow, forall_rightMoves_wpow]
  refine ⟨⟨fun r hr y hy ↦ ?_, fun r hr y hy s hs z hz ↦ ?_⟩,
    ⟨.zero, fun r hr y hy ↦ ?_⟩, fun r hr y hy ↦ ?_⟩
  all_goals
    have := Numeric.of_mem_moves hy
    have := Numeric.wpow y
  · exact Numeric.mul_pos (mod_cast hr) (wpow_pos' y)
  · have := Numeric.of_mem_moves hz
    have := Numeric.wpow z
    rw [← Numeric.div_lt_iff' (mod_cast hs), ← Surreal.mk_lt_mk]
    dsimp
    simp_rw [div_eq_inv_mul, ← mul_assoc, Surreal.mk_dyadic,
      ← Real.toSurreal_ratCast, ← Real.toSurreal_inv, ← Real.toSurreal_mul]
    apply wpow_strictMono_aux.1 (Numeric.left_lt_right hy hz) (mul_pos ..) <;> simpa
  all_goals infer_instance
termination_by x
decreasing_by igame_wf

@[simp]
theorem wpow_pos (x : IGame) [Numeric x] : 0 < ω^ x := wpow_pos' x

theorem mul_wpow_lt_wpow (r : ℝ) (h : x < y) : r * ω^ x < ω^ y := by
  obtain hr | hr := le_or_gt r 0
  · apply (Numeric.mul_nonpos_of_nonpos_of_nonneg _ (wpow_pos x).le).trans_lt (wpow_pos y)
    exact Real.toIGame_le_zero.mpr hr
  · exact wpow_strictMono_aux.1 h hr

/-- A version of `mul_wpow_lt_wpow` stated using dyadic rationals. -/
theorem mul_wpow_lt_wpow' (r : Dyadic') (h : x < y) : r * ω^ x < ω^ y := by
  simpa [← Surreal.mk_lt_mk] using mul_wpow_lt_wpow r h

theorem wpow_lt_mul_wpow {r : ℝ} (hr : 0 < r) (h : x < y) : ω^ x < r * ω^ y := by
  rw [← Numeric.div_lt_iff' (mod_cast hr), IGame.div_eq_mul_inv, mul_comm]
  simpa [← Surreal.mk_lt_mk] using mul_wpow_lt_wpow (r⁻¹) h

/-- A version of `wpow_lt_mul_wpow` stated using dyadic rationals. -/
theorem wpow_lt_mul_wpow' {r : Dyadic'} (hr : 0 < r) (h : x < y) : ω^ x < r * ω^ y := by
  have hr : (0 : ℝ) < r := by simpa
  simpa [← Surreal.mk_lt_mk] using wpow_lt_mul_wpow hr h

theorem mul_wpow_lt_mul_wpow (r : ℝ) {s : ℝ} (hs : 0 < s) (h : x < y) : r * ω^ x < s * ω^ y := by
  rw [← Numeric.div_lt_iff' (mod_cast hs), ← Surreal.mk_lt_mk]
  dsimp
  rw [div_eq_mul_inv, mul_comm, ← mul_assoc, ← Real.toSurreal_inv, ← Real.toSurreal_mul]
  exact mul_wpow_lt_wpow _ h

/-- A version of `mul_wpow_lt_mul_wpow` stated using dyadic rationals. -/
theorem mul_wpow_lt_mul_wpow' (r : Dyadic') {s : Dyadic'} (hs : 0 < s) (h : x < y) :
    r * ω^ x < s * ω^ y := by
  have hs : (0 : ℝ) < s := by simpa
  simpa [← Surreal.mk_lt_mk] using mul_wpow_lt_mul_wpow r hs h

theorem mul_wpow_add_mul_wpow_lt_mul_wpow (r s : ℝ) {t : ℝ} (ht : 0 < t)
     (hx : x < z) (hy : y < z) : r * ω^ x + s * ω^ y < t * ω^ z := by
  have h : 0 < t / 2 := by simpa
  apply (add_lt_add (mul_wpow_lt_mul_wpow r h hx) (mul_wpow_lt_mul_wpow s h hy)).trans_le
  simp [← Surreal.mk_le_mk, ← add_mul]

/-- A version of `mul_wpow_add_mul_wpow_lt_mul_wpow` stated using dyadic rationals. -/
theorem mul_wpow_add_mul_wpow_lt_mul_wpow' (r s : Dyadic') {t : Dyadic'} (ht : 0 < t)
    (hx : x < z) (hy : y < z) : r * ω^ x + s * ω^ y < t * ω^ z := by
  have ht : (0 : ℝ) < t := by simpa
  simpa [← Surreal.mk_lt_mk] using mul_wpow_add_mul_wpow_lt_mul_wpow r s ht hx hy

theorem mul_wpow_lt_mul_wpow_add_mul_wpow (r : ℝ) {s t : ℝ} (hs : 0 < s) (ht : 0 < t)
    (hx : x < y) (hy : x < z) : r * ω^ x < s * ω^ y + t * ω^ z := by
  apply (add_lt_add (mul_wpow_lt_mul_wpow (r/2) hs hx) (mul_wpow_lt_mul_wpow (r/2) ht hy)).trans_le'
  simp [← Surreal.mk_le_mk, ← add_mul]

/-- A version of `mul_wpow_lt_mul_wpow_add_mul_wpow` stated using dyadic rationals. -/
theorem mul_wpow_lt_mul_wpow_add_mul_wpow' (r : Dyadic') {s t : Dyadic'} (hs : 0 < s) (ht : 0 < t)
    (hx : x < y) (hy : x < z) : r * ω^ x < s * ω^ y + t * ω^ z := by
  have hs : (0 : ℝ) < s := by simpa
  have ht : (0 : ℝ) < t := by simpa
  simpa [← Surreal.mk_lt_mk] using mul_wpow_lt_mul_wpow_add_mul_wpow r hs ht hx hy

@[simp]
theorem wpow_lt_wpow : ω^ x < ω^ y ↔ x < y := by
  constructor
  · contrapose
    repeat rw [Numeric.not_lt]
    exact wpow_strictMono_aux.2
  · simpa using mul_wpow_lt_wpow' 1

@[simp]
theorem wpow_le_wpow : ω^ x ≤ ω^ y ↔ x ≤ y := by
  rw [← Numeric.not_lt, wpow_lt_wpow, Numeric.not_lt]

theorem wpow_congr (h : x ≈ y) : ω^ x ≈ ω^ y := by
  simpa [AntisymmRel] using h

private theorem mulOption_lt_wpow {r s : Dyadic'} (hr : 0 < r) (hs : 0 < s)
    (h₁ : x < z) (h₂ : y < w) (IH₁ : ω^ (x + w) ≈ ω^ x * ω^ w)
    (IH₂ : ω^ (z + y) ≈ ω^ z * ω^ y) (IH₃ : ω^ (z + w) ≈ ω^ z * ω^ w) :
    mulOption (ω^ x) (ω^ y) (r * ω^ z) (s * ω^ w) < ω^ (x + y) := by
  apply IGame.sub_lt_iff_lt_add.2
  have H : r * ω^ (z + y) + s * ω^ (x + w) < ω^ (x + y) + ↑(r * s) * ω^ (z + w) := by
    apply (mul_wpow_add_mul_wpow_lt_mul_wpow' ..).trans (lt_add_of_pos_left ..) <;> simp_all
  rw [← Surreal.mk_lt_mk, ← Surreal.mk_eq_mk] at *
  convert H using 1 <;> simp_all <;> ring_nf

private theorem mulOption_lt_wpow' {r s : Dyadic'} (hr : 0 < r) (hs : 0 < s)
    (h₁ : z < x) (h₂ : w < y) (IH₁ : ω^ (x + w) ≈ ω^ x * ω^ w)
    (IH₂ : ω^ (z + y) ≈ ω^ z * ω^ y) (IH₃ : ω^ (z + w) ≈ ω^ z * ω^ w) :
    mulOption (ω^ x) (ω^ y) (r * ω^ z) (s * ω^ w) < ω^ (x + y) := by
  apply IGame.sub_lt_iff_lt_add.2
  have H : r * ω^ (z + y) + s * ω^ (x + w) < (1 : Dyadic') * ω^ (x + y) + ↑(r * s) * ω^ (z + w) := by
    apply (mul_wpow_add_mul_wpow_lt_mul_wpow' ..).trans (lt_add_of_pos_right ..) <;> simp_all
  rw [← Surreal.mk_lt_mk, ← Surreal.mk_eq_mk] at *
  convert H using 1 <;> simp_all <;> ring_nf

private theorem wpow_lt_mulOption {r s : Dyadic'} (hr : 0 < r) (hs : 0 < s)
    (h₁ : x < z) (h₂ : w < y) (IH₁ : ω^ (z + y) ≈ ω^ z * ω^ y) (IH₂ : ω^ (z + w) ≈ ω^ z * ω^ w) :
    ω^(x + y) < mulOption (ω^ x) (ω^ y) (r * ω^ z) (s * ω^ w) := by
  apply IGame.lt_sub_iff_add_lt.2
  have H : (1 : Dyadic') * ω^ (x + y) + ↑(r * s) * ω^ (z + w) < r * ω^ (z + y) + s * ω^ x * ω^ w := by
    apply (mul_wpow_add_mul_wpow_lt_mul_wpow' ..).trans (lt_add_of_pos_right ..) <;> simp_all
  rw [← Surreal.mk_lt_mk, ← Surreal.mk_eq_mk] at *
  convert H using 1 <;> simp_all <;> ring_nf

theorem wpow_add_equiv (x y : IGame) [Numeric x] [Numeric y] : ω^ (x + y) ≈ ω^ x * ω^ y := by
  rw [AntisymmRel, le_iff_forall_lf, le_iff_forall_lf]
  simp only [forall_leftMoves_wpow, forall_rightMoves_wpow, forall_and,
    forall_moves_add, forall_moves_mul, Player.forall,
    Player.left_mul, Player.right_mul, Player.neg_left, Player.neg_right]
  repeat any_goals constructor
  on_goal 1 => exact (Numeric.mul_pos (wpow_pos _) (wpow_pos _)).not_ge
  on_goal 7 => simp
  all_goals
    intro r hr z hz
    have := Numeric.of_mem_moves hz
  any_goals
    intro s hs w hw
    have := Numeric.of_mem_moves hw
  all_goals apply not_le_of_gt
  · rw [(mul_congr_right (wpow_add_equiv ..)).lt_congr_left, ← (mul_assoc_equiv ..).lt_congr_left,
      Numeric.mul_lt_mul_iff_left (wpow_pos _)]
    exact mul_wpow_lt_wpow' r (Numeric.left_lt hz)
  · rw [(mul_congr_right (wpow_add_equiv ..)).lt_congr_left, mul_comm (r : IGame),
      (mul_assoc_equiv ..).lt_congr_left, Numeric.mul_lt_mul_iff_right (wpow_pos _), mul_comm]
    exact mul_wpow_lt_wpow' r (Numeric.left_lt hz)
  · rw [mulOption_zero_left, mul_comm (r : IGame), ← (mul_assoc_equiv ..).lt_congr_right, mul_comm,
      ← (mul_congr_right (wpow_add_equiv ..)).lt_congr_right]
    exact wpow_lt_mul_wpow' hr (add_right_strictMono (Numeric.lt_right hz))
  · rw [mulOption_comm, add_comm]
    apply wpow_lt_mulOption hs hr (Numeric.lt_right hw) (Numeric.left_lt hz) <;>
      rw [add_comm, mul_comm] <;> exact wpow_add_equiv ..
  · rw [mulOption_zero_right, (mul_assoc_equiv ..).lt_congr_right,
      ← (mul_congr_right (wpow_add_equiv ..)).lt_congr_right]
    exact wpow_lt_mul_wpow' hr (add_left_strictMono (Numeric.lt_right hz))
  · exact wpow_lt_mulOption hr hs (Numeric.lt_right hz) (Numeric.left_lt hw)
      (wpow_add_equiv ..) (wpow_add_equiv ..)
  · rw [mulOption_zero_right, (mul_assoc_equiv ..).lt_congr_left,
      ← (mul_congr_right (wpow_add_equiv ..)).lt_congr_left]
    exact mul_wpow_lt_wpow' r (add_left_strictMono (Numeric.left_lt hz))
  · rw [mulOption_zero_left, mul_comm, (mul_assoc_equiv ..).lt_congr_left, mul_comm (ω^ z),
      ← (mul_congr_right (wpow_add_equiv ..)).lt_congr_left]
    exact mul_wpow_lt_wpow' _ (add_right_strictMono (Numeric.left_lt hz))
  · exact mulOption_lt_wpow' hr hs (Numeric.left_lt hz) (Numeric.left_lt hw)
      (wpow_add_equiv ..) (wpow_add_equiv ..) (wpow_add_equiv ..)
  · exact mulOption_lt_wpow hr hs (Numeric.lt_right hz) (Numeric.lt_right hw)
      (wpow_add_equiv ..) (wpow_add_equiv ..) (wpow_add_equiv ..)
  · rw [(mul_congr_right (wpow_add_equiv ..)).lt_congr_right, ← (mul_assoc_equiv ..).lt_congr_right,
      Numeric.mul_lt_mul_iff_left (wpow_pos _)]
    exact wpow_lt_mul_wpow' hr (Numeric.lt_right hz)
  · rw [(mul_congr_right (wpow_add_equiv ..)).lt_congr_right, mul_comm (r : IGame),
      (mul_assoc_equiv ..).lt_congr_right, Numeric.mul_lt_mul_iff_right (wpow_pos _), mul_comm]
    exact wpow_lt_mul_wpow' hr (Numeric.lt_right hz)
termination_by (x, y)
decreasing_by igame_wf

theorem wpow_neg_equiv (x : IGame) [Numeric x] : ω^ -x ≈ (ω^ x)⁻¹ := by
  apply equiv_inv_of_mul_eq_one ((wpow_add_equiv ..).symm.trans _)
  rw [← wpow_zero]
  exact wpow_congr (neg_add_equiv x)

theorem wpow_sub_equiv (x y : IGame) [Numeric x] [Numeric y] : ω^ (x - y) ≈ ω^ x / ω^ y :=
  (wpow_add_equiv ..).trans (mul_congr_right (wpow_neg_equiv _))

end Numeric

open NatOrdinal in
theorem toIGame_wpow_equiv (x : NatOrdinal) : (ω^ x).toIGame ≈ ω^ x.toIGame := by
  have H {y} (h : y < x) (n : ℕ) : toIGame (ω^ y * n) ≈ ω^ y.toIGame * n :=
    (toIGame_mul ..).trans <| Numeric.mul_congr (toIGame_wpow_equiv y) (toIGame_natCast_equiv n)
  obtain rfl | hx := eq_or_ne x 0; simp
  constructor <;> refine le_iff_forall_lf.2 ⟨?_, ?_⟩
  · simp_rw [forall_leftMoves_toIGame, lt_wpow_iff hx]
    intro z ⟨y, hy, n, hz⟩
    apply ((toIGame.strictMono hz).trans_le _).not_ge
    rw [(H hy n).le_congr_left, mul_comm]
    simpa using (Numeric.mul_wpow_lt_wpow' n (toIGame.strictMono hy)).le
  · simp
  · simp_rw [forall_leftMoves_wpow, forall_leftMoves_toIGame]
    constructor
    · rw [← toIGame_zero, toIGame.le_iff_le]
      simp
    · intro r hr y hy
      obtain ⟨n, hn⟩ := exists_nat_gt r
      rw [mul_comm]
      apply ((toIGame.strictMono <| wpow_mul_natCast_lt hy n).trans' _).not_ge
      rw [(H hy n).lt_congr_right, Numeric.mul_lt_mul_left]
      · exact_mod_cast hn
      · exact Numeric.wpow_pos _
  · simp
termination_by x

end IGame

/-! ### ω-pow on `Surreal` -/

namespace Surreal
open IGame

variable {x y : Surreal}

instance : Wpow Surreal where
  wpow := Quotient.lift (fun x ↦ mk (ω^ x)) fun _ _ h ↦ mk_eq (Numeric.wpow_congr h)

@[simp]
theorem mk_wpow (x : IGame) [Numeric x] : mk (ω^ x) = ω^ (mk x) :=
  rfl

@[simp]
theorem wpow_zero : ω^ (0 : Surreal) = 1 :=
  mk_eq IGame.wpow_zero.antisymmRel

@[simp]
theorem wpow_pos : ∀ x : Surreal, 0 < ω^ x := by
  rintro ⟨x, _⟩
  exact Numeric.wpow_pos x

@[simp]
theorem wpow_ne_zero (x : Surreal) : ω^ x ≠ 0 :=
  (wpow_pos x).ne'

@[simp]
theorem wpow_abs (x : Surreal) : |ω^ x| = ω^ x :=
  abs_of_pos (wpow_pos x)

theorem strictMono_wpow : StrictMono (ω^ · : Surreal → _) := by
  rintro ⟨x, _⟩ ⟨y, _⟩
  exact Numeric.wpow_lt_wpow.2

@[simp]
theorem wpow_lt_wpow : ω^ x < ω^ y ↔ x < y :=
  strictMono_wpow.lt_iff_lt

@[simp]
theorem wpow_le_wpow : ω^ x ≤ ω^ y ↔ x ≤ y :=
  strictMono_wpow.le_iff_le

@[simp]
theorem wpow_inj : ω^ x = ω^ y ↔ x = y :=
  strictMono_wpow.injective.eq_iff

@[simp]
theorem wpow_add : ∀ x y : Surreal, ω^ (x + y) = ω^ x * ω^ y := by
  rintro ⟨x, _⟩ ⟨y, _⟩
  exact mk_eq (Numeric.wpow_add_equiv x y)

@[simp]
theorem wpow_neg : ∀ x : Surreal, ω^ -x = (ω^ x)⁻¹ := by
  rintro ⟨x, _⟩
  exact mk_eq (Numeric.wpow_neg_equiv x)

@[simp]
theorem wpow_sub : ∀ x y : Surreal, ω^ (x - y) = ω^ x / ω^ y := by
  rintro ⟨x, _⟩ ⟨y, _⟩
  exact mk_eq (Numeric.wpow_sub_equiv x y)

theorem mul_wpow_lt_wpow (r : ℝ) (h : x < y) : r * ω^ x < ω^ y := by
  cases x; cases y; exact IGame.Numeric.mul_wpow_lt_wpow r h

theorem wpow_lt_mul_wpow {r : ℝ} (hr : 0 < r) (h : x < y) : ω^ x < r * ω^ y := by
  cases x; cases y; exact IGame.Numeric.wpow_lt_mul_wpow hr h

theorem mul_wpow_lt_mul_wpow (r : ℝ) {s : ℝ} (hs : 0 < s) (h : x < y) : r * ω^ x < s * ω^ y := by
  cases x; cases y; exact IGame.Numeric.mul_wpow_lt_mul_wpow r hs h

/-! ### Archimedean classes -/

open ArchimedeanClass

theorem mk_wpow_strictAnti :
    StrictAnti fun x : Surreal ↦ ArchimedeanClass.mk (ω^ x) := by
  refine fun x y h ↦ (mk_antitoneOn (wpow_pos _).le (wpow_pos _).le
    (wpow_le_wpow.2 h.le)).lt_of_not_ge fun ⟨n, hn⟩ ↦ hn.not_gt ?_
  simpa using mul_wpow_lt_wpow n h

@[simp]
theorem mk_wpow_lt_mk_wpow_iff : ArchimedeanClass.mk (ω^ x) < ArchimedeanClass.mk (ω^ y) ↔ y < x :=
  mk_wpow_strictAnti.lt_iff_gt

@[simp]
theorem mk_wpow_le_mk_wpow_iff : ArchimedeanClass.mk (ω^ x) ≤ ArchimedeanClass.mk (ω^ y) ↔ y ≤ x :=
  mk_wpow_strictAnti.le_iff_ge

/-- `ω^ x` and `ω^ y` are commensurate iff `x = y`. -/
@[simp]
theorem mk_wpow_inj : ArchimedeanClass.mk (ω^ x) = ArchimedeanClass.mk (ω^ y) ↔ x = y :=
  mk_wpow_strictAnti.injective.eq_iff

private theorem mk_lt_mk_of_ne {x : IGame} [Numeric x] (h : 0 < x)
    (Hl : ∀ y (h : y ∈ xᴸ), 0 < y → have := Numeric.of_mem_moves h;
      ArchimedeanClass.mk (mk y) ≠ .mk (mk x)) :
    ∀ y (h : y ∈ xᴸ), 0 < y → have := Numeric.of_mem_moves h;
      ArchimedeanClass.mk (mk x) < .mk (mk y) :=
  fun y hy hy' ↦ lt_of_le_of_ne' (mk_antitoneOn hy'.le h.le (Numeric.left_lt hy).le) (Hl y hy hy')

private theorem mk_lt_mk_of_ne' {x : IGame} [Numeric x] (h : 0 < x)
    (Hr : ∀ y (h : y ∈ xᴿ), have := Numeric.of_mem_moves h;
      ArchimedeanClass.mk (mk y) ≠ .mk (mk x)) :
    ∀ y (h : y ∈ xᴿ), have := Numeric.of_mem_moves h;
      ArchimedeanClass.mk (mk y) < .mk (mk x) :=
  fun y hy ↦ have hy' := (Numeric.lt_right hy);
    lt_of_le_of_ne (mk_antitoneOn h.le (h.trans hy').le hy'.le) (Hr y hy)

local instance (x : IGame) [Numeric x] (y : (xᴸ ∩ Ioi 0 :)) : Numeric y :=
  .of_mem_moves y.2.1

private theorem numeric_of_forall_mk_ne_mk' {x : IGame} [Numeric x] (h : 0 < x)
    {f : (xᴸ ∩ Ioi 0 :) → Subtype Numeric.{u}} {g : xᴿ → Subtype Numeric.{u}}
    (hf : ∀ y, ArchimedeanClass.mk (ω^ (mk (f y).1)) = .mk (mk y.1))
    (hg : ∀ y, ArchimedeanClass.mk (ω^ (mk (g y).1)) = .mk (mk y.1))
    (Hl : ∀ y (h : y ∈ xᴸ), 0 < y → have := Numeric.of_mem_moves h;
      ArchimedeanClass.mk (mk y) ≠ .mk (mk x))
    (Hr : ∀ y (h : y ∈ xᴿ), have := Numeric.of_mem_moves h;
      ArchimedeanClass.mk (mk y) ≠ .mk (mk x)) :
    Numeric !{range (Subtype.val ∘ f) | range (Subtype.val ∘ g)} := by
  apply Numeric.mk
  · simp_rw [leftMoves_ofSets, rightMoves_ofSets]
    rintro _ ⟨a, rfl⟩ _ ⟨b, rfl⟩
    simp_rw [Function.comp_apply, ← mk_lt_mk, ← mk_wpow_lt_mk_wpow_iff, hf, hg]
    exact (mk_lt_mk_of_ne' h Hr _ b.2).trans (mk_lt_mk_of_ne h Hl _ a.2.1 a.2.2)
  · aesop (add simp [Subtype.prop])

private theorem wpow_equiv_of_forall_mk_ne_mk' {x : IGame.{u}} [Numeric x] (h : 0 < x)
    {f : (xᴸ ∩ Ioi 0 :) → Subtype Numeric.{u}} {g : xᴿ → Subtype Numeric.{u}}
    (hf : ∀ y, ArchimedeanClass.mk (ω^ (mk (f y).1)) = .mk (mk y.1))
    (hg : ∀ y, ArchimedeanClass.mk (ω^ (mk (g y).1)) = .mk (mk y.1))
    (Hl : ∀ y (h : y ∈ xᴸ), 0 < y → have := Numeric.of_mem_moves h;
      ArchimedeanClass.mk (mk y) ≠ .mk (mk x))
    (Hr : ∀ y (h : y ∈ xᴿ), have := Numeric.of_mem_moves h;
      ArchimedeanClass.mk (mk y) ≠ .mk (mk x)) :
    ω^ !{range (Subtype.val ∘ f) | range (Subtype.val ∘ g)} ≈ x := by
  have Hl' := mk_lt_mk_of_ne h Hl
  have Hr' := mk_lt_mk_of_ne' h Hr
  have := numeric_of_forall_mk_ne_mk' h hf hg Hl Hr
  apply (Fits.equiv_of_forall_not_fits ..).symm
  · constructor
    · simp_rw [forall_leftMoves_wpow, leftMoves_ofSets, forall_mem_range,
        Function.comp_apply, ← Surreal.mk_le_mk]
      refine ⟨h.not_ge, fun r hr y ↦ (lt_of_mk_lt_mk_of_nonneg ?_ h.le).not_ge⟩
      simpa [hr.ne', hf] using Hl' _ y.2.1 y.2.2
    · simp_rw [forall_rightMoves_wpow, rightMoves_ofSets, forall_mem_range,
        Function.comp_apply, ← Surreal.mk_le_mk]
      refine fun r hr y ↦ (lt_of_mk_lt_mk_of_nonneg ?_ ?_).not_ge
      · simpa [hr.ne', hg] using Hr' _ y.2
      · simpa using hr.le
  all_goals
    intro y hy
    have := Numeric.of_mem_moves hy
    simp only [not_fits_iff, exists_rightMoves_wpow, exists_leftMoves_wpow]
  · refine .inl <| or_iff_not_imp_left.2 fun hy' ↦ ?_
    rw [Numeric.not_le] at hy'
    obtain ⟨(_ | n), hn⟩ := (hf ⟨y, hy, hy'⟩).le
    · apply (hy'.not_antisymmRel_symm _).elim
      simpa [← mk_eq_mk] using hn
    · refine ⟨n + 1, mod_cast n.succ_pos, ?_⟩
      simp_rw [leftMoves_ofSets, exists_range_iff, Function.comp_apply, ← Surreal.mk_le_mk]
      use ⟨y, hy, hy'⟩
      convert ←hn
      · exact abs_of_pos hy'
      · simp
  · obtain ⟨r, hr, hr'⟩ := mk_le_mk_iff_dyadic.1 (hg ⟨y, hy⟩).ge
    refine .inr ⟨r, hr, ?_⟩
    simp_rw [rightMoves_ofSets, exists_range_iff, Function.comp_apply, ← Surreal.mk_le_mk]
    use ⟨y, hy⟩
    convert ←hr' using 1
    · simp
    · exact abs_of_pos <| h.trans (Numeric.lt_right hy)

private theorem exists_mk_wpow_eq' {x : IGame.{u}} [Numeric x] (h : 0 < x) :
    ∃ y : Subtype Numeric, ArchimedeanClass.mk (ω^ mk y) = .mk (mk x) := by
  have IHl (y : (xᴸ ∩ Ioi 0 :)) :
      ∃ z : Subtype Numeric, ArchimedeanClass.mk (ω^ mk z) = .mk (mk y) :=
    have := y.2.1; exists_mk_wpow_eq' y.2.2
  have IHr (y : xᴿ) :
      ∃ z : Subtype Numeric, ArchimedeanClass.mk (ω^ mk z) = .mk (mk y) :=
    exists_mk_wpow_eq' (h.trans (Numeric.lt_right y.2))
  choose f hf using IHl
  choose g hg using IHr
  by_contra! H
  have Hf (y : IGame) (h : y ∈ xᴸ) (hy : 0 < y) :
      have := Numeric.of_mem_moves h; ArchimedeanClass.mk (mk y) ≠ ArchimedeanClass.mk (mk x) := by
    dsimp
    rw [← hf ⟨y, h, hy⟩]
    exact H _
  have Hg (y : IGame) (h : y ∈ xᴿ) :
      have := Numeric.of_mem_moves h; ArchimedeanClass.mk (mk y) ≠ ArchimedeanClass.mk (mk x) := by
    dsimp
    rw [← hg ⟨y, h⟩]
    exact H _
  have := numeric_of_forall_mk_ne_mk' h hf hg Hf Hg
  apply H ⟨_, this⟩
  congr
  rw [← mk_wpow, mk_eq_mk]
  exact wpow_equiv_of_forall_mk_ne_mk' h hf hg Hf Hg
termination_by x
decreasing_by igame_wf

/-- Every non-zero surreal is commensurate to some `ω^ x`. -/
theorem exists_mk_wpow_eq (h : x ≠ 0) :
    ∃ y, ArchimedeanClass.mk (ω^ y) = .mk x := by
  obtain h | h := h.lt_or_gt <;> cases x
  · obtain ⟨⟨y, _⟩, hy⟩ := exists_mk_wpow_eq' (IGame.zero_lt_neg.2 h)
    use .mk y
    simpa using hy
  · obtain ⟨⟨y, _⟩, hy⟩ := exists_mk_wpow_eq' h
    exact ⟨_, hy⟩

/-! ### ω-logarithm -/

/-- The ω-logarithm of a positive surreal `x` is the unique surreal `y` such that `x` is
commensurate with `ω^ y`.

As with `Real.log`, we set junk values `wlog 0 = 0` and `wlog (-x) = wlog x`. -/
def wlog (x : Surreal) : Surreal :=
  if h : x = 0 then 0 else Classical.choose (exists_mk_wpow_eq h)

/-- Returns an arbitrary representative for `Surreal.wlog`. -/
def _root_.IGame.wlog (x : IGame) : IGame := by
  classical exact if _ : Numeric x then (Surreal.mk x).wlog.out else 0

instance _root_.IGame.Numeric.wlog (x : IGame) : Numeric x.wlog := by
  rw [IGame.wlog]
  split_ifs <;> infer_instance

@[simp]
theorem mk_wlog (x : IGame) [h : Numeric x] : mk x.wlog = (mk x).wlog := by
  simp_rw [IGame.wlog, dif_pos h, Surreal.out_eq]

@[simp]
theorem wlog_zero : wlog 0 = 0 :=
  dif_pos rfl

@[simp]
theorem mk_wpow_wlog (h : x ≠ 0) : ArchimedeanClass.mk (ω^ wlog x) = ArchimedeanClass.mk x := by
  rw [wlog, dif_neg h]
  exact Classical.choose_spec (exists_mk_wpow_eq h)

theorem wlog_eq_of_mk_eq_mk (h : ArchimedeanClass.mk (ω^ y) = ArchimedeanClass.mk x) :
    wlog x = y := by
  obtain rfl | hx := eq_or_ne x 0
  · simp at h
  · rwa [← mk_wpow_wlog hx, eq_comm, mk_wpow_inj] at h

@[simp]
theorem wlog_eq_iff (h : x ≠ 0) :
    wlog x = y ↔ ArchimedeanClass.mk (ω^ y) = ArchimedeanClass.mk x :=
  ⟨fun hy ↦ hy ▸ mk_wpow_wlog h, wlog_eq_of_mk_eq_mk⟩

@[simp]
theorem wlog_wpow (x : Surreal) : wlog (ω^ x) = x := by
  simp

@[simp]
theorem wlog_neg (x : Surreal) : wlog (-x) = wlog x := by
  obtain rfl | hx := eq_or_ne x 0
  · simp
  · apply wlog_eq_of_mk_eq_mk
    simpa using mk_wpow_wlog hx

@[simp]
theorem wlog_abs (x : Surreal) : wlog |x| = wlog x :=
  abs_by_cases (wlog · = _) rfl (wlog_neg _)

theorem wlog_surjective : Function.Surjective wlog :=
  fun _ ↦ ⟨_, wlog_wpow _⟩

theorem wlog_monotoneOn : MonotoneOn wlog (Ioi 0) := by
  intro a ha b hb h
  rw [← mk_wpow_le_mk_wpow_iff, mk_wpow_wlog ha.ne', mk_wpow_wlog hb.ne']
  apply mk_antitoneOn ha.le hb.le h

theorem wlog_antitoneOn : AntitoneOn wlog (Iio 0) := by
  intro a ha b hb h
  rw [← neg_le_neg_iff] at h
  convert wlog_monotoneOn _ _ h using 1 <;> simp_all

@[simp]
theorem wlog_mul {x y : Surreal} (hx : x ≠ 0) (hy : y ≠ 0) : wlog (x * y) = wlog x + wlog y := by
  apply wlog_eq_of_mk_eq_mk
  simp_rw [wpow_add, ArchimedeanClass.mk_mul, mk_wpow_wlog hx, mk_wpow_wlog hy]

@[simp]
theorem wlog_realCast (r : ℝ) : wlog r = 0 := by
  obtain rfl | hr := eq_or_ne r 0
  · simp
  · rw [wlog_eq_iff (mod_cast hr), mk_realCast hr, wpow_zero, ArchimedeanClass.mk_one]

@[simp] theorem wlog_ratCast (q : ℚ) : wlog q = 0 := by simpa using wlog_realCast q
@[simp] theorem wlog_intCast (n : ℤ) : wlog n = 0 := by simpa using wlog_realCast n
@[simp] theorem wlog_natCast (n : ℕ) : wlog n = 0 := by simpa using wlog_realCast n

private theorem ofSets_wlog_eq {x : IGame} [Numeric x] :
    !{IGame.wlog '' {y ∈ xᴸ | 0 < y} | IGame.wlog '' xᴿ} =
    !{range (Subtype.val ∘ fun x : (xᴸ ∩ Ioi 0 :) ↦ ⟨_, Numeric.wlog x⟩) |
      range (Subtype.val ∘ fun x : xᴿ ↦ ⟨_, Numeric.wlog x⟩)} := by
  congr! <;> exact image_eq_range ..

private theorem mk_wpow_wlog_left {x : IGame} [Numeric x] :
    ∀ y : (xᴸ ∩ Ioi 0 :), ArchimedeanClass.mk (ω^ mk y.1.wlog) = .mk (mk y) := by
  intro ⟨y, hy, hy'⟩
  have := Numeric.of_mem_moves hy
  rw [mk_wlog, mk_wpow_wlog hy'.ne']

private theorem mk_wpow_wlog_right {x : IGame} [Numeric x] (h : 0 < x) :
    ∀ y : xᴿ, ArchimedeanClass.mk (ω^ mk y.1.wlog) = .mk (mk y) := by
  intro ⟨y, hy⟩
  have := Numeric.of_mem_moves hy
  rw [mk_wlog, mk_wpow_wlog]
  simpa [← mk_eq_mk] using (h.trans (Numeric.lt_right hy)).not_antisymmRel_symm

theorem numeric_of_forall_mk_ne_mk {x : IGame} [Numeric x] (h : 0 < x)
    (Hl : ∀ y (hy : y ∈ xᴸ), 0 < y →
      ArchimedeanClass.mk (@mk y (Numeric.of_mem_moves hy)) ≠ .mk (mk x))
    (Hr : ∀ y (hy : y ∈ xᴿ),
      ArchimedeanClass.mk (@mk y (Numeric.of_mem_moves hy)) ≠ .mk (mk x)) :
    Numeric !{IGame.wlog '' {y ∈ xᴸ | 0 < y} | IGame.wlog '' xᴿ} := by
  rw [ofSets_wlog_eq]
  exact numeric_of_forall_mk_ne_mk' h mk_wpow_wlog_left (mk_wpow_wlog_right h) Hl Hr

theorem wpow_equiv_of_forall_mk_ne_mk {x : IGame} [Numeric x] (h : 0 < x)
    (Hl : ∀ y (hy : y ∈ xᴸ), 0 < y →
      ArchimedeanClass.mk (@mk y (Numeric.of_mem_moves hy)) ≠ .mk (mk x))
    (Hr : ∀ y (hy : y ∈ xᴿ),
      ArchimedeanClass.mk (@mk y (Numeric.of_mem_moves hy)) ≠ .mk (mk x)) :
    ω^ !{IGame.wlog '' {y ∈ xᴸ | 0 < y} | IGame.wlog '' xᴿ} ≈ x := by
  rw [ofSets_wlog_eq]
  exact wpow_equiv_of_forall_mk_ne_mk' h mk_wpow_wlog_left (mk_wpow_wlog_right h) Hl Hr

/-- A game not commensurate with its positive options is a power of `ω`. -/
theorem mem_range_wpow_of_forall_mk_ne_mk {x : IGame} [Numeric x] (h : 0 < x)
    (Hl : ∀ y (hy : y ∈ xᴸ), 0 < y →
      ArchimedeanClass.mk (@mk y (Numeric.of_mem_moves hy)) ≠ .mk (mk x))
    (Hr : ∀ y (hy : y ∈ xᴿ),
      ArchimedeanClass.mk (@mk y (Numeric.of_mem_moves hy)) ≠ .mk (mk x)) :
    mk x ∈ range (ω^ ·) := by
  have hn := numeric_of_forall_mk_ne_mk h Hl Hr
  exact ⟨@mk _ hn, mk_eq (wpow_equiv_of_forall_mk_ne_mk h Hl Hr)⟩

@[simp]
theorem toSurreal_wpow (x : NatOrdinal) : (ω^ x).toSurreal = ω^ x.toSurreal :=
  Surreal.mk_eq (toIGame_wpow_equiv x)

end Surreal
end<|MERGE_RESOLUTION|>--- conflicted
+++ resolved
@@ -5,11 +5,8 @@
 -/
 import CombinatorialGames.Surreal.Ordinal
 import CombinatorialGames.Surreal.Real
-<<<<<<< HEAD
 import CombinatorialGames.NatOrdinal.Pow
-=======
 import Mathlib.Algebra.Order.Ring.Archimedean
->>>>>>> 9e6778f6
 
 /-!
 # Surreal exponentiation
@@ -26,11 +23,6 @@
 
 ## Todo
 
-<<<<<<< HEAD
-- Define commensurate surreals and prove properties relating to `ω^ x`.
-=======
-- Prove that `ω^ x` matches ordinal exponentiation for ordinal `x`.
->>>>>>> 9e6778f6
 - Define the normal form of a surreal number.
 -/
 
@@ -45,8 +37,6 @@
     Set.image2 f s t = Set.range (fun x : s × t ↦ f x.1 x.2) := by
   aesop
 
-<<<<<<< HEAD
-=======
 namespace ArchimedeanClass
 
 theorem mk_dyadic {r : Dyadic'} (h : r ≠ 0) : mk (r : Surreal) = 0 :=
@@ -66,15 +56,6 @@
 
 /-! ### ω-map on `IGame` -/
 
-/-- A typeclass for the the `ω^` notation. -/
-class Wpow (α : Type*) where
-  /-- The ω-map on games. -/
-  wpow : α → α
-
-@[inherit_doc] prefix:75 "ω^ " => Wpow.wpow
-recommended_spelling "wpow" for "ω^" in [«termω^_»]
-
->>>>>>> 9e6778f6
 noncomputable section
 namespace IGame
 
