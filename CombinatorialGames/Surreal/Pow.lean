--- conflicted
+++ resolved
@@ -3,7 +3,6 @@
 Released under Apache 2.0 license as described in the file LICENSE.
 Authors: Violeta Hernández Palacios
 -/
-import CombinatorialGames.Mathlib.AddGroupWithTop
 import CombinatorialGames.Surreal.Ordinal
 import CombinatorialGames.Surreal.Real
 import CombinatorialGames.NatOrdinal.Pow
@@ -914,31 +913,23 @@
     leadingCoeff (x / y) = leadingCoeff x / leadingCoeff y := by
   simp [div_eq_mul_inv]
 
-<<<<<<< HEAD
 @[simp]
 theorem leadingCoeff_wpow (x : Surreal) : leadingCoeff (ω^ x) = 1 := by
   simp [leadingCoeff]
 
-=======
->>>>>>> 86e0f399
 -- TODO: upstream
 theorem _root_.ArchimedeanClass.stdPart_ne_zero {K : Type*} [Field K] [LinearOrder K]
     [IsOrderedRing K] {x : K} (h : ArchimedeanClass.mk x = 0) : stdPart x ≠ 0 := by
   rwa [stdPart_of_mk_nonneg default h.ge, map_ne_zero, FiniteResidueField.mk_ne_zero]
 
 @[simp]
-<<<<<<< HEAD
 theorem leadingCoeff_eq_zero {x : Surreal} : leadingCoeff x = 0 ↔ x = 0 where
-=======
-theorem leadingCoeff_eq_zero_iff {x : Surreal} : leadingCoeff x = 0 ↔ x = 0 where
->>>>>>> 86e0f399
   mp h := by
     contrapose h
     apply ArchimedeanClass.stdPart_ne_zero
     simpa
   mpr := by simp +contextual
 
-<<<<<<< HEAD
 -- TODO: upstream
 theorem _root_.ArchimedeanClass.stdPart_monotoneOn {K : Type*} [Field K] [LinearOrder K]
     [IsOrderedRing K] : MonotoneOn stdPart (.mk ⁻¹' {(0 : ArchimedeanClass K)}) := by
@@ -1059,7 +1050,5 @@
 theorem leadingTerm_mono : Monotone leadingTerm := by
   sorry
 
-=======
->>>>>>> 86e0f399
 end Surreal
 end