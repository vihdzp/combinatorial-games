--- conflicted
+++ resolved
@@ -35,13 +35,10 @@
 theorem _root_.Surreal.toGame_toSurreal (o : NatOrdinal) : o.toSurreal.toGame = o.toGame :=
   rfl
 
-<<<<<<< HEAD
-=======
 theorem toSurreal_def (o : NatOrdinal) : o.toSurreal = {toSurreal '' Iio o | ∅}ˢ := by
   simp_rw [← Surreal.mk_toIGame, toIGame_def o, Surreal.mk_ofSets]
   congr <;> aesop
 
->>>>>>> 1d2efbff
 @[simp] theorem toSurreal_zero : toSurreal 0 = 0 := by simp [← Surreal.mk_toIGame]
 @[simp] theorem toSurreal_one : toSurreal 1 = 1 := by simp [← Surreal.mk_toIGame]
 
