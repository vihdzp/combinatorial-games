--- conflicted
+++ resolved
@@ -31,13 +31,10 @@
 
 @[simp] theorem _root_.Surreal.mk_toIGame (o : NatOrdinal) : .mk o.toIGame = o.toSurreal := rfl
 
-<<<<<<< HEAD
-=======
 @[simp]
 theorem _root_.Surreal.toGame_toSurreal (o : NatOrdinal) : o.toSurreal.toGame = o.toGame :=
   rfl
 
->>>>>>> 5ce46091
 theorem toSurreal_def (o : NatOrdinal) : o.toSurreal = {toSurreal '' Iio o | ∅}ˢ := by
   simp_rw [← Surreal.mk_toIGame, toIGame_def o, Surreal.mk_ofSets]
   congr <;> aesop
