/-
Copyright (c) 2025 Violeta Hernández Palacios. All rights reserved.
Released under Apache 2.0 license as described in the file LICENSE.
Authors: Violeta Hernández Palacios, Reid Barton, Mario Carneiro, Isabel Longbottom, Kim Morrison, Yuyang Zhao
-/
import CombinatorialGames.Mathlib.CompRel
import Mathlib.Algebra.Group.Pointwise.Set.Basic
import Mathlib.Logic.Hydra
import Mathlib.Logic.Small.Set
import Mathlib.Order.Antisymmetrization
import Mathlib.Order.GameAdd

/-!
# Combinatorial games

The basic theory of combinatorial games, following Conway's book `On Numbers and Games`.

In ZFC, games are built inductively out of two other sets of games, representing the options for two
players Left and Right. In Lean, we instead define the type of games `IGame` as arising from two
`Small` sets of games, with notation `{s | t}ᴵ` (see `IGame.ofSets`). A `u`-small type `α : Type v`
is one that is equivalent to some `β : Type u`, and the distinction between small and large types in
a given universe closely mimicks the ZFC distinction between sets and proper clases.

This definition requires some amount of setup, which we achieve through an auxiliary type `PGame`.
This type was historically the foundation for game theory in Lean, but it has now been superceded by
`IGame`, a quotient of it with the correct notion of equality. See the docstring on `PGame` for more
information.

We are also interested in further quotients of `IGame`. The quotient of games under equivalence
`x ≈ y ↔ x ≤ y ∧ y ≤ x`, which in the literature is often what is meant by a "combinatorial game",
is defined as `Game` in `CombinatorialGames.Game.Basic`. The surreal numbers `Surreal` are defined
as a quotient (of a subtype) of games in `CombinatorialGames.Surreal.Basic`.

## Conway induction

Most constructions within game theory, and as such, many proofs within it, are done by structural
induction. Structural induction on games is sometimes called "Conway induction".

The most straightforward way to employ Conway induction is by using the termination checker, with
the auxiliary `igame_wf` tactic. This uses `solve_by_elim` to search the context for proofs of the
form `y ∈ x.leftMoves` or `y ∈ x.rightMoves`, which prove termination. Alternatively, you can use
the explicit recursion principles `IGame.ofSetsRecOn` or `IGame.moveRecOn`.

## Order properties

Pregames have both a `≤` and a `<` relation, satisfying the properties of a `Preorder`. The relation
`0 < x` means that `x` can always be won by Left, while `0 ≤ x` means that `x` can be won by Left as
the second player. Likewise, `x < 0` means that `x` can always be won by Right, while `x ≤ 0` means
that `x` can be won by Right as the second player.

Note that we don't actually prove these characterizations. Indeed, in Conway's setup, combinatorial
game theory can be done entirely without the concept of a strategy. For instance, `IGame.zero_le`
implies that if `0 ≤ x`, then any move by Right satisfies `¬ x ≤ 0`, and `IGame.zero_lf` implies
that if `¬ x ≤ 0`, then some move by Left satisfies `0 ≤ x`. The strategy is thus already encoded
within these game relations.

For convenience, we define notation `x ⧏ y` (pronounced "less or fuzzy") for `¬ y ≤ x`, and notation
`x ≈ y` for `x ≤ y ∧ y ≤ x`.

## Algebraic structures

Most of the usual arithmetic operations can be defined for games. Addition is defined for
`x = {s₁ | t₁}ᴵ` and `y = {s₂ | t₂}ᴵ` by `x + y = {s₁ + y, x + s₂ | t₁ + y, x + t₂}ᴵ`. Negation is
defined by `-{s | t}ᴵ = {-t | -s}ᴵ`.

The order structures interact in the expected way with arithmetic. In particular, `Game` is an
`OrderedAddCommGroup`. Meanwhile, `IGame` satisfies the slightly weaker axioms of a
`SubtractionCommMonoid`, since the equation `x - x = 0` is only true up to equivalence.
-/

universe u

-- This is a false positive due to the provisional duplicated IGame/IGame file path.
set_option linter.dupNamespace false
-- All computation should be done through `IGame.Short`.
noncomputable section

-- TODO: This avoids name clashes with the existing `PGame`.
-- Remove it when we finish porting!
namespace Temp

open Set Pointwise

/-! ### Pre-games -/

/-- The type of "pre-games", before we have quotiented by equivalence (`identicalSetoid`).

In ZFC, a combinatorial game is constructed from two sets of combinatorial games that have been
constructed at an earlier stage. To do this in type theory, we say that a pre-game is built
inductively from two families of pre-games indexed over any type in `Type u`. The resulting type
`PGame.{u}` lives in `Type (u + 1)`, reflecting that it is a proper class in ZFC.

This type was historically the foundation for game theory in Lean, but this led to many annoyances.
Most impactfully, this type has a notion of equality that is too strict: two games `0 = { | }` could
be distinct (and unprovably so!) if the indexed families of left and right sets were two distinct
empty types. To get the correct notion of equality, we define `IGame` as the quotient of this type
by the `Identical` relation, representing extensional equivalence.

This type has thus been relegated to an auxiliary construction for `IGame`. **You should not build
any substantial theory based on this type.** -/
inductive PGame : Type (u + 1)
  | mk : ∀ α β : Type u, (α → PGame) → (β → PGame) → PGame
compile_inductive% PGame

namespace PGame

/-- The indexing type for allowable moves by Left. -/
def LeftMoves : PGame → Type u
  | mk l _ _ _ => l

/-- The indexing type for allowable moves by Right. -/
def RightMoves : PGame → Type u
  | mk _ r _ _ => r

/-- The new game after Left makes an allowed move. -/
def moveLeft : ∀ g : PGame, LeftMoves g → PGame
  | mk _l _ L _ => L

/-- The new game after Right makes an allowed move. -/
def moveRight : ∀ g : PGame, RightMoves g → PGame
  | mk _ _r _ R => R

@[simp] theorem leftMoves_mk {xl xr xL xR} : (mk xl xr xL xR).LeftMoves = xl := rfl
@[simp] theorem moveLeft_mk {xl xr xL xR} : (mk xl xr xL xR).moveLeft = xL := rfl
@[simp] theorem rightMoves_mk {xl xr xL xR} : (mk xl xr xL xR).RightMoves = xr := rfl
@[simp] theorem moveRight_mk {xl xr xL xR} : (mk xl xr xL xR).moveRight = xR := rfl

/-- Two pre-games are identical if their left and right sets are identical. That is, `Identical x y`
if every left move of `x` is identical to some left move of `y`, every right move of `x` is
identical to some right move of `y`, and vice versa.

`IGame` is defined as a quotient of `PGame` under this relation. -/
def Identical : PGame.{u} → PGame.{u} → Prop
  | mk _ _ xL xR, mk _ _ yL yR =>
      Relator.BiTotal (fun i j ↦ Identical (xL i) (yL j)) ∧
      Relator.BiTotal (fun i j ↦ Identical (xR i) (yR j))

@[inherit_doc] scoped infix:50 " ≡ " => PGame.Identical

theorem identical_iff : ∀ {x y : PGame}, x ≡ y ↔
    Relator.BiTotal (x.moveLeft · ≡ y.moveLeft ·) ∧ Relator.BiTotal (x.moveRight · ≡ y.moveRight ·)
  | mk .., mk .. => Iff.rfl

@[refl]
protected theorem Identical.refl (x) : x ≡ x :=
  x.recOn fun _ _ _ _ IHL IHR ↦ ⟨Relator.BiTotal.refl IHL, Relator.BiTotal.refl IHR⟩

@[symm]
protected theorem Identical.symm : ∀ {x y}, x ≡ y → y ≡ x
  | mk .., mk .., ⟨hL, hR⟩ => ⟨hL.symm fun _ _ h ↦ h.symm, hR.symm fun _ _ h ↦ h.symm⟩

@[trans]
protected theorem Identical.trans : ∀ {x y z}, x ≡ y → y ≡ z → x ≡ z
  | mk .., mk .., mk .., ⟨hL₁, hR₁⟩, ⟨hL₂, hR₂⟩ =>
    ⟨hL₁.trans (fun _ _ _ h₁ ↦ h₁.trans) hL₂, hR₁.trans (fun _ _ _ h₁ ↦ h₁.trans) hR₂⟩

/-- `Identical` as a `Setoid`. -/
def identicalSetoid : Setoid PGame :=
  ⟨Identical, .refl, .symm, .trans⟩

/-- If `x ≡ y`, then a left move of `x` is identical to some left move of `y`. -/
theorem Identical.moveLeft : ∀ {x y}, x ≡ y → ∀ i, ∃ j, x.moveLeft i ≡ y.moveLeft j
  | mk .., mk .., ⟨hl, _⟩ => hl.1

/-- If `x ≡ y`, then a left move of `y` is identical to some left move of `x`. -/
theorem Identical.moveLeft_symm : ∀ {x y}, x ≡ y → ∀ i, ∃ j, x.moveLeft j ≡ y.moveLeft i
  | mk .., mk .., ⟨hl, _⟩ => hl.2

/-- If `x ≡ y`, then a right move of `x` is identical to some right move of `y`. -/
theorem Identical.moveRight : ∀ {x y}, x ≡ y → ∀ i, ∃ j, x.moveRight i ≡ y.moveRight j
  | mk .., mk .., ⟨_, hr⟩ => hr.1

/-- If `x ≡ y`, then a right move of `y` is identical to some right move of `x`. -/
theorem Identical.moveRight_symm : ∀ {x y}, x ≡ y → ∀ i, ∃ j, x.moveRight j ≡ y.moveRight i
  | mk .., mk .., ⟨_, hr⟩ => hr.2

end PGame

/-! ### Game moves -/

/-- Games up to identity.

`IGame` uses the set-theoretic notion of equality on games, compared to `PGame`'s 'type-theoretic'
notion of equality.

This is not the same equivalence as used broadly in combinatorial game theory literature, as a game
like `{0, 1 | 0}` is not *identical* to `{1 | 0}`, despite being equivalent. However, many theorems
can be proven over the 'identical' equivalence relation, and the literature may occasionally
specifically use the 'identical' equivalence relation for this reason.

For the more common game equivalence from literature, see `Game.Basic`. -/
def IGame : Type (u + 1) :=
  Quotient PGame.identicalSetoid

namespace IGame
open scoped PGame

/-- The quotient map from `PGame` into `IGame`. -/
def mk (x : PGame) : IGame := Quotient.mk _ x
theorem mk_eq_mk {x y : PGame} : mk x = mk y ↔ x ≡ y := Quotient.eq

alias ⟨_, mk_eq⟩ := mk_eq_mk
alias _root_.Temp.PGame.Identical.mk_eq := mk_eq

@[cases_eliminator]
theorem ind {P : IGame → Prop} (H : ∀ y, P (mk y)) (x : IGame) : P x :=
  Quotient.ind H x

/-- Choose an element of the equivalence class using the axiom of choice. -/
def out (x : IGame) : PGame := Quotient.out x
@[simp] theorem out_eq (x : IGame) : mk x.out = x := Quotient.out_eq x

/-- The set of left moves of the game. -/
def leftMoves : IGame → Set IGame := by
  refine Quotient.lift (fun x ↦ mk '' range x.moveLeft) fun x y h ↦ ?_
  ext z
  simp_rw [mem_image, mem_range, exists_exists_eq_and]
  constructor <;> rintro ⟨i, rfl⟩
  · obtain ⟨j, hj⟩ := h.moveLeft i
    exact ⟨j, hj.mk_eq.symm⟩
  · obtain ⟨j, hj⟩ := h.moveLeft_symm i
    exact ⟨j, hj.mk_eq⟩

/-- The set of right moves of the game. -/
def rightMoves : IGame → Set IGame := by
  refine Quotient.lift (fun x ↦ mk '' range x.moveRight) fun x y h ↦ ?_
  ext z
  simp_rw [mem_image, mem_range, exists_exists_eq_and]
  constructor <;> rintro ⟨i, rfl⟩
  · obtain ⟨j, hj⟩ := h.moveRight i
    exact ⟨j, hj.mk_eq.symm⟩
  · obtain ⟨j, hj⟩ := h.moveRight_symm i
    exact ⟨j, hj.mk_eq⟩

@[simp] theorem leftMoves_mk (x : PGame) : leftMoves (mk x) = mk '' range x.moveLeft := rfl
@[simp] theorem rightMoves_mk (x : PGame) : rightMoves (mk x) = mk '' range x.moveRight := rfl

instance (x : IGame.{u}) : Small.{u} x.leftMoves := by
  cases x
  rw [leftMoves_mk]
  infer_instance

instance (x : IGame.{u}) : Small.{u} x.rightMoves := by
  cases x
  rw [rightMoves_mk]
  infer_instance

@[ext]
theorem ext {x y : IGame} (hl : x.leftMoves = y.leftMoves) (hr : x.rightMoves = y.rightMoves) :
    x = y := by
  cases x with | H x =>
  cases y with | H y =>
  dsimp at hl hr
  refine (PGame.identical_iff.2 ⟨⟨?_, ?_⟩, ⟨?_, ?_⟩⟩).mk_eq <;> intro i
  · obtain ⟨_, ⟨j, rfl⟩, hj⟩ := hl ▸ mem_image_of_mem mk (mem_range_self (f := x.moveLeft) i)
    exact ⟨j, mk_eq_mk.1 hj.symm⟩
  · obtain ⟨_, ⟨j, rfl⟩, hj⟩ := hl ▸ mem_image_of_mem mk (mem_range_self (f := y.moveLeft) i)
    exact ⟨j, mk_eq_mk.1 hj⟩
  · obtain ⟨_, ⟨j, rfl⟩, hj⟩ := hr ▸ mem_image_of_mem mk (mem_range_self (f := x.moveRight) i)
    exact ⟨j, mk_eq_mk.1 hj.symm⟩
  · obtain ⟨_, ⟨j, rfl⟩, hj⟩ := hr ▸ mem_image_of_mem mk (mem_range_self (f := y.moveRight) i)
    exact ⟨j, mk_eq_mk.1 hj⟩

/-- `IsOption x y` means that `x` is either a left or a right move for `y`. -/
def IsOption (x y : IGame) : Prop :=
  x ∈ y.leftMoves ∪ y.rightMoves

theorem IsOption.of_mem_leftMoves {x y : IGame} : x ∈ y.leftMoves → IsOption x y := .inl
theorem IsOption.of_mem_rightMoves {x y : IGame} : x ∈ y.rightMoves → IsOption x y := .inr

-- TODO: is there some more general theorem about well-founded relations on quotients
-- that we could use here?
theorem isOption_wf : WellFounded IsOption := by
  suffices ∀ x, Acc IsOption (mk x) from ⟨ind this⟩
  intro x
  induction x with
  | mk x _ _ _ hl hr =>
    constructor
    rintro ⟨y⟩ (h | h) <;>
    obtain ⟨_, ⟨i, rfl⟩, (hi : _ = Quot.mk _ _)⟩ := h
    exacts [hi ▸ hl i, hi ▸ hr i]

instance : IsWellFounded _ IsOption := ⟨isOption_wf⟩

/-- **Conway recursion**: build data for a game by recursively building it on its
left and right sets.

See `ofSetsRecOn` for an alternate form. -/
@[elab_as_elim]
def moveRecOn {P : IGame → Sort*} (x)
    (H : Π x, (Π y ∈ x.leftMoves, P y) → (Π y ∈ x.rightMoves, P y) → P x) : P x :=
  isOption_wf.recursion x fun x IH ↦
    H x (fun _ h ↦ IH _ (.of_mem_leftMoves h)) (fun _ h ↦ IH _ (.of_mem_rightMoves h))

theorem moveRecOn_eq {P : IGame → Sort*} (x)
    (H : Π x, (Π y ∈ x.leftMoves, P y) → (Π y ∈ x.rightMoves, P y) → P x) :
    moveRecOn x H = H x (fun y _ ↦ moveRecOn y H) (fun y _ ↦ moveRecOn y H) :=
  isOption_wf.fix_eq ..

/-- A (proper) subposition is any game in the transitive closure of `IsOption`. -/
def Subposition : IGame → IGame → Prop :=
  Relation.TransGen IsOption

theorem Subposition.of_mem_leftMoves {x y : IGame} (h : x ∈ y.leftMoves) : Subposition x y :=
  Relation.TransGen.single (.of_mem_leftMoves h)

theorem Subposition.of_mem_rightMoves {x y : IGame} (h : x ∈ y.rightMoves) : Subposition x y :=
  Relation.TransGen.single (.of_mem_rightMoves h)

theorem Subposition.trans {x y z : IGame} (h₁ : Subposition x y) (h₂ : Subposition y z) :
    Subposition x z :=
  Relation.TransGen.trans h₁ h₂

instance : IsTrans _ Subposition := inferInstanceAs (IsTrans _ (Relation.TransGen _))
instance : IsWellFounded _ Subposition := inferInstanceAs (IsWellFounded _ (Relation.TransGen _))
instance : WellFoundedRelation IGame := ⟨Subposition, instIsWellFoundedSubposition.wf⟩

/-- Discharges proof obligations of the form `⊢ Subposition ..` arising in termination proofs
of definitions using well-founded recursion on `IGame`. -/
macro "igame_wf" : tactic =>
  `(tactic| all_goals solve_by_elim (maxDepth := 8)
    [Prod.Lex.left, Prod.Lex.right, PSigma.Lex.left, PSigma.Lex.right,
    Subposition.of_mem_leftMoves, Subposition.of_mem_rightMoves, Subposition.trans, Subtype.prop] )

/-- Construct an `IGame` from its left and right sets.

This is given notation `{s | t}ᴵ`, where the superscript `I` is to disambiguate from set builder
notation, and from the analogous constructor on `Game`.

This function is regretably noncomputable. Among other issues, sets simply do not carry data in
Lean. To perform computations on `IGame` we instead depend on another auxiliary type, see
`IGame.Short` for more information. -/
def ofSets (s t : Set IGame.{u}) [Small.{u} s] [Small.{u} t] : IGame.{u} :=
  mk <| .mk (Shrink s) (Shrink t)
    (out ∘ Subtype.val ∘ (equivShrink s).symm) (out ∘ Subtype.val ∘ (equivShrink t).symm)

@[inherit_doc] notation "{" s " | " t "}ᴵ" => ofSets s t

@[simp]
theorem leftMoves_ofSets (s t : Set _) [Small.{u} s] [Small.{u} t] : {s | t}ᴵ.leftMoves = s := by
  ext; simp [ofSets, range_comp, Equiv.range_eq_univ]

@[simp]
theorem rightMoves_ofSets (s t : Set _) [Small.{u} s] [Small.{u} t] : {s | t}ᴵ.rightMoves = t := by
  ext; simp [ofSets, range_comp, Equiv.range_eq_univ]

@[simp]
theorem ofSets_leftMoves_rightMoves (x : IGame) : {x.leftMoves | x.rightMoves}ᴵ = x := by
  ext <;> simp

@[simp]
theorem ofSets_inj {s₁ s₂ t₁ t₂ : Set _} [Small s₁] [Small s₂] [Small t₁] [Small t₂] :
    {s₁ | t₁}ᴵ = {s₂ | t₂}ᴵ ↔ s₁ = s₂ ∧ t₁ = t₂ := by
  simp [IGame.ext_iff]

/-- **Conway recursion**: build data for a game by recursively building it on its
left and right sets.

See `moveRecOn` for an alternate form. -/
@[elab_as_elim]
def ofSetsRecOn {P : IGame.{u} → Sort*} (x)
    (H : Π (s t : Set _) [Small s] [Small t], (Π x ∈ s, P x) → (Π x ∈ t, P x) → P {s | t}ᴵ) : P x :=
  cast (by simp) <| moveRecOn (P := fun x ↦ P {x.leftMoves | x.rightMoves}ᴵ) x fun x IHl IHr ↦
    H _ _ (fun y hy ↦ cast (by simp) (IHl y hy)) (fun y hy ↦ cast (by simp) (IHr y hy))

@[simp]
theorem ofSetsRecOn_ofSets {P : IGame.{u} → Sort*} (s t : Set IGame) [Small.{u} s] [Small.{u} t]
    (H : Π (s t : Set _) [Small s] [Small t], (Π x ∈ s, P x) → (Π x ∈ t, P x) → P {s | t}ᴵ) :
    ofSetsRecOn {s | t}ᴵ H = H _ _ (fun y _ ↦ ofSetsRecOn y H) (fun y _ ↦ ofSetsRecOn y H) := by
  rw [ofSetsRecOn, cast_eq_iff_heq, moveRecOn_eq]
  congr
  any_goals simp
  all_goals
    refine Function.hfunext rfl fun x _ h ↦ ?_
    cases h
    refine Function.hfunext ?_ fun _ _ _ ↦ ?_
    · simp
    · rw [ofSetsRecOn, cast_heq_iff_heq, heq_cast_iff_heq]

/-! ### Basic games -/

/-- The game `0 = {∅ | ∅}ᴵ`. -/
instance : Zero IGame := ⟨{∅ | ∅}ᴵ⟩

theorem zero_def : 0 = {∅ | ∅}ᴵ := rfl

@[simp] theorem leftMoves_zero : leftMoves 0 = ∅ := leftMoves_ofSets ..
@[simp] theorem rightMoves_zero : rightMoves 0 = ∅ := rightMoves_ofSets ..

instance : Inhabited IGame := ⟨0⟩

/-- The game `1 = {{0} | ∅}ᴵ`. -/
instance : One IGame := ⟨{{0} | ∅}ᴵ⟩

theorem one_def : 1 = {{0} | ∅}ᴵ := rfl

@[simp] theorem leftMoves_one : leftMoves 1 = {0} := leftMoves_ofSets ..
@[simp] theorem rightMoves_one : rightMoves 1 = ∅ := rightMoves_ofSets ..

/-! ### Order relations -/

/-- The less or equal relation on games.

If `0 ≤ x`, then Left can win `x` as the second player. `x ≤ y` means that `0 ≤ y - x`. -/
instance : LE IGame where
  le := Sym2.GameAdd.fix isOption_wf fun x y le ↦
    (∀ z (h : z ∈ x.leftMoves),  ¬le y z (Sym2.GameAdd.snd_fst (IsOption.of_mem_leftMoves h))) ∧
    (∀ z (h : z ∈ y.rightMoves), ¬le z x (Sym2.GameAdd.fst_snd (IsOption.of_mem_rightMoves h)))

/-- The less or fuzzy relation on pre-games. `x ⧏ y` is notation for `¬ y ≤ x`.

If `0 ⧏ x`, then Left can win `x` as the first player. `x ⧏ y` means that `0 ⧏ y - x`. -/
notation:50 x:50 " ⧏ " y:50 => ¬ y ≤ x

/-- Definition of `x ≤ y` on pre-games, in terms of `⧏`. -/
theorem le_iff_forall_lf {x y : IGame} :
    x ≤ y ↔ (∀ z ∈ x.leftMoves, z ⧏ y) ∧ (∀ z ∈ y.rightMoves, x ⧏ z) :=
  propext_iff.1 <| Sym2.GameAdd.fix_eq ..

/-- Definition of `x ⧏ y` on pre-games, in terms of `≤`. -/
theorem lf_iff_exists_le {x y : IGame} :
    x ⧏ y ↔ (∃ z ∈ y.leftMoves, x ≤ z) ∨ (∃ z ∈ x.rightMoves, z ≤ y) := by
  simpa [not_and_or, -not_and] using le_iff_forall_lf.not

/-- The definition of `0 ≤ x` on pre-games, in terms of `0 ⧏`. -/
theorem zero_le {x : IGame} : 0 ≤ x ↔ ∀ y ∈ x.rightMoves, 0 ⧏ y := by
  rw [le_iff_forall_lf]; simp

/-- The definition of `x ≤ 0` on pre-games, in terms of `⧏ 0`. -/
theorem le_zero {x : IGame} : x ≤ 0 ↔ ∀ y ∈ x.leftMoves, y ⧏ 0 := by
  rw [le_iff_forall_lf]; simp

/-- The definition of `0 ⧏ x` on pre-games, in terms of `0 ≤`. -/
theorem zero_lf {x : IGame} : 0 ⧏ x ↔ ∃ y ∈ x.leftMoves, 0 ≤ y := by
  rw [lf_iff_exists_le]; simp

/-- The definition of `x ⧏ 0` on pre-games, in terms of `≤ 0`. -/
theorem lf_zero {x : IGame} : x ⧏ 0 ↔ ∃ y ∈ x.rightMoves, y ≤ 0 := by
  rw [lf_iff_exists_le]; simp

/-- The definition of `x ≤ y` on pre-games, in terms of `≤` two moves later.

Note that it's often more convenient to use `le_iff_forall_lf`, which only unfolds the definition by
one step. -/
theorem le_def {x y : IGame} : x ≤ y ↔
    (∀ a ∈ x.leftMoves,  (∃ b ∈ y.leftMoves, a ≤ b) ∨ (∃ b ∈ a.rightMoves, b ≤ y)) ∧
    (∀ a ∈ y.rightMoves, (∃ b ∈ a.leftMoves, x ≤ b) ∨ (∃ b ∈ x.rightMoves, b ≤ a)) := by
  rw [le_iff_forall_lf]
  congr! 2 <;> rw [lf_iff_exists_le]

/-- The definition of `x ⧏ y` on pre-games, in terms of `⧏` two moves later.

Note that it's often more convenient to use `lf_iff_exists_le`, which only unfolds the definition by
one step. -/
theorem lf_def {x y : IGame} : x ⧏ y ↔
    (∃ a ∈ y.leftMoves,  (∀ b ∈ x.leftMoves, b ⧏ a) ∧ (∀ b ∈ a.rightMoves, x ⧏ b)) ∨
    (∃ a ∈ x.rightMoves, (∀ b ∈ a.leftMoves, b ⧏ y) ∧ (∀ b ∈ y.rightMoves, a ⧏ b)) := by
  rw [lf_iff_exists_le]
  congr! <;> rw [le_iff_forall_lf]

theorem leftMove_lf_of_le {x y z : IGame} (h : x ≤ y) (h' : z ∈ x.leftMoves) : z ⧏ y :=
  (le_iff_forall_lf.1 h).1 z h'

theorem lf_rightMove_of_le {x y z : IGame} (h : x ≤ y) (h' : z ∈ y.rightMoves) : x ⧏ z :=
  (le_iff_forall_lf.1 h).2 z h'

theorem lf_of_le_leftMove {x y z : IGame} (h : x ≤ z) (h' : z ∈ y.leftMoves) : x ⧏ y :=
  lf_iff_exists_le.2 <| Or.inl ⟨z, h', h⟩

theorem lf_of_rightMove_le {x y z : IGame} (h : z ≤ y) (h' : z ∈ x.rightMoves) : x ⧏ y :=
  lf_iff_exists_le.2 <| Or.inr ⟨z, h', h⟩

private theorem le_rfl' {x : IGame} : x ≤ x := by
  rw [le_iff_forall_lf]
  constructor <;> intro y hy
  exacts [lf_of_le_leftMove le_rfl' hy, lf_of_rightMove_le le_rfl' hy]
termination_by x
decreasing_by igame_wf

-- TODO: add these convenience theorems to Mathlib
theorem _root_.Relation.cutExpand_add_single {α : Type*} {r : α → α → Prop} {a' a : α}
    (s : Multiset α) (h : r a' a) : Relation.CutExpand r (s + {a'}) (s + {a}) :=
  (Relation.cutExpand_add_left s).2 <| Relation.cutExpand_singleton_singleton h

theorem _root_.Relation.cutExpand_single_add {α : Type*} {r : α → α → Prop} {a' a : α}
    (h : r a' a) (s : Multiset α) : Relation.CutExpand r ({a'} +  s) ({a} + s) :=
  (Relation.cutExpand_add_right s).2 <| Relation.cutExpand_singleton_singleton h

private theorem le_trans' {x y z : IGame} (h₁ : x ≤ y) (h₂ : y ≤ z) : x ≤ z := by
  rw [le_iff_forall_lf]
  constructor <;> intro a ha h₃
  exacts [leftMove_lf_of_le h₁ ha (le_trans' h₂ h₃), lf_rightMove_of_le h₂ ha (le_trans' h₃ h₁)]
termination_by isOption_wf.cutExpand.wrap {x, y, z}
decreasing_by
  on_goal 1 => convert (Relation.cutExpand_add_single {y, z} (IsOption.of_mem_leftMoves ha))
  on_goal 2 => convert (Relation.cutExpand_single_add (IsOption.of_mem_rightMoves ha) {x, y})
  all_goals simp [← Multiset.singleton_add, add_comm, add_assoc, WellFounded.wrap]

instance : Preorder IGame where
  le_refl _ := le_rfl'
  le_trans x y z := le_trans'

/-- The equivalence relation `x ≈ y` means that `x ≤ y` and `y ≤ x`. This is notation for
`AntisymmRel (⬝ ≤ ⬝) x y`. -/
infix:50 " ≈ " => AntisymmRel (· ≤ ·)

/-- The "fuzzy" relation `x ‖ y` means that `x ⧏ y` and `y ⧏ x`. This is notation for
`CompRel (⬝ ≤ ⬝) x y`. -/
notation:50 x:50 " ‖ " y:50 => ¬ CompRel (· ≤ ·) x y

-- TODO: this seems like the kind of goal that could be simplified through `aesop`.
theorem equiv_of_exists {x y : IGame}
    (hl₁ : ∀ a ∈ x.leftMoves,  ∃ b ∈ y.leftMoves,  a ≈ b)
    (hr₁ : ∀ a ∈ x.rightMoves, ∃ b ∈ y.rightMoves, a ≈ b)
    (hl₂ : ∀ b ∈ y.leftMoves,  ∃ a ∈ x.leftMoves,  a ≈ b)
    (hr₂ : ∀ b ∈ y.rightMoves, ∃ a ∈ x.rightMoves, a ≈ b) : x ≈ y := by
  constructor <;> refine le_def.2 ⟨?_, ?_⟩ <;> intro i hi
  · obtain ⟨j, hj, hj'⟩ := hl₁ i hi
    exact Or.inl ⟨j, hj, hj'.le⟩
  · obtain ⟨j, hj, hj'⟩ := hr₂ i hi
    exact Or.inr ⟨j, hj, hj'.le⟩
  · obtain ⟨j, hj, hj'⟩ := hl₂ i hi
    exact Or.inl ⟨j, hj, hj'.ge⟩
  · obtain ⟨j, hj, hj'⟩ := hr₁ i hi
    exact Or.inr ⟨j, hj, hj'.ge⟩

instance : ZeroLEOneClass IGame where
  zero_le_one := by rw [zero_le]; simp

theorem zero_lt_one : (0 : IGame) < 1 :=
  lt_of_le_not_le zero_le_one (by rw [le_zero]; simp)

/-! ### Negation -/

instance {α : Type*} [InvolutiveNeg α] (s : Set α) [Small.{u} s] : Small.{u} (-s :) := by
  rw [← Set.image_neg_eq_neg]
  infer_instance

private def neg' (x : IGame) : IGame :=
  {range fun y : x.rightMoves ↦ neg' y.1 | range fun y : x.leftMoves ↦ neg' y.1}ᴵ
termination_by x
decreasing_by igame_wf

/-- The negative of a game is defined by `-{s | t}ᴵ = {-t | -s}ᴵ`. -/
instance : Neg IGame where
  neg := neg'

private theorem neg_ofSets' (s t : Set _) [Small s] [Small t] :
    -{s | t}ᴵ = {Neg.neg '' t | Neg.neg '' s}ᴵ := by
  change neg' _ = _
  rw [neg']
  simp [Neg.neg, Set.ext_iff]

instance : InvolutiveNeg IGame where
  neg_neg x := by
    refine ofSetsRecOn x ?_
    aesop (add simp [neg_ofSets'])

@[simp]
theorem neg_ofSets (s t : Set _) [Small s] [Small t] : -{s | t}ᴵ = {-t | -s}ᴵ := by
  simp_rw [neg_ofSets', Set.image_neg_eq_neg]

instance : NegZeroClass IGame where
  neg_zero := by simp [zero_def]

theorem neg_eq (x : IGame) : -x = {-x.rightMoves | -x.leftMoves}ᴵ := by
  rw [← neg_ofSets, ofSets_leftMoves_rightMoves]

@[simp]
theorem leftMoves_neg (x : IGame) : (-x).leftMoves = -x.rightMoves := by
  refine ofSetsRecOn x ?_; simp

@[simp]
theorem rightMoves_neg (x : IGame) : (-x).rightMoves = -x.leftMoves := by
  refine ofSetsRecOn x ?_; simp

theorem isOption_neg {x y : IGame} : IsOption x (-y) ↔ IsOption (-x) y := by
  simp [IsOption, union_comm]

@[simp]
theorem isOption_neg_neg {x y : IGame} : IsOption (-x) (-y) ↔ IsOption x y := by
  rw [isOption_neg, neg_neg]

@[simp]
protected theorem neg_le_neg_iff {x y : IGame} : -x ≤ -y ↔ y ≤ x := by
  -- TODO: may have to add an `elab_as_elim` attr. in Mathlib
  refine Sym2.GameAdd.induction (C := fun x y ↦ -x ≤ -y ↔ y ≤ x) isOption_wf (fun x y IH ↦ ?_) x y
  dsimp at *
  rw [le_iff_forall_lf, le_iff_forall_lf, and_comm, ← (Equiv.neg IGame).forall_congr_right]
  nth_rewrite 2 [← (Equiv.neg IGame).forall_congr_right]
  simp only [rightMoves_neg, Equiv.neg_apply, mem_neg, neg_neg, leftMoves_neg]
  congr! 3 with z hz z hz
  · rw [IH _ _ (Sym2.GameAdd.fst_snd (.of_mem_leftMoves hz))]
  · rw [IH _ _ (Sym2.GameAdd.snd_fst (.of_mem_rightMoves hz))]

protected theorem neg_le {x y : IGame} : -x ≤ y ↔ -y ≤ x := by
  simpa using @IGame.neg_le_neg_iff x (-y)
protected theorem le_neg {x y : IGame} : x ≤ -y ↔ y ≤ -x := by
  simpa using @IGame.neg_le_neg_iff (-x) y

@[simp]
protected theorem neg_lt_neg_iff {x y : IGame} : -x < -y ↔ y < x := by
  rw [lt_iff_le_not_le, IGame.neg_le_neg_iff, IGame.neg_le_neg_iff, lt_iff_le_not_le]

protected theorem neg_lt {x y : IGame} : -x < y ↔ -y < x := by
  simpa using @IGame.neg_lt_neg_iff x (-y)
protected theorem lt_neg {x y : IGame} : x < -y ↔ y < -x := by
  simpa using @IGame.neg_lt_neg_iff (-x) y

@[simp]
theorem neg_equiv_neg_iff {x y : IGame} : -x ≈ -y ↔ x ≈ y := by
  simp [AntisymmRel, and_comm]

alias ⟨_, neg_congr⟩ := neg_equiv_neg_iff

@[simp]
theorem neg_fuzzy_neg_iff {x y : IGame} : -x ‖ -y ↔ x ‖ y := by
  simp [CompRel, and_comm]

@[simp] theorem neg_le_zero {x : IGame} : -x ≤ 0 ↔ 0 ≤ x := by simpa using @IGame.neg_le x 0
@[simp] theorem zero_le_neg {x : IGame} : 0 ≤ -x ↔ x ≤ 0 := by simpa using @IGame.le_neg 0 x
@[simp] theorem neg_lt_zero {x : IGame} : -x < 0 ↔ 0 < x := by simpa using @IGame.neg_lt x 0
@[simp] theorem zero_lt_neg {x : IGame} : 0 < -x ↔ x < 0 := by simpa using @IGame.lt_neg 0 x

@[simp] theorem neg_equiv_zero {x : IGame} : -x ≈ 0 ↔ x ≈ 0 := by
  simpa using @IGame.neg_equiv_neg_iff x 0
@[simp] theorem zero_equiv_neg {x : IGame} : 0 ≈ -x ↔ 0 ≈ x := by
  simpa using @IGame.neg_equiv_neg_iff 0 x

@[simp] theorem neg_fuzzy_zero {x : IGame} : -x ‖ 0 ↔ x ‖ 0 := by
  simpa using @IGame.neg_fuzzy_neg_iff x 0
@[simp] theorem zero_fuzzy_neg {x : IGame} : 0 ‖ -x ↔ 0 ‖ x := by
  simpa using @IGame.neg_fuzzy_neg_iff 0 x

/-! ### Addition and subtraction -/

private def add' (x y : IGame) : IGame :=
  {(range fun z : x.leftMoves ↦ add' z y) ∪ (range fun z : y.leftMoves ↦ add' x z) |
    (range fun z : x.rightMoves ↦ add' z y) ∪ (range fun z : y.rightMoves ↦ add' x z)}ᴵ
termination_by (x, y)
decreasing_by igame_wf

/-- The sum of `x = {s₁ | t₁}ᴵ` and `y = {s₂ | t₂}ᴵ` is `{s₁ + y, x + s₂ | t₁ + y, x + t₂}ᴵ`. -/
instance : Add IGame where
  add := add'

theorem add_eq (x y : IGame) : x + y =
    {(· + y) '' x.leftMoves ∪ (x + ·) '' y.leftMoves |
      (· + y) '' x.rightMoves ∪ (x + ·) '' y.rightMoves}ᴵ := by
  change add' _ _ = _
  rw [add']
  simp [HAdd.hAdd, Add.add, Set.ext_iff]

theorem ofSets_add_ofSets (s₁ t₁ s₂ t₂ : Set IGame) [Small s₁] [Small t₁] [Small s₂] [Small t₂] :
    {s₁ | t₁}ᴵ + {s₂ | t₂}ᴵ =
      {(· + {s₂ | t₂}ᴵ) '' s₁ ∪ ({s₁ | t₁}ᴵ + ·) '' s₂ |
        (· + {s₂ | t₂}ᴵ) '' t₁ ∪ ({s₁ | t₁}ᴵ + ·) '' t₂}ᴵ := by
  rw [add_eq]
  simp

@[simp]
theorem leftMoves_add (x y : IGame) :
    (x + y).leftMoves = (· + y) '' x.leftMoves ∪ (x + ·) '' y.leftMoves := by
  rw [add_eq]; simp

@[simp]
theorem rightMoves_add (x y : IGame) :
    (x + y).rightMoves = (· + y) '' x.rightMoves ∪ (x + ·) '' y.rightMoves := by
  rw [add_eq]; simp

theorem add_left_mem_leftMoves_add {x y : IGame} (h : x ∈ y.leftMoves) (z : IGame) :
    z + x ∈ (z + y).leftMoves := by
  rw [leftMoves_add]; right; use x

theorem add_right_mem_leftMoves_add {x y : IGame} (h : x ∈ y.leftMoves) (z : IGame) :
    x + z ∈ (y + z).leftMoves := by
  rw [leftMoves_add]; left; use x

theorem add_left_mem_rightMoves_add {x y : IGame} (h : x ∈ y.rightMoves) (z : IGame) :
    z + x ∈ (z + y).rightMoves := by
  rw [rightMoves_add]; right; use x

theorem add_right_mem_rightMoves_add {x y : IGame} (h : x ∈ y.rightMoves) (z : IGame) :
    x + z ∈ (y + z).rightMoves := by
  rw [rightMoves_add]; left; use x

instance : AddZeroClass IGame := by
  constructor <;>
  · intro x
    induction x using ofSetsRecOn with | H s t IHl IHr =>
    rw [add_eq]
    simp_all

@[simp]
theorem add_eq_zero_iff {x y : IGame} : x + y = 0 ↔ x = 0 ∧ y = 0 := by
  constructor <;> simp_all [IGame.ext_iff]

private theorem add_comm' (x y : IGame) : x + y = y + x := by
  ext <;>
  · simp only [leftMoves_add, rightMoves_add, mem_union, mem_image, or_comm]
    congr! 3 <;>
    · refine and_congr_right_iff.2 fun h ↦ ?_
      rw [add_comm']
termination_by (x, y)
decreasing_by igame_wf

private theorem add_assoc' (x y z : IGame) : x + y + z = x + (y + z) := by
  apply ext <;>
  · simp only [leftMoves_add, rightMoves_add, image_union, image_image, union_assoc]
    refine congrArg₂ _ ?_ (congrArg₂ _ ?_ ?_) <;>
    · ext
      congr! 2
      rw [add_assoc']
termination_by (x, y, z)
decreasing_by igame_wf

instance : AddCommMonoid IGame where
  add_comm := add_comm'
  add_assoc := add_assoc'
  nsmul := nsmulRec
  __ : AddZeroClass IGame := inferInstance

/-- The subtraction of `x` and `y` is defined as `x + (-y)`. -/
instance : SubNegMonoid IGame where
  zsmul := zsmulRec

@[simp]
theorem leftMoves_sub (x y : IGame) :
    (x - y).leftMoves = (· - y) '' x.leftMoves ∪ (x + ·) '' (-y.rightMoves) := by
  simp [sub_eq_add_neg]

@[simp]
theorem rightMoves_sub (x y : IGame) :
    (x - y).rightMoves = (· - y) '' x.rightMoves ∪ (x + ·) '' (-y.leftMoves) := by
  simp [sub_eq_add_neg]

theorem sub_left_mem_leftMoves_sub {x y : IGame} (h : x ∈ y.rightMoves) (z : IGame) :
    z - x ∈ (z - y).leftMoves := by
  apply add_left_mem_leftMoves_add; simpa

theorem sub_right_mem_leftMoves_sub {x y : IGame} (h : x ∈ y.leftMoves) (z : IGame) :
    x - z ∈ (y - z).leftMoves :=
  add_right_mem_leftMoves_add h _

theorem sub_left_mem_rightMoves_sub {x y : IGame} (h : x ∈ y.leftMoves) (z : IGame) :
    z - x ∈ (z - y).rightMoves := by
  apply add_left_mem_rightMoves_add; simpa

theorem sub_right_mem_rightMoves_sub {x y : IGame} (h : x ∈ y.rightMoves) (z : IGame) :
    x - z ∈ (y - z).rightMoves :=
  add_right_mem_rightMoves_add h _

private theorem neg_add' (x y : IGame) : -(x + y) = -x + -y := by
  ext <;>
  · simp
    rw [← (Equiv.neg IGame).exists_congr_right]
    nth_rewrite 2 [← (Equiv.neg IGame).exists_congr_right]
    congr! 3 <;>
    · refine and_congr_right_iff.2 fun _ ↦ ?_
      rw [Equiv.neg_apply, ← neg_inj, neg_add', neg_neg, neg_neg]
termination_by (x, y)
decreasing_by igame_wf

instance : SubtractionCommMonoid IGame where
  neg_neg := neg_neg
  neg_add_rev x y := by rw [neg_add', add_comm]
  neg_eq_of_add := by simp
  add_comm := add_comm

private theorem sub_self_le (x : IGame) : x - x ≤ 0 := by
  rw [le_zero, leftMoves_sub]
  rintro _ (⟨y, hy, rfl⟩ | ⟨y, hy, rfl⟩)
  · exact lf_of_rightMove_le (sub_self_le y) (sub_left_mem_rightMoves_sub hy y)
  · apply lf_of_rightMove_le (sub_self_le (-y))
    rw [mem_neg] at hy
    rw [sub_neg_eq_add]
    exact add_right_mem_rightMoves_add hy _
termination_by x
decreasing_by igame_wf

/-- The sum of a game and its negative is equivalent, though not necessarily identical to zero. -/
theorem sub_self_equiv (x : IGame) : x - x ≈ 0 := by
  rw [AntisymmRel, ← neg_le_zero, neg_sub, and_self]
  exact sub_self_le x

/-- The sum of a game and its negative is equivalent, though not necessarily identical to zero. -/
theorem neg_add_equiv (x : IGame) : -x + x ≈ 0 := by
  simpa [add_comm] using sub_self_equiv x

private theorem add_le_add_left' {x y : IGame} (h : x ≤ y) (z : IGame) : z + x ≤ z + y := by
  rw [le_iff_forall_lf, leftMoves_add, rightMoves_add]
  refine ⟨?_, ?_⟩ <;> rintro a (⟨a, ha, rfl⟩ | ⟨a, ha, rfl⟩)
  · exact lf_of_le_leftMove (add_le_add_left' h a) (add_right_mem_leftMoves_add ha y)
  · obtain (⟨b, hb, hb'⟩ | ⟨b, hb, hb'⟩) := lf_iff_exists_le.1 (leftMove_lf_of_le h ha)
    · exact lf_of_le_leftMove (add_le_add_left' hb' z) (add_left_mem_leftMoves_add hb z)
    · exact lf_of_rightMove_le (add_le_add_left' hb' z) (add_left_mem_rightMoves_add hb z)
  · exact lf_of_rightMove_le (add_le_add_left' h a) (add_right_mem_rightMoves_add ha x)
  · obtain (⟨b, hb, hb'⟩ | ⟨b, hb, hb'⟩) := lf_iff_exists_le.1 (lf_rightMove_of_le h ha)
    · exact lf_of_le_leftMove (add_le_add_left' hb' z) (add_left_mem_leftMoves_add hb z)
    · exact lf_of_rightMove_le (add_le_add_left' hb' z) (add_left_mem_rightMoves_add hb z)
termination_by (x, y, z)
decreasing_by igame_wf

private theorem add_le_add_right' {x y : IGame} (h : x ≤ y) (z : IGame) : x + z ≤ y + z := by
  simpa [add_comm] using add_le_add_left' h z

instance : AddLeftMono IGame := ⟨fun x _ _ h ↦ add_le_add_left' h x⟩
instance : AddRightMono IGame := ⟨fun x _ _ h ↦ add_le_add_right' h x⟩

instance : AddLeftReflectLE IGame where
  elim x y z h := by
    rw [← zero_add y, ← zero_add z]
    apply (add_le_add_right (neg_add_equiv x).ge y).trans
    rw [add_assoc]
    apply (add_le_add_left h (-x)).trans
    rw [← add_assoc]
    exact add_le_add_right (neg_add_equiv x).le z

instance : AddRightReflectLE IGame where
  elim x y z h := by
    rw [Function.swap, Function.swap, add_comm, add_comm z] at h
    exact le_of_add_le_add_left h

instance : AddLeftStrictMono IGame where
  elim x y z h := by
    apply lt_of_le_not_le (add_le_add_left h.le x)
    contrapose! h
    exact (le_of_add_le_add_left h).not_lt

instance : AddRightStrictMono IGame where
  elim x y z h := by
    rw [Function.swap, Function.swap, add_comm, add_comm z]
    exact add_lt_add_left h x

theorem add_congr {a b : IGame} (h₁ : a ≈ b) {c d : IGame} (h₂ : c ≈ d) : a + c ≈ b + d :=
  ⟨add_le_add h₁.1 h₂.1, add_le_add h₁.2 h₂.2⟩

theorem sub_congr {a b : IGame} (h₁ : a ≈ b) {c d : IGame} (h₂ : c ≈ d) : a - c ≈ b - d :=
  add_congr h₁ (neg_congr h₂)

/-- We define the `NatCast` instance as `↑0 = 0` and `↑(n + 1) = {{↑n} | ∅}ᴵ`.

Note that this is equivalent, but not identical, to the more common definition `↑n = {Iio n | ∅}ᴵ`.
For that, use `Ordinal.toIGame`. -/
<<<<<<< HEAD
noncomputable instance : AddMonoidWithOne IGame where
=======
instance : AddMonoidWithOne IGame where
>>>>>>> cffb82f1

@[simp 1100] -- This should trigger before `leftMoves_add`.
theorem leftMoves_natCast_succ : ∀ n : ℕ, leftMoves (n + 1) = {(n : IGame)}
  | 0 => by simp
  | n + 1 => by
    rw [Nat.cast_succ, leftMoves_add, leftMoves_natCast_succ]
    simp

@[simp 1100] -- This should trigger before `rightMoves_add`.
theorem rightMoves_natCast : ∀ n : ℕ, rightMoves n = ∅
  | 0 => by simp
  | n + 1 => by
    rw [Nat.cast_succ, rightMoves_add, rightMoves_natCast]
    simp

theorem natCast_succ_eq (n : ℕ) : (n + 1 : IGame) = {{(n : IGame)} | ∅}ᴵ := by
  ext <;> simp

end IGame
end Temp
end<|MERGE_RESOLUTION|>--- conflicted
+++ resolved
@@ -842,11 +842,7 @@
 
 Note that this is equivalent, but not identical, to the more common definition `↑n = {Iio n | ∅}ᴵ`.
 For that, use `Ordinal.toIGame`. -/
-<<<<<<< HEAD
-noncomputable instance : AddMonoidWithOne IGame where
-=======
 instance : AddMonoidWithOne IGame where
->>>>>>> cffb82f1
 
 @[simp 1100] -- This should trigger before `leftMoves_add`.
 theorem leftMoves_natCast_succ : ∀ n : ℕ, leftMoves (n + 1) = {(n : IGame)}
