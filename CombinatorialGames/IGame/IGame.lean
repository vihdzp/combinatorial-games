/-
Copyright (c) 2025 Violeta Hernández Palacios. All rights reserved.
Released under Apache 2.0 license as described in the file LICENSE.
Authors: Violeta Hernández Palacios, Reid Barton, Mario Carneiro, Isabel Longbottom, Kim Morrison, Yuyang Zhao
-/
import CombinatorialGames.Mathlib.Comparable
import Mathlib.Algebra.Group.Pointwise.Set.Basic
import Mathlib.Logic.Hydra
import Mathlib.Logic.Small.Set
import Mathlib.Order.GameAdd

/-!
# Combinatorial (pre-)games

The basic theory of combinatorial games, following Conway's book `On Numbers and Games`.

In ZFC, games are built inductively out of two other sets of games, representing the options for two
players Left and Right. In Lean, we instead define the type of games `IGame` as arising from two
`Small` sets of games, with notation `{s | t}ᴵ` (see `IGame.ofSets`). A `u`-small type `α : Type v`
is one that is equivalent to some `β : Type u`, and the distinction between small and large types in
a given universe closely mimics the ZFC distinction between sets and proper classes.

This definition requires some amount of setup, which we achieve through an auxiliary type `PGame`.
This type was historically the foundation for game theory in Lean, but it has now been superseded by
`IGame`, a quotient of it with the correct notion of equality. See the docstring on `PGame` for more
information.

We are also interested in further quotients of `IGame`. The quotient of games under equivalence
`x ≈ y ↔ x ≤ y ∧ y ≤ x`, which in the literature is often what is meant by a "combinatorial game",
is defined as `Game` in `CombinatorialGames.Game.Basic`. The surreal numbers `Surreal` are defined
as a quotient (of a subtype) of games in `CombinatorialGames.Surreal.Basic`.

## Conway induction

Most constructions within game theory, and as such, many proofs within it, are done by structural
induction. Structural induction on games is sometimes called "Conway induction".

The most straightforward way to employ Conway induction is by using the termination checker, with
the auxiliary `igame_wf` tactic. This uses `solve_by_elim` to search the context for proofs of the
form `y ∈ x.leftMoves` or `y ∈ x.rightMoves`, which prove termination. Alternatively, you can use
the explicit recursion principles `IGame.ofSetsRecOn` or `IGame.moveRecOn`.

## Order properties

Pregames have both a `≤` and a `<` relation, satisfying the properties of a `Preorder`. The relation
`0 < x` means that `x` can always be won by Left, while `0 ≤ x` means that `x` can be won by Left as
the second player. Likewise, `x < 0` means that `x` can always be won by Right, while `x ≤ 0` means
that `x` can be won by Right as the second player.

Note that we don't actually prove these characterizations. Indeed, in Conway's setup, combinatorial
game theory can be done entirely without the concept of a strategy. For instance, `IGame.zero_le`
implies that if `0 ≤ x`, then any move by Right satisfies `¬ x ≤ 0`, and `IGame.zero_lf` implies
that if `¬ x ≤ 0`, then some move by Left satisfies `0 ≤ x`. The strategy is thus already encoded
within these game relations.

For convenience, we define notation `x ⧏ y` (pronounced "less or fuzzy") for `¬ y ≤ x`, notation
`x ‖ y` for `¬ x ≤ y ∧ ¬ y ≤ x`, and notation `x ≈ y` for `x ≤ y ∧ y ≤ x`.

## Algebraic structures

Most of the usual arithmetic operations can be defined for games. Addition is defined for
`x = {s₁ | t₁}ᴵ` and `y = {s₂ | t₂}ᴵ` by `x + y = {s₁ + y, x + s₂ | t₁ + y, x + t₂}ᴵ`. Negation is
defined by `-{s | t}ᴵ = {-t | -s}ᴵ`.

The order structures interact in the expected way with arithmetic. In particular, `Game` is an
`OrderedAddCommGroup`. Meanwhile, `IGame` satisfies the slightly weaker axioms of a
`SubtractionCommMonoid`, since the equation `x - x = 0` is only true up to equivalence.
-/

universe u

-- TODO: This is a false positive due to the provisional duplicated IGame/IGame file path.
set_option linter.dupNamespace false
-- All computation should be done through `IGame.Short`.
noncomputable section

open Set Pointwise

/-! ### Pre-games -/

/-- The type of "pre-games", before we have quotiented by equivalence (`identicalSetoid`).

In ZFC, a combinatorial game is constructed from two sets of combinatorial games that have been
constructed at an earlier stage. To do this in type theory, we say that a pre-game is built
inductively from two families of pre-games indexed over any type in `Type u`. The resulting type
`PGame.{u}` lives in `Type (u + 1)`, reflecting that it is a proper class in ZFC.

This type was historically the foundation for game theory in Lean, but this led to many annoyances.
Most impactfully, this type has a notion of equality that is too strict: two games `0 = { | }` could
be distinct (and unprovably so!) if the indexed families of left and right sets were two distinct
empty types. To get the correct notion of equality, we define `IGame` as the quotient of this type
by the `Identical` relation, representing extensional equivalence.

This type has thus been relegated to an auxiliary construction for `IGame`. **You should not build
any substantial theory based on this type.** -/
inductive PGame : Type (u + 1)
  | mk : ∀ α β : Type u, (α → PGame) → (β → PGame) → PGame
compile_inductive% PGame

namespace PGame

/-- The indexing type for allowable moves by Left. -/
def LeftMoves : PGame → Type u
  | mk l _ _ _ => l

/-- The indexing type for allowable moves by Right. -/
def RightMoves : PGame → Type u
  | mk _ r _ _ => r

/-- The new game after Left makes an allowed move. -/
def moveLeft : ∀ g : PGame, LeftMoves g → PGame
  | mk _l _ L _ => L

/-- The new game after Right makes an allowed move. -/
def moveRight : ∀ g : PGame, RightMoves g → PGame
  | mk _ _r _ R => R

@[simp] theorem leftMoves_mk {xl xr xL xR} : (mk xl xr xL xR).LeftMoves = xl := rfl
@[simp] theorem moveLeft_mk {xl xr xL xR} : (mk xl xr xL xR).moveLeft = xL := rfl
@[simp] theorem rightMoves_mk {xl xr xL xR} : (mk xl xr xL xR).RightMoves = xr := rfl
@[simp] theorem moveRight_mk {xl xr xL xR} : (mk xl xr xL xR).moveRight = xR := rfl

/-- Two pre-games are identical if their left and right sets are identical. That is, `Identical x y`
if every left move of `x` is identical to some left move of `y`, every right move of `x` is
identical to some right move of `y`, and vice versa.

`IGame` is defined as a quotient of `PGame` under this relation. -/
def Identical : PGame.{u} → PGame.{u} → Prop
  | mk _ _ xL xR, mk _ _ yL yR =>
      Relator.BiTotal (fun i j ↦ Identical (xL i) (yL j)) ∧
      Relator.BiTotal (fun i j ↦ Identical (xR i) (yR j))

@[inherit_doc] scoped infix:50 " ≡ " => PGame.Identical

theorem identical_iff : ∀ {x y : PGame}, x ≡ y ↔
    Relator.BiTotal (x.moveLeft · ≡ y.moveLeft ·) ∧ Relator.BiTotal (x.moveRight · ≡ y.moveRight ·)
  | mk .., mk .. => Iff.rfl

@[refl]
protected theorem Identical.refl (x) : x ≡ x :=
  x.recOn fun _ _ _ _ IHL IHR ↦ ⟨Relator.BiTotal.refl IHL, Relator.BiTotal.refl IHR⟩

@[symm]
protected theorem Identical.symm : ∀ {x y}, x ≡ y → y ≡ x
  | mk .., mk .., ⟨hL, hR⟩ => ⟨hL.symm fun _ _ h ↦ h.symm, hR.symm fun _ _ h ↦ h.symm⟩

@[trans]
protected theorem Identical.trans : ∀ {x y z}, x ≡ y → y ≡ z → x ≡ z
  | mk .., mk .., mk .., ⟨hL₁, hR₁⟩, ⟨hL₂, hR₂⟩ =>
    ⟨hL₁.trans (fun _ _ _ h₁ ↦ h₁.trans) hL₂, hR₁.trans (fun _ _ _ h₁ ↦ h₁.trans) hR₂⟩

/-- `Identical` as a `Setoid`. -/
def identicalSetoid : Setoid PGame :=
  ⟨Identical, .refl, .symm, .trans⟩

/-- If `x ≡ y`, then a left move of `x` is identical to some left move of `y`. -/
theorem Identical.moveLeft : ∀ {x y}, x ≡ y → ∀ i, ∃ j, x.moveLeft i ≡ y.moveLeft j
  | mk .., mk .., ⟨hl, _⟩ => hl.1

/-- If `x ≡ y`, then a left move of `y` is identical to some left move of `x`. -/
theorem Identical.moveLeft_symm : ∀ {x y}, x ≡ y → ∀ i, ∃ j, x.moveLeft j ≡ y.moveLeft i
  | mk .., mk .., ⟨hl, _⟩ => hl.2

/-- If `x ≡ y`, then a right move of `x` is identical to some right move of `y`. -/
theorem Identical.moveRight : ∀ {x y}, x ≡ y → ∀ i, ∃ j, x.moveRight i ≡ y.moveRight j
  | mk .., mk .., ⟨_, hr⟩ => hr.1

/-- If `x ≡ y`, then a right move of `y` is identical to some right move of `x`. -/
theorem Identical.moveRight_symm : ∀ {x y}, x ≡ y → ∀ i, ∃ j, x.moveRight j ≡ y.moveRight i
  | mk .., mk .., ⟨_, hr⟩ => hr.2

end PGame

/-! ### Game moves -/

/-- Games up to identity.

`IGame` uses the set-theoretic notion of equality on games, compared to `PGame`'s 'type-theoretic'
notion of equality.

This is not the same equivalence as used broadly in combinatorial game theory literature, as a game
like `{0, 1 | 0}` is not *identical* to `{1 | 0}`, despite being equivalent. However, many theorems
can be proven over the 'identical' equivalence relation, and the literature may occasionally
specifically use the 'identical' equivalence relation for this reason.

For the more common game equivalence from literature, see `Game.Basic`. -/
def IGame : Type (u + 1) :=
  Quotient PGame.identicalSetoid

namespace IGame
open scoped PGame

/-- The quotient map from `PGame` into `IGame`. -/
def mk (x : PGame) : IGame := Quotient.mk _ x
theorem mk_eq_mk {x y : PGame} : mk x = mk y ↔ x ≡ y := Quotient.eq

alias ⟨_, mk_eq⟩ := mk_eq_mk
alias _root_.PGame.Identical.mk_eq := mk_eq

@[cases_eliminator]
theorem ind {P : IGame → Prop} (H : ∀ y, P (mk y)) (x : IGame) : P x :=
  Quotient.ind H x

/-- Choose an element of the equivalence class using the axiom of choice. -/
def out (x : IGame) : PGame := Quotient.out x
@[simp] theorem out_eq (x : IGame) : mk x.out = x := Quotient.out_eq x

/-- The set of left moves of the game. -/
def leftMoves : IGame → Set IGame := by
  refine Quotient.lift (fun x ↦ mk '' range x.moveLeft) fun x y h ↦ ?_
  ext z
  simp_rw [mem_image, mem_range, exists_exists_eq_and]
  constructor <;> rintro ⟨i, rfl⟩
  · obtain ⟨j, hj⟩ := h.moveLeft i
    exact ⟨j, hj.mk_eq.symm⟩
  · obtain ⟨j, hj⟩ := h.moveLeft_symm i
    exact ⟨j, hj.mk_eq⟩

/-- The set of right moves of the game. -/
def rightMoves : IGame → Set IGame := by
  refine Quotient.lift (fun x ↦ mk '' range x.moveRight) fun x y h ↦ ?_
  ext z
  simp_rw [mem_image, mem_range, exists_exists_eq_and]
  constructor <;> rintro ⟨i, rfl⟩
  · obtain ⟨j, hj⟩ := h.moveRight i
    exact ⟨j, hj.mk_eq.symm⟩
  · obtain ⟨j, hj⟩ := h.moveRight_symm i
    exact ⟨j, hj.mk_eq⟩

@[simp] theorem leftMoves_mk (x : PGame) : leftMoves (mk x) = mk '' range x.moveLeft := rfl
@[simp] theorem rightMoves_mk (x : PGame) : rightMoves (mk x) = mk '' range x.moveRight := rfl

instance (x : IGame.{u}) : Small.{u} x.leftMoves := by
  cases x
  rw [leftMoves_mk]
  infer_instance

instance (x : IGame.{u}) : Small.{u} x.rightMoves := by
  cases x
  rw [rightMoves_mk]
  infer_instance

@[ext]
theorem ext {x y : IGame} (hl : x.leftMoves = y.leftMoves) (hr : x.rightMoves = y.rightMoves) :
    x = y := by
  cases x with | H x =>
  cases y with | H y =>
  dsimp at hl hr
  refine (PGame.identical_iff.2 ⟨⟨?_, ?_⟩, ⟨?_, ?_⟩⟩).mk_eq <;> intro i
  · obtain ⟨_, ⟨j, rfl⟩, hj⟩ := hl ▸ mem_image_of_mem mk (mem_range_self (f := x.moveLeft) i)
    exact ⟨j, mk_eq_mk.1 hj.symm⟩
  · obtain ⟨_, ⟨j, rfl⟩, hj⟩ := hl ▸ mem_image_of_mem mk (mem_range_self (f := y.moveLeft) i)
    exact ⟨j, mk_eq_mk.1 hj⟩
  · obtain ⟨_, ⟨j, rfl⟩, hj⟩ := hr ▸ mem_image_of_mem mk (mem_range_self (f := x.moveRight) i)
    exact ⟨j, mk_eq_mk.1 hj.symm⟩
  · obtain ⟨_, ⟨j, rfl⟩, hj⟩ := hr ▸ mem_image_of_mem mk (mem_range_self (f := y.moveRight) i)
    exact ⟨j, mk_eq_mk.1 hj⟩

/-- `IsOption x y` means that `x` is either a left or a right move for `y`. -/
def IsOption (x y : IGame) : Prop :=
  x ∈ y.leftMoves ∪ y.rightMoves

theorem IsOption.of_mem_leftMoves {x y : IGame} : x ∈ y.leftMoves → IsOption x y := .inl
theorem IsOption.of_mem_rightMoves {x y : IGame} : x ∈ y.rightMoves → IsOption x y := .inr

-- TODO: is there some more general theorem about well-founded relations on quotients
-- that we could use here?
theorem isOption_wf : WellFounded IsOption := by
  suffices ∀ x, Acc IsOption (mk x) from ⟨ind this⟩
  intro x
  induction x with
  | mk x _ _ _ hl hr =>
    constructor
    rintro ⟨y⟩ (h | h) <;>
    obtain ⟨_, ⟨i, rfl⟩, (hi : _ = Quot.mk _ _)⟩ := h
    exacts [hi ▸ hl i, hi ▸ hr i]

instance : IsWellFounded _ IsOption := ⟨isOption_wf⟩

/-- **Conway recursion**: build data for a game by recursively building it on its
left and right sets.

See `ofSetsRecOn` for an alternate form. -/
@[elab_as_elim]
def moveRecOn {P : IGame → Sort*} (x)
    (H : Π x, (Π y ∈ x.leftMoves, P y) → (Π y ∈ x.rightMoves, P y) → P x) : P x :=
  isOption_wf.recursion x fun x IH ↦
    H x (fun _ h ↦ IH _ (.of_mem_leftMoves h)) (fun _ h ↦ IH _ (.of_mem_rightMoves h))

theorem moveRecOn_eq {P : IGame → Sort*} (x)
    (H : Π x, (Π y ∈ x.leftMoves, P y) → (Π y ∈ x.rightMoves, P y) → P x) :
    moveRecOn x H = H x (fun y _ ↦ moveRecOn y H) (fun y _ ↦ moveRecOn y H) :=
  isOption_wf.fix_eq ..

/-- A (proper) subposition is any game in the transitive closure of `IsOption`. -/
def Subposition : IGame → IGame → Prop :=
  Relation.TransGen IsOption

@[aesop unsafe apply 50%]
theorem Subposition.of_mem_leftMoves {x y : IGame} (h : x ∈ y.leftMoves) : Subposition x y :=
  Relation.TransGen.single (.of_mem_leftMoves h)

@[aesop unsafe apply 50%]
theorem Subposition.of_mem_rightMoves {x y : IGame} (h : x ∈ y.rightMoves) : Subposition x y :=
  Relation.TransGen.single (.of_mem_rightMoves h)

theorem Subposition.trans {x y z : IGame} (h₁ : Subposition x y) (h₂ : Subposition y z) :
    Subposition x z :=
  Relation.TransGen.trans h₁ h₂

instance : IsTrans _ Subposition := inferInstanceAs (IsTrans _ (Relation.TransGen _))
instance : IsWellFounded _ Subposition := inferInstanceAs (IsWellFounded _ (Relation.TransGen _))
instance : WellFoundedRelation IGame := ⟨Subposition, instIsWellFoundedSubposition.wf⟩

/-- Discharges proof obligations of the form `⊢ Subposition ..` arising in termination proofs
of definitions using well-founded recursion on `IGame`. -/
macro "igame_wf" : tactic =>
  `(tactic| all_goals solve_by_elim (maxDepth := 8)
    [Prod.Lex.left, Prod.Lex.right, PSigma.Lex.left, PSigma.Lex.right,
    Subposition.of_mem_leftMoves, Subposition.of_mem_rightMoves, Subposition.trans, Subtype.prop] )

/-- Construct an `IGame` from its left and right sets.

This is given notation `{s | t}ᴵ`, where the superscript `I` is to disambiguate from set builder
notation, and from the analogous constructor on `Game`.

This function is regrettably noncomputable. Among other issues, sets simply do not carry data in
Lean. To perform computations on `IGame` we instead depend on another auxiliary type, see
`IGame.Short` for more information. -/
def ofSets (s t : Set IGame.{u}) [Small.{u} s] [Small.{u} t] : IGame.{u} :=
  mk <| .mk (Shrink s) (Shrink t)
    (out ∘ Subtype.val ∘ (equivShrink s).symm) (out ∘ Subtype.val ∘ (equivShrink t).symm)

@[inherit_doc] notation "{" s " | " t "}ᴵ" => ofSets s t

@[simp]
theorem leftMoves_ofSets (s t : Set _) [Small.{u} s] [Small.{u} t] : {s | t}ᴵ.leftMoves = s := by
  ext; simp [ofSets, range_comp, Equiv.range_eq_univ]

@[simp]
theorem rightMoves_ofSets (s t : Set _) [Small.{u} s] [Small.{u} t] : {s | t}ᴵ.rightMoves = t := by
  ext; simp [ofSets, range_comp, Equiv.range_eq_univ]

@[simp]
theorem ofSets_leftMoves_rightMoves (x : IGame) : {x.leftMoves | x.rightMoves}ᴵ = x := by
  ext <;> simp

@[simp]
theorem ofSets_inj {s₁ s₂ t₁ t₂ : Set _} [Small s₁] [Small s₂] [Small t₁] [Small t₂] :
    {s₁ | t₁}ᴵ = {s₂ | t₂}ᴵ ↔ s₁ = s₂ ∧ t₁ = t₂ := by
  simp [IGame.ext_iff]

/-- **Conway recursion**: build data for a game by recursively building it on its
left and right sets.

See `moveRecOn` for an alternate form. -/
@[elab_as_elim]
def ofSetsRecOn {P : IGame.{u} → Sort*} (x)
    (H : Π (s t : Set _) [Small s] [Small t], (Π x ∈ s, P x) → (Π x ∈ t, P x) → P {s | t}ᴵ) : P x :=
  cast (by simp) <| moveRecOn (P := fun x ↦ P {x.leftMoves | x.rightMoves}ᴵ) x fun x IHl IHr ↦
    H _ _ (fun y hy ↦ cast (by simp) (IHl y hy)) (fun y hy ↦ cast (by simp) (IHr y hy))

@[simp]
theorem ofSetsRecOn_ofSets {P : IGame.{u} → Sort*} (s t : Set IGame) [Small.{u} s] [Small.{u} t]
    (H : Π (s t : Set _) [Small s] [Small t], (Π x ∈ s, P x) → (Π x ∈ t, P x) → P {s | t}ᴵ) :
    ofSetsRecOn {s | t}ᴵ H = H _ _ (fun y _ ↦ ofSetsRecOn y H) (fun y _ ↦ ofSetsRecOn y H) := by
  rw [ofSetsRecOn, cast_eq_iff_heq, moveRecOn_eq]
  congr
  any_goals simp
  all_goals
    refine Function.hfunext rfl fun x _ h ↦ ?_
    cases h
    refine Function.hfunext ?_ fun _ _ _ ↦ ?_
    · simp
    · rw [ofSetsRecOn, cast_heq_iff_heq, heq_cast_iff_heq]

/-! ### Basic games -/

/-- The game `0 = {∅ | ∅}ᴵ`. -/
instance : Zero IGame := ⟨{∅ | ∅}ᴵ⟩

theorem zero_def : 0 = {∅ | ∅}ᴵ := rfl

@[simp] theorem leftMoves_zero : leftMoves 0 = ∅ := leftMoves_ofSets ..
@[simp] theorem rightMoves_zero : rightMoves 0 = ∅ := rightMoves_ofSets ..

instance : Inhabited IGame := ⟨0⟩

/-- The game `1 = {{0} | ∅}ᴵ`. -/
instance : One IGame := ⟨{{0} | ∅}ᴵ⟩

theorem one_def : 1 = {{0} | ∅}ᴵ := rfl

@[simp] theorem leftMoves_one : leftMoves 1 = {0} := leftMoves_ofSets ..
@[simp] theorem rightMoves_one : rightMoves 1 = ∅ := rightMoves_ofSets ..

/-! ### Order relations -/

/-- The less or equal relation on games.

If `0 ≤ x`, then Left can win `x` as the second player. `x ≤ y` means that `0 ≤ y - x`. -/
instance : LE IGame where
  le := Sym2.GameAdd.fix isOption_wf fun x y le ↦
    (∀ z (h : z ∈ x.leftMoves),  ¬le y z (Sym2.GameAdd.snd_fst (IsOption.of_mem_leftMoves h))) ∧
    (∀ z (h : z ∈ y.rightMoves), ¬le z x (Sym2.GameAdd.fst_snd (IsOption.of_mem_rightMoves h)))

/-- The less or fuzzy relation on pre-games. `x ⧏ y` is notation for `¬ y ≤ x`.

If `0 ⧏ x`, then Left can win `x` as the first player. `x ⧏ y` means that `0 ⧏ y - x`. -/
notation:50 x:50 " ⧏ " y:50 => ¬ y ≤ x

/-- Definition of `x ≤ y` on pre-games, in terms of `⧏`. -/
theorem le_iff_forall_lf {x y : IGame} :
    x ≤ y ↔ (∀ z ∈ x.leftMoves, z ⧏ y) ∧ (∀ z ∈ y.rightMoves, x ⧏ z) :=
  propext_iff.1 <| Sym2.GameAdd.fix_eq ..

/-- Definition of `x ⧏ y` on pre-games, in terms of `≤`. -/
theorem lf_iff_exists_le {x y : IGame} :
    x ⧏ y ↔ (∃ z ∈ y.leftMoves, x ≤ z) ∨ (∃ z ∈ x.rightMoves, z ≤ y) := by
  simpa [not_and_or, -not_and] using le_iff_forall_lf.not

/-- The definition of `0 ≤ x` on pre-games, in terms of `0 ⧏`. -/
theorem zero_le {x : IGame} : 0 ≤ x ↔ ∀ y ∈ x.rightMoves, 0 ⧏ y := by
  rw [le_iff_forall_lf]; simp

/-- The definition of `x ≤ 0` on pre-games, in terms of `⧏ 0`. -/
theorem le_zero {x : IGame} : x ≤ 0 ↔ ∀ y ∈ x.leftMoves, y ⧏ 0 := by
  rw [le_iff_forall_lf]; simp

/-- The definition of `0 ⧏ x` on pre-games, in terms of `0 ≤`. -/
theorem zero_lf {x : IGame} : 0 ⧏ x ↔ ∃ y ∈ x.leftMoves, 0 ≤ y := by
  rw [lf_iff_exists_le]; simp

/-- The definition of `x ⧏ 0` on pre-games, in terms of `≤ 0`. -/
theorem lf_zero {x : IGame} : x ⧏ 0 ↔ ∃ y ∈ x.rightMoves, y ≤ 0 := by
  rw [lf_iff_exists_le]; simp

/-- The definition of `x ≤ y` on pre-games, in terms of `≤` two moves later.

Note that it's often more convenient to use `le_iff_forall_lf`, which only unfolds the definition by
one step. -/
theorem le_def {x y : IGame} : x ≤ y ↔
    (∀ a ∈ x.leftMoves,  (∃ b ∈ y.leftMoves, a ≤ b) ∨ (∃ b ∈ a.rightMoves, b ≤ y)) ∧
    (∀ a ∈ y.rightMoves, (∃ b ∈ a.leftMoves, x ≤ b) ∨ (∃ b ∈ x.rightMoves, b ≤ a)) := by
  rw [le_iff_forall_lf]
  congr! 2 <;> rw [lf_iff_exists_le]

/-- The definition of `x ⧏ y` on pre-games, in terms of `⧏` two moves later.

Note that it's often more convenient to use `lf_iff_exists_le`, which only unfolds the definition by
one step. -/
theorem lf_def {x y : IGame} : x ⧏ y ↔
    (∃ a ∈ y.leftMoves,  (∀ b ∈ x.leftMoves, b ⧏ a) ∧ (∀ b ∈ a.rightMoves, x ⧏ b)) ∨
    (∃ a ∈ x.rightMoves, (∀ b ∈ a.leftMoves, b ⧏ y) ∧ (∀ b ∈ y.rightMoves, a ⧏ b)) := by
  rw [lf_iff_exists_le]
  congr! <;> rw [le_iff_forall_lf]

theorem leftMove_lf_of_le {x y z : IGame} (h : x ≤ y) (h' : z ∈ x.leftMoves) : z ⧏ y :=
  (le_iff_forall_lf.1 h).1 z h'

theorem lf_rightMove_of_le {x y z : IGame} (h : x ≤ y) (h' : z ∈ y.rightMoves) : x ⧏ z :=
  (le_iff_forall_lf.1 h).2 z h'

theorem lf_of_le_leftMove {x y z : IGame} (h : x ≤ z) (h' : z ∈ y.leftMoves) : x ⧏ y :=
  lf_iff_exists_le.2 <| Or.inl ⟨z, h', h⟩

theorem lf_of_rightMove_le {x y z : IGame} (h : z ≤ y) (h' : z ∈ x.rightMoves) : x ⧏ y :=
  lf_iff_exists_le.2 <| Or.inr ⟨z, h', h⟩

private theorem le_rfl' {x : IGame} : x ≤ x := by
  rw [le_iff_forall_lf]
  constructor <;> intro y hy
  exacts [lf_of_le_leftMove le_rfl' hy, lf_of_rightMove_le le_rfl' hy]
termination_by x
decreasing_by igame_wf

-- TODO: add these convenience theorems to Mathlib
theorem _root_.Relation.cutExpand_add_single {α : Type*} {r : α → α → Prop} {a' a : α}
    (s : Multiset α) (h : r a' a) : Relation.CutExpand r (s + {a'}) (s + {a}) :=
  (Relation.cutExpand_add_left s).2 <| Relation.cutExpand_singleton_singleton h

theorem _root_.Relation.cutExpand_single_add {α : Type*} {r : α → α → Prop} {a' a : α}
    (h : r a' a) (s : Multiset α) : Relation.CutExpand r ({a'} +  s) ({a} + s) :=
  (Relation.cutExpand_add_right s).2 <| Relation.cutExpand_singleton_singleton h

private theorem le_trans' {x y z : IGame} (h₁ : x ≤ y) (h₂ : y ≤ z) : x ≤ z := by
  rw [le_iff_forall_lf]
  constructor <;> intro a ha h₃
  exacts [leftMove_lf_of_le h₁ ha (le_trans' h₂ h₃), lf_rightMove_of_le h₂ ha (le_trans' h₃ h₁)]
termination_by isOption_wf.cutExpand.wrap {x, y, z}
decreasing_by
  on_goal 1 => convert (Relation.cutExpand_add_single {y, z} (IsOption.of_mem_leftMoves ha))
  on_goal 2 => convert (Relation.cutExpand_single_add (IsOption.of_mem_rightMoves ha) {x, y})
  all_goals simp [← Multiset.singleton_add, add_comm, add_assoc, WellFounded.wrap]

instance : Preorder IGame where
  le_refl _ := le_rfl'
  le_trans x y z := le_trans'

theorem leftMove_lf {x y : IGame} (h : y ∈ x.leftMoves) : y ⧏ x :=
  lf_of_le_leftMove le_rfl h

theorem lf_rightMove {x y : IGame} (h : y ∈ x.rightMoves) : x ⧏ y :=
  lf_of_rightMove_le le_rfl h

/-- The equivalence relation `x ≈ y` means that `x ≤ y` and `y ≤ x`. This is notation for
`AntisymmRel (⬝ ≤ ⬝) x y`. -/
infix:50 " ≈ " => AntisymmRel (· ≤ ·)

/-- The "fuzzy" relation `x ‖ y` means that `x ⧏ y` and `y ⧏ x`. This is notation for
`IncompRel (⬝ ≤ ⬝) x y`. -/
notation:50 x:50 " ‖ " y:50 => IncompRel (· ≤ ·) x y

-- TODO: this seems like the kind of goal that could be simplified through `aesop`.
theorem equiv_of_exists {x y : IGame}
    (hl₁ : ∀ a ∈ x.leftMoves,  ∃ b ∈ y.leftMoves,  a ≈ b)
    (hr₁ : ∀ a ∈ x.rightMoves, ∃ b ∈ y.rightMoves, a ≈ b)
    (hl₂ : ∀ b ∈ y.leftMoves,  ∃ a ∈ x.leftMoves,  a ≈ b)
    (hr₂ : ∀ b ∈ y.rightMoves, ∃ a ∈ x.rightMoves, a ≈ b) : x ≈ y := by
  constructor <;> refine le_def.2 ⟨?_, ?_⟩ <;> intro i hi
  · obtain ⟨j, hj, hj'⟩ := hl₁ i hi
    exact Or.inl ⟨j, hj, hj'.le⟩
  · obtain ⟨j, hj, hj'⟩ := hr₂ i hi
    exact Or.inr ⟨j, hj, hj'.le⟩
  · obtain ⟨j, hj, hj'⟩ := hl₂ i hi
    exact Or.inl ⟨j, hj, hj'.ge⟩
  · obtain ⟨j, hj, hj'⟩ := hr₁ i hi
    exact Or.inr ⟨j, hj, hj'.ge⟩

instance : ZeroLEOneClass IGame where
  zero_le_one := by rw [zero_le]; simp

theorem zero_lt_one : (0 : IGame) < 1 :=
  lt_of_le_not_le zero_le_one (by rw [le_zero]; simp)

/-! ### Negation -/

instance {α : Type*} [InvolutiveNeg α] (s : Set α) [Small.{u} s] : Small.{u} (-s :) := by
  rw [← Set.image_neg_eq_neg]
  infer_instance

private def neg' (x : IGame) : IGame :=
  {range fun y : x.rightMoves ↦ neg' y.1 | range fun y : x.leftMoves ↦ neg' y.1}ᴵ
termination_by x
decreasing_by igame_wf

/-- The negative of a game is defined by `-{s | t}ᴵ = {-t | -s}ᴵ`. -/
instance : Neg IGame where
  neg := neg'

private theorem neg_ofSets' (s t : Set _) [Small s] [Small t] :
    -{s | t}ᴵ = {Neg.neg '' t | Neg.neg '' s}ᴵ := by
  change neg' _ = _
  rw [neg']
  simp [Neg.neg, Set.ext_iff]

instance : InvolutiveNeg IGame where
  neg_neg x := by
    refine ofSetsRecOn x ?_
    aesop (add simp [neg_ofSets'])

@[simp]
theorem neg_ofSets (s t : Set _) [Small s] [Small t] : -{s | t}ᴵ = {-t | -s}ᴵ := by
  simp_rw [neg_ofSets', Set.image_neg_eq_neg]

instance : NegZeroClass IGame where
  neg_zero := by simp [zero_def]

theorem neg_eq (x : IGame) : -x = {-x.rightMoves | -x.leftMoves}ᴵ := by
  rw [← neg_ofSets, ofSets_leftMoves_rightMoves]

@[simp]
theorem leftMoves_neg (x : IGame) : (-x).leftMoves = -x.rightMoves := by
  refine ofSetsRecOn x ?_; simp

@[simp]
theorem rightMoves_neg (x : IGame) : (-x).rightMoves = -x.leftMoves := by
  refine ofSetsRecOn x ?_; simp

theorem isOption_neg {x y : IGame} : IsOption x (-y) ↔ IsOption (-x) y := by
  simp [IsOption, union_comm]

@[simp]
theorem isOption_neg_neg {x y : IGame} : IsOption (-x) (-y) ↔ IsOption x y := by
  rw [isOption_neg, neg_neg]

@[simp]
protected theorem neg_le_neg_iff {x y : IGame} : -x ≤ -y ↔ y ≤ x := by
  -- TODO: may have to add an `elab_as_elim` attr. in Mathlib
  refine Sym2.GameAdd.induction (C := fun x y ↦ -x ≤ -y ↔ y ≤ x) isOption_wf (fun x y IH ↦ ?_) x y
  dsimp at *
  rw [le_iff_forall_lf, le_iff_forall_lf, and_comm, ← (Equiv.neg IGame).forall_congr_right]
  nth_rewrite 2 [← (Equiv.neg IGame).forall_congr_right]
  simp only [rightMoves_neg, Equiv.neg_apply, mem_neg, neg_neg, leftMoves_neg]
  congr! 3 with z hz z hz
  · rw [IH _ _ (Sym2.GameAdd.fst_snd (.of_mem_leftMoves hz))]
  · rw [IH _ _ (Sym2.GameAdd.snd_fst (.of_mem_rightMoves hz))]

protected theorem neg_le {x y : IGame} : -x ≤ y ↔ -y ≤ x := by
  simpa using @IGame.neg_le_neg_iff x (-y)
protected theorem le_neg {x y : IGame} : x ≤ -y ↔ y ≤ -x := by
  simpa using @IGame.neg_le_neg_iff (-x) y

@[simp]
protected theorem neg_lt_neg_iff {x y : IGame} : -x < -y ↔ y < x := by
  rw [lt_iff_le_not_le, IGame.neg_le_neg_iff, IGame.neg_le_neg_iff, lt_iff_le_not_le]

protected theorem neg_lt {x y : IGame} : -x < y ↔ -y < x := by
  simpa using @IGame.neg_lt_neg_iff x (-y)
protected theorem lt_neg {x y : IGame} : x < -y ↔ y < -x := by
  simpa using @IGame.neg_lt_neg_iff (-x) y

@[simp]
theorem neg_equiv_neg_iff {x y : IGame} : -x ≈ -y ↔ x ≈ y := by
  simp [AntisymmRel, and_comm]

alias ⟨_, neg_congr⟩ := neg_equiv_neg_iff

@[simp]
theorem neg_fuzzy_neg_iff {x y : IGame} : -x ‖ -y ↔ x ‖ y := by
  simp [IncompRel, and_comm]

@[simp] theorem neg_le_zero {x : IGame} : -x ≤ 0 ↔ 0 ≤ x := by simpa using @IGame.neg_le x 0
@[simp] theorem zero_le_neg {x : IGame} : 0 ≤ -x ↔ x ≤ 0 := by simpa using @IGame.le_neg 0 x
@[simp] theorem neg_lt_zero {x : IGame} : -x < 0 ↔ 0 < x := by simpa using @IGame.neg_lt x 0
@[simp] theorem zero_lt_neg {x : IGame} : 0 < -x ↔ x < 0 := by simpa using @IGame.lt_neg 0 x

@[simp] theorem neg_equiv_zero {x : IGame} : -x ≈ 0 ↔ x ≈ 0 := by
  simpa using @IGame.neg_equiv_neg_iff x 0
@[simp] theorem zero_equiv_neg {x : IGame} : 0 ≈ -x ↔ 0 ≈ x := by
  simpa using @IGame.neg_equiv_neg_iff 0 x

@[simp] theorem neg_fuzzy_zero {x : IGame} : -x ‖ 0 ↔ x ‖ 0 := by
  simpa using @IGame.neg_fuzzy_neg_iff x 0
@[simp] theorem zero_fuzzy_neg {x : IGame} : 0 ‖ -x ↔ 0 ‖ x := by
  simpa using @IGame.neg_fuzzy_neg_iff 0 x

/-! ### Addition and subtraction -/

private def add' (x y : IGame) : IGame :=
  {(range fun z : x.leftMoves ↦ add' z y) ∪ (range fun z : y.leftMoves ↦ add' x z) |
    (range fun z : x.rightMoves ↦ add' z y) ∪ (range fun z : y.rightMoves ↦ add' x z)}ᴵ
termination_by (x, y)
decreasing_by igame_wf

/-- The sum of `x = {s₁ | t₁}ᴵ` and `y = {s₂ | t₂}ᴵ` is `{s₁ + y, x + s₂ | t₁ + y, x + t₂}ᴵ`. -/
instance : Add IGame where
  add := add'

theorem add_eq (x y : IGame) : x + y =
    {(· + y) '' x.leftMoves ∪ (x + ·) '' y.leftMoves |
      (· + y) '' x.rightMoves ∪ (x + ·) '' y.rightMoves}ᴵ := by
  change add' _ _ = _
  rw [add']
  simp [HAdd.hAdd, Add.add, Set.ext_iff]

theorem ofSets_add_ofSets (s₁ t₁ s₂ t₂ : Set IGame) [Small s₁] [Small t₁] [Small s₂] [Small t₂] :
    {s₁ | t₁}ᴵ + {s₂ | t₂}ᴵ =
      {(· + {s₂ | t₂}ᴵ) '' s₁ ∪ ({s₁ | t₁}ᴵ + ·) '' s₂ |
        (· + {s₂ | t₂}ᴵ) '' t₁ ∪ ({s₁ | t₁}ᴵ + ·) '' t₂}ᴵ := by
  rw [add_eq]
  simp

@[simp]
theorem leftMoves_add (x y : IGame) :
    (x + y).leftMoves = (· + y) '' x.leftMoves ∪ (x + ·) '' y.leftMoves := by
  rw [add_eq, leftMoves_ofSets]

@[simp]
theorem rightMoves_add (x y : IGame) :
    (x + y).rightMoves = (· + y) '' x.rightMoves ∪ (x + ·) '' y.rightMoves := by
  rw [add_eq, rightMoves_ofSets]

theorem add_left_mem_leftMoves_add {x y : IGame} (h : x ∈ y.leftMoves) (z : IGame) :
    z + x ∈ (z + y).leftMoves := by
  rw [leftMoves_add]; right; use x

theorem add_right_mem_leftMoves_add {x y : IGame} (h : x ∈ y.leftMoves) (z : IGame) :
    x + z ∈ (y + z).leftMoves := by
  rw [leftMoves_add]; left; use x

theorem add_left_mem_rightMoves_add {x y : IGame} (h : x ∈ y.rightMoves) (z : IGame) :
    z + x ∈ (z + y).rightMoves := by
  rw [rightMoves_add]; right; use x

theorem add_right_mem_rightMoves_add {x y : IGame} (h : x ∈ y.rightMoves) (z : IGame) :
    x + z ∈ (y + z).rightMoves := by
  rw [rightMoves_add]; left; use x

theorem IsOption.add_left {x y z : IGame} (h : IsOption x y) : IsOption (z + x) (z + y) := by
  aesop (add simp [IsOption])

theorem IsOption.add_right {x y z : IGame} (h : IsOption x y) : IsOption (x + z) (y + z) := by
  aesop (add simp [IsOption])

theorem forall_leftMoves_add {P : IGame → Prop} {x y : IGame} :
    (∀ a ∈ (x + y).leftMoves, P a) ↔
      (∀ a ∈ x.leftMoves, P (a + y)) ∧ (∀ b ∈ y.leftMoves, P (x + b)) := by
  aesop

theorem forall_rightMoves_add {P : IGame → Prop} {x y : IGame} :
    (∀ a ∈ (x + y).rightMoves, P a) ↔
      (∀ a ∈ x.rightMoves, P (a + y)) ∧ (∀ b ∈ y.rightMoves, P (x + b)) := by
  aesop

theorem exists_leftMoves_add {P : IGame → Prop} {x y : IGame} :
    (∃ a ∈ (x + y).leftMoves, P a) ↔
      (∃ a ∈ x.leftMoves, P (a + y)) ∨ (∃ b ∈ y.leftMoves, P (x + b)) := by
  aesop

theorem exists_rightMoves_add {P : IGame → Prop} {x y : IGame} :
    (∃ a ∈ (x + y).rightMoves, P a) ↔
      (∃ a ∈ x.rightMoves, P (a + y)) ∨ (∃ b ∈ y.rightMoves, P (x + b)) := by
  aesop

instance : AddZeroClass IGame := by
  constructor <;>
  · refine (moveRecOn · fun _ _ _ ↦ ?_)
    aesop

@[simp]
theorem add_eq_zero_iff {x y : IGame} : x + y = 0 ↔ x = 0 ∧ y = 0 := by
  constructor <;> simp_all [IGame.ext_iff]

private theorem add_comm' (x y : IGame) : x + y = y + x := by
  ext <;>
  · simp only [leftMoves_add, rightMoves_add, mem_union, mem_image, or_comm]
    congr! 3 <;>
    · refine and_congr_right_iff.2 fun h ↦ ?_
      rw [add_comm']
termination_by (x, y)
decreasing_by igame_wf

private theorem add_assoc' (x y z : IGame) : x + y + z = x + (y + z) := by
  apply ext <;>
  · simp only [leftMoves_add, rightMoves_add, image_union, image_image, union_assoc]
    refine congrArg₂ _ ?_ (congrArg₂ _ ?_ ?_) <;>
    · ext
      congr! 2
      rw [add_assoc']
termination_by (x, y, z)
decreasing_by igame_wf

instance : AddCommMonoid IGame where
  add_comm := add_comm'
  add_assoc := add_assoc'
  nsmul := nsmulRec
  __ : AddZeroClass IGame := inferInstance

/-- The subtraction of `x` and `y` is defined as `x + (-y)`. -/
instance : SubNegMonoid IGame where
  zsmul := zsmulRec

@[simp]
theorem leftMoves_sub (x y : IGame) :
    (x - y).leftMoves = (· - y) '' x.leftMoves ∪ (x + ·) '' (-y.rightMoves) := by
  simp [sub_eq_add_neg]

@[simp]
theorem rightMoves_sub (x y : IGame) :
    (x - y).rightMoves = (· - y) '' x.rightMoves ∪ (x + ·) '' (-y.leftMoves) := by
  simp [sub_eq_add_neg]

theorem sub_left_mem_leftMoves_sub {x y : IGame} (h : x ∈ y.rightMoves) (z : IGame) :
    z - x ∈ (z - y).leftMoves := by
  apply add_left_mem_leftMoves_add; simpa

theorem sub_right_mem_leftMoves_sub {x y : IGame} (h : x ∈ y.leftMoves) (z : IGame) :
    x - z ∈ (y - z).leftMoves :=
  add_right_mem_leftMoves_add h _

theorem sub_left_mem_rightMoves_sub {x y : IGame} (h : x ∈ y.leftMoves) (z : IGame) :
    z - x ∈ (z - y).rightMoves := by
  apply add_left_mem_rightMoves_add; simpa

theorem sub_right_mem_rightMoves_sub {x y : IGame} (h : x ∈ y.rightMoves) (z : IGame) :
    x - z ∈ (y - z).rightMoves :=
  add_right_mem_rightMoves_add h _

private theorem neg_add' (x y : IGame) : -(x + y) = -x + -y := by
  ext <;>
  · simp
    rw [← (Equiv.neg IGame).exists_congr_right]
    nth_rewrite 2 [← (Equiv.neg IGame).exists_congr_right]
    congr! 3 <;>
    · refine and_congr_right_iff.2 fun _ ↦ ?_
      rw [Equiv.neg_apply, ← neg_inj, neg_add', neg_neg, neg_neg]
termination_by (x, y)
decreasing_by igame_wf

instance : SubtractionCommMonoid IGame where
  neg_neg := neg_neg
  neg_add_rev x y := by rw [neg_add', add_comm]
  neg_eq_of_add := by simp
  add_comm := add_comm

private theorem sub_self_le (x : IGame) : x - x ≤ 0 := by
  rw [le_zero, leftMoves_sub]
  rintro _ (⟨y, hy, rfl⟩ | ⟨y, hy, rfl⟩)
  · exact lf_of_rightMove_le (sub_self_le y) (sub_left_mem_rightMoves_sub hy y)
  · apply lf_of_rightMove_le (sub_self_le (-y))
    rw [mem_neg] at hy
    rw [sub_neg_eq_add]
    exact add_right_mem_rightMoves_add hy _
termination_by x
decreasing_by igame_wf

/-- The sum of a game and its negative is equivalent, though not necessarily identical to zero. -/
theorem sub_self_equiv (x : IGame) : x - x ≈ 0 := by
  rw [AntisymmRel, ← neg_le_zero, neg_sub, and_self]
  exact sub_self_le x

/-- The sum of a game and its negative is equivalent, though not necessarily identical to zero. -/
theorem neg_add_equiv (x : IGame) : -x + x ≈ 0 := by
  simpa [add_comm] using sub_self_equiv x

private theorem add_le_add_left' {x y : IGame} (h : x ≤ y) (z : IGame) : z + x ≤ z + y := by
  rw [le_iff_forall_lf, leftMoves_add, rightMoves_add]
  refine ⟨?_, ?_⟩ <;> rintro a (⟨a, ha, rfl⟩ | ⟨a, ha, rfl⟩)
  · exact lf_of_le_leftMove (add_le_add_left' h a) (add_right_mem_leftMoves_add ha y)
  · obtain (⟨b, hb, hb'⟩ | ⟨b, hb, hb'⟩) := lf_iff_exists_le.1 (leftMove_lf_of_le h ha)
    · exact lf_of_le_leftMove (add_le_add_left' hb' z) (add_left_mem_leftMoves_add hb z)
    · exact lf_of_rightMove_le (add_le_add_left' hb' z) (add_left_mem_rightMoves_add hb z)
  · exact lf_of_rightMove_le (add_le_add_left' h a) (add_right_mem_rightMoves_add ha x)
  · obtain (⟨b, hb, hb'⟩ | ⟨b, hb, hb'⟩) := lf_iff_exists_le.1 (lf_rightMove_of_le h ha)
    · exact lf_of_le_leftMove (add_le_add_left' hb' z) (add_left_mem_leftMoves_add hb z)
    · exact lf_of_rightMove_le (add_le_add_left' hb' z) (add_left_mem_rightMoves_add hb z)
termination_by (x, y, z)
decreasing_by igame_wf

private theorem add_le_add_right' {x y : IGame} (h : x ≤ y) (z : IGame) : x + z ≤ y + z := by
  simpa [add_comm] using add_le_add_left' h z

instance : AddLeftMono IGame := ⟨fun x _ _ h ↦ add_le_add_left' h x⟩
instance : AddRightMono IGame := ⟨fun x _ _ h ↦ add_le_add_right' h x⟩

instance : AddLeftReflectLE IGame where
  elim x y z h := by
    rw [← zero_add y, ← zero_add z]
    apply (add_le_add_right (neg_add_equiv x).ge y).trans
    rw [add_assoc]
    apply (add_le_add_left h (-x)).trans
    rw [← add_assoc]
    exact add_le_add_right (neg_add_equiv x).le z

instance : AddRightReflectLE IGame :=
  addRightReflectLE_of_addLeftReflectLE _

instance : AddLeftStrictMono IGame where
  elim x y z h := by
    apply lt_of_le_not_le (add_le_add_left h.le x)
    contrapose! h
    exact (le_of_add_le_add_left h).not_lt

instance : AddRightStrictMono IGame :=
  addRightStrictMono_of_addLeftStrictMono _

-- TODO: [AddLeftMono α] [AddLeftReflectLE α] → AddLeftReflectLT α
instance : AddLeftReflectLT IGame where
  elim x y z h := by
    rwa [lt_iff_le_not_le, add_le_add_iff_left, add_le_add_iff_left, ← lt_iff_le_not_le] at h

instance : AddRightReflectLT IGame :=
  addRightReflectLT_of_addLeftReflectLT _

theorem add_congr {a b : IGame} (h₁ : a ≈ b) {c d : IGame} (h₂ : c ≈ d) : a + c ≈ b + d :=
  ⟨add_le_add h₁.1 h₂.1, add_le_add h₁.2 h₂.2⟩

theorem add_congr_left {a b c : IGame} (h : a ≈ b) : a + c ≈ b + c :=
  add_congr h .rfl

<<<<<<< HEAD
theorem add_congr_right {a b c : IGame} : (b ≈ c) → (a + b ≈ a + c) :=
  add_congr .rfl
=======
theorem add_congr_right {a b c : IGame} (h : a ≈ b) : c + a ≈ c + b :=
  add_congr .rfl h
>>>>>>> 07030b51

theorem sub_congr {a b : IGame} (h₁ : a ≈ b) {c d : IGame} (h₂ : c ≈ d) : a - c ≈ b - d :=
  add_congr h₁ (neg_congr h₂)

theorem sub_congr_left {a b c : IGame} (h : a ≈ b) : a - c ≈ b - c :=
  sub_congr h .rfl

theorem sub_congr_right {a b c : IGame} (h : a ≈ b) : c - a ≈ c - b :=
  sub_congr .rfl h

/-- We define the `NatCast` instance as `↑0 = 0` and `↑(n + 1) = {{↑n} | ∅}ᴵ`.

Note that this is equivalent, but not identical, to the more common definition `↑n = {Iio n | ∅}ᴵ`.
For that, use `Ordinal.toIGame`. -/
instance : AddMonoidWithOne IGame where

@[simp 1100] -- This should trigger before `leftMoves_add`.
theorem leftMoves_natCast_succ : ∀ n : ℕ, leftMoves (n + 1) = {(n : IGame)}
  | 0 => by simp
  | n + 1 => by
    rw [Nat.cast_succ, leftMoves_add, leftMoves_natCast_succ]
    simp

@[simp 1100] -- This should trigger before `rightMoves_add`.
theorem rightMoves_natCast : ∀ n : ℕ, rightMoves n = ∅
  | 0 => by simp
  | n + 1 => by
    rw [Nat.cast_succ, rightMoves_add, rightMoves_natCast]
    simp

theorem natCast_succ_eq (n : ℕ) : (n + 1 : IGame) = {{(n : IGame)} | ∅}ᴵ := by
  ext <;> simp

/-! ### Multiplication -/

-- TODO: upstream
attribute [aesop apply unsafe 50%] Prod.Lex.left Prod.Lex.right

def mul' (x y : IGame) : IGame :=
  {(range fun a : (x.leftMoves ×ˢ y.leftMoves ∪ x.rightMoves ×ˢ y.rightMoves :) ↦
    mul' a.1.1 y + mul' x a.1.2 - mul' a.1.1 a.1.2) |
  (range fun a : (x.leftMoves ×ˢ y.rightMoves ∪ x.rightMoves ×ˢ y.leftMoves :) ↦
    mul' a.1.1 y + mul' x a.1.2 - mul' a.1.1 a.1.2)}ᴵ
termination_by (x, y)
decreasing_by all_goals aesop

/-- The product of `x = {s₁ | t₁}ᴵ` and `y = {s₂ | t₂}ᴵ` is
`{a₁ * y + x * b₁ - a₁ * b₁ | a₂ * y + x * b₂ - a₂ * b₂}ᴵ`, where `(a₁, b₁) ∈ s₁ ×ˢ s₂ ∪ t₁ ×ˢ t₂`
and `(a₂, b₂) ∈ s₁ ×ˢ t₂ ∪ t₁ ×ˢ s₂`.

Using `IGame.mulOption`, this can alternatively be written as
`x * y = {mulOption x y a₁ b₁ | mulOption x y a₂ b₂}ᴵ`. -/
instance : Mul IGame where
  mul := mul'

/-- The general option of `x * y` looks like `a * y + x * b - a * b`, for `a` and `b` options of
`x` and `y`, respectively. -/
@[pp_nodot]
def mulOption (x y a b : IGame) : IGame :=
  a * y + x * b - a * b

theorem mul_eq (x y : IGame) : x * y =
    {(fun a ↦ mulOption x y a.1 a.2) ''
      (x.leftMoves ×ˢ y.leftMoves ∪ x.rightMoves ×ˢ y.rightMoves) |
    (fun a ↦ mulOption x y a.1 a.2) ''
      (x.leftMoves ×ˢ y.rightMoves ∪ x.rightMoves ×ˢ y.leftMoves)}ᴵ := by
  change mul' _ _ = _
  rw [mul']
  simp [mulOption, HMul.hMul, Mul.mul, Set.ext_iff]

theorem ofSets_mul_ofSets (s₁ t₁ s₂ t₂ : Set IGame) [Small s₁] [Small t₁] [Small s₂] [Small t₂] :
    {s₁ | t₁}ᴵ * {s₂ | t₂}ᴵ =
      {(fun a ↦ mulOption {s₁ | t₁}ᴵ {s₂ | t₂}ᴵ a.1 a.2) '' (s₁ ×ˢ s₂ ∪ t₁ ×ˢ t₂) |
      (fun a ↦ mulOption {s₁ | t₁}ᴵ {s₂ | t₂}ᴵ a.1 a.2) '' (s₁ ×ˢ t₂ ∪ t₁ ×ˢ s₂)}ᴵ := by
  rw [mul_eq]
  simp

@[simp]
theorem leftMoves_mul (x y : IGame) :
    (x * y).leftMoves = (fun a ↦ mulOption x y a.1 a.2) ''
      (x.leftMoves ×ˢ y.leftMoves ∪ x.rightMoves ×ˢ y.rightMoves) := by
  rw [mul_eq, leftMoves_ofSets]

@[simp]
theorem rightMoves_mul (x y : IGame) :
    (x * y).rightMoves = (fun a ↦ mulOption x y a.1 a.2) ''
      (x.leftMoves ×ˢ y.rightMoves ∪ x.rightMoves ×ˢ y.leftMoves) := by
  rw [mul_eq, rightMoves_ofSets]

theorem mulOption_left_left_mem_leftMoves_mul {x y a b : IGame}
    (h₁ : a ∈ x.leftMoves) (h₂ : b ∈ y.leftMoves) : mulOption x y a b ∈ (x * y).leftMoves := by
  rw [leftMoves_mul]; use (a, b); simp_all

theorem mulOption_right_right_mem_leftMoves_mul {x y a b : IGame}
    (h₁ : a ∈ x.rightMoves) (h₂ : b ∈ y.rightMoves) : mulOption x y a b ∈ (x * y).leftMoves := by
  rw [leftMoves_mul]; use (a, b); simp_all

theorem mulOption_left_right_mem_rightMoves_mul {x y a b : IGame}
    (h₁ : a ∈ x.leftMoves) (h₂ : b ∈ y.rightMoves) : mulOption x y a b ∈ (x * y).rightMoves := by
  rw [rightMoves_mul]; use (a, b); simp_all

theorem mulOption_right_left_mem_rightMoves_mul {x y a b : IGame}
    (h₁ : a ∈ x.rightMoves) (h₂ : b ∈ y.leftMoves) : mulOption x y a b ∈ (x * y).rightMoves := by
  rw [rightMoves_mul]; use (a, b); simp_all

theorem IsOption.mul {x y a b : IGame} (h₁ : IsOption a x) (h₂ : IsOption b y) :
    IsOption (mulOption x y a b) (x * y) := by
  aesop (add simp [IsOption])

theorem forall_leftMoves_mul {P : IGame → Prop} {x y : IGame} :
    (∀ a ∈ (x * y).leftMoves, P a) ↔
      (∀ a ∈ x.leftMoves, ∀ b ∈ y.leftMoves, P (mulOption x y a b)) ∧
      (∀ a ∈ x.rightMoves, ∀ b ∈ y.rightMoves, P (mulOption x y a b)) := by
  aesop

theorem forall_rightMoves_mul {P : IGame → Prop} {x y : IGame} :
    (∀ a ∈ (x * y).rightMoves, P a) ↔
      (∀ a ∈ x.leftMoves, ∀ b ∈ y.rightMoves, P (mulOption x y a b)) ∧
      (∀ a ∈ x.rightMoves, ∀ b ∈ y.leftMoves, P (mulOption x y a b)) := by
  aesop

theorem exists_leftMoves_mul {P : IGame → Prop} {x y : IGame} :
    (∃ a ∈ (x * y).leftMoves, P a) ↔
      (∃ a ∈ x.leftMoves, ∃ b ∈ y.leftMoves, P (mulOption x y a b)) ∨
      (∃ a ∈ x.rightMoves, ∃ b ∈ y.rightMoves, P (mulOption x y a b)) := by
  aesop

theorem exists_rightMoves_mul {P : IGame → Prop} {x y : IGame} :
    (∃ a ∈ (x * y).rightMoves, P a) ↔
      (∃ a ∈ x.leftMoves, ∃ b ∈ y.rightMoves, P (mulOption x y a b)) ∨
      (∃ a ∈ x.rightMoves, ∃ b ∈ y.leftMoves, P (mulOption x y a b)) := by
  aesop

instance : MulZeroClass IGame := by
  constructor <;>
  · refine (moveRecOn · fun _ _ _ ↦ ?_)
    aesop

instance : MulOneClass IGame := by
  constructor <;>
  · refine (moveRecOn · fun _ _ _ ↦ ?_)
    aesop (add simp [mulOption])

private theorem mul_comm' (x y : IGame) : x * y = y * x := by
  ext
  all_goals
    simp only [leftMoves_mul, rightMoves_mul, mem_image, mem_prod, mem_union, Prod.exists,
      and_comm, or_comm]
    rw [exists_comm]
    congr! 4
    rename_i b a
    rw [and_congr_left_iff]
    rintro (⟨_, _⟩ | ⟨_, _⟩) <;>
      rw [mulOption, mulOption, mul_comm' x, mul_comm' _ y, add_comm, mul_comm' a b]
termination_by (x, y)
decreasing_by igame_wf

instance : CommMagma IGame where
  mul_comm := mul_comm'

theorem mulOption_comm (x y a b : IGame) : mulOption x y a b = mulOption y x b a := by
  simp [mulOption, add_comm, mul_comm]

private theorem neg_mul' (x y : IGame) : -x * y = -(x * y) := by
  ext
  all_goals
    simp only [leftMoves_mul, leftMoves_neg, rightMoves_mul, rightMoves_neg,
      mem_image, mem_union, mem_prod, mem_neg, Prod.exists]
    rw [← (Equiv.neg _).exists_congr_right]
    simp only [Equiv.neg_apply, neg_neg, and_comm, mulOption, or_comm]
    congr! 4
    rw [and_congr_right_iff]
    rintro (⟨_, _⟩ | ⟨_, _⟩)
    all_goals
      rw [← neg_inj, neg_mul', neg_mul', neg_mul']
      simp [sub_eq_add_neg, add_comm]
termination_by (x, y)
decreasing_by igame_wf

private theorem mul_neg' (x y : IGame) : x * -y = -(x * y) := by
  rw [mul_comm, neg_mul', mul_comm]

instance : HasDistribNeg IGame where
  neg_mul := neg_mul'
  mul_neg := mul_neg'

theorem mulOption_neg_left (x y a b : IGame) : mulOption (-x) y a b = -mulOption x y (-a) b := by
  simp [mulOption, sub_eq_neg_add, add_comm]

theorem mulOption_neg_right (x y a b : IGame) : mulOption x (-y) a b = -mulOption x y a (-b) := by
  simp [mulOption, sub_eq_neg_add, add_comm]

theorem mulOption_neg (x y a b : IGame) : mulOption (-x) (-y) a b = mulOption x y (-a) (-b) := by
  simp [mulOption, sub_eq_neg_add, add_comm]

/-! Distributivity and associativity only hold up to equivalence; we prove this in
`CombinatorialGames.Game.Basic`. -/

end IGame
end<|MERGE_RESOLUTION|>--- conflicted
+++ resolved
@@ -869,13 +869,8 @@
 theorem add_congr_left {a b c : IGame} (h : a ≈ b) : a + c ≈ b + c :=
   add_congr h .rfl
 
-<<<<<<< HEAD
-theorem add_congr_right {a b c : IGame} : (b ≈ c) → (a + b ≈ a + c) :=
-  add_congr .rfl
-=======
 theorem add_congr_right {a b c : IGame} (h : a ≈ b) : c + a ≈ c + b :=
   add_congr .rfl h
->>>>>>> 07030b51
 
 theorem sub_congr {a b : IGame} (h₁ : a ≈ b) {c d : IGame} (h₂ : c ≈ d) : a - c ≈ b - d :=
   add_congr h₁ (neg_congr h₂)
