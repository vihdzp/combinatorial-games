/-
Copyright (c) 2025 Violeta Hernández Palacios. All rights reserved.
Released under Apache 2.0 license as described in the file LICENSE.
Authors: Violeta Hernández Palacios
-/
import CombinatorialGames.Game.PGame
import Mathlib.Algebra.Group.Pointwise.Set.Basic
import Mathlib.Logic.Hydra
import Mathlib.Logic.Small.Set

universe u

-- This is a false positive due to the provisional duplicated IGame/IGame file path.
set_option linter.dupNamespace false
-- All computation should be done through `IGame.Short`.
noncomputable section

open PGame Set Pointwise

/-- Games up to identity.

`IGame` uses the set-theoretic notion of equality on games, compared to `PGame`'s 'type-theoretic'
notion of equality.

This is not the same equivalence as used broadly in combinatorial game theory literature, as a game
like {0, 1 | 0} is not *identical* to {1 | 0}, despite being equivalent. However, many theorems can
be proven over the 'identical' equivalence relation, and the literature may occasionally
specifically use the 'identical' equivalence relation for this reason.

For the more common game equivalence from literature, see `Game.Basic`. -/
def IGame : Type (u + 1) :=
  Quotient identicalSetoid

namespace IGame

/-! ### Game moves -/

/-- The quotient map from `PGame` into `IGame`. -/
def mk (x : PGame) : IGame := Quotient.mk _ x
theorem mk_eq_mk {x y : PGame} : mk x = mk y ↔ x ≡ y := Quotient.eq

alias ⟨_, mk_eq⟩ := mk_eq_mk
alias _root_.PGame.Identical.mk_eq := mk_eq

@[cases_eliminator]
theorem ind {P : IGame → Prop} (H : ∀ y, P (mk y)) (x : IGame) : P x :=
  Quotient.ind H x

/-- Choose an element of the equivalence class using the axiom of choice. -/
def out (x : IGame) : PGame := Quotient.out x
@[simp] theorem out_eq (x : IGame) : mk x.out = x := Quotient.out_eq x

/-- The set of left moves of the game. -/
def leftMoves : IGame → Set IGame := by
  refine Quotient.lift (fun x ↦ mk '' range x.moveLeft) fun x y h ↦ ?_
  ext z
  simp_rw [mem_image, mem_range, exists_exists_eq_and]
  constructor <;> rintro ⟨i, rfl⟩
  · obtain ⟨j, hj⟩ := h.moveLeft i
    exact ⟨j, hj.mk_eq.symm⟩
  · obtain ⟨j, hj⟩ := h.moveLeft_symm i
    exact ⟨j, hj.mk_eq⟩

/-- The set of right moves of the game. -/
def rightMoves : IGame → Set IGame := by
  refine Quotient.lift (fun x ↦ mk '' range x.moveRight) fun x y h ↦ ?_
  ext z
  simp_rw [mem_image, mem_range, exists_exists_eq_and]
  constructor <;> rintro ⟨i, rfl⟩
  · obtain ⟨j, hj⟩ := h.moveRight i
    exact ⟨j, hj.mk_eq.symm⟩
  · obtain ⟨j, hj⟩ := h.moveRight_symm i
    exact ⟨j, hj.mk_eq⟩

@[simp] theorem leftMoves_mk (x : PGame) : leftMoves (mk x) = mk '' range x.moveLeft := rfl
@[simp] theorem rightMoves_mk (x : PGame) : rightMoves (mk x) = mk '' range x.moveRight := rfl

instance (x : IGame.{u}) : Small.{u} x.leftMoves := by
  cases x
  rw [leftMoves_mk]
  infer_instance

instance (x : IGame.{u}) : Small.{u} x.rightMoves := by
  cases x
  rw [rightMoves_mk]
  infer_instance

@[ext]
theorem ext {x y : IGame} (hl : x.leftMoves = y.leftMoves) (hr : x.rightMoves = y.rightMoves) :
    x = y := by
  cases x with | H x =>
  cases y with | H y =>
  dsimp at hl hr
  refine (identical_iff.2 ⟨⟨?_, ?_⟩, ⟨?_, ?_⟩⟩).mk_eq <;> intro i
  · obtain ⟨_, ⟨j, rfl⟩, hj⟩ := hl ▸ mem_image_of_mem mk (mem_range_self (f := x.moveLeft) i)
    exact ⟨j, mk_eq_mk.1 hj.symm⟩
  · obtain ⟨_, ⟨j, rfl⟩, hj⟩ := hl ▸ mem_image_of_mem mk (mem_range_self (f := y.moveLeft) i)
    exact ⟨j, mk_eq_mk.1 hj⟩
  · obtain ⟨_, ⟨j, rfl⟩, hj⟩ := hr ▸ mem_image_of_mem mk (mem_range_self (f := x.moveRight) i)
    exact ⟨j, mk_eq_mk.1 hj.symm⟩
  · obtain ⟨_, ⟨j, rfl⟩, hj⟩ := hr ▸ mem_image_of_mem mk (mem_range_self (f := y.moveRight) i)
    exact ⟨j, mk_eq_mk.1 hj⟩

/-- `IsOption x y` means that `x` is either a left or a right move for `y`. -/
def IsOption (x y : IGame) : Prop :=
  x ∈ y.leftMoves ∪ y.rightMoves

theorem IsOption.of_mem_leftMoves {x y : IGame} : x ∈ y.leftMoves → IsOption x y := .inl
theorem IsOption.of_mem_rightMoves {x y : IGame} : x ∈ y.rightMoves → IsOption x y := .inr

-- TODO: is there some more general theorem about well-founded relations on quotients
-- that we could use here?
theorem isOption_wf : WellFounded IsOption := by
  suffices ∀ x, Acc IsOption (mk x) from ⟨ind this⟩
  intro x
  induction x using PGame.moveRecOn with
  | IH x hl hr =>
    constructor
    rintro ⟨y⟩ (h | h) <;>
    obtain ⟨_, ⟨i, rfl⟩, (hi : _ = Quot.mk _ _)⟩ := h
    exacts [hi ▸ hl i, hi ▸ hr i]

instance : IsWellFounded _ IsOption := ⟨isOption_wf⟩

/-- **Conway recursion**: build data for a game by recursively building it on its
left and right sets.

See `ofSetsRecOn` for an alternate form. -/
@[elab_as_elim]
def moveRecOn {P : IGame → Sort*} (x)
    (H : Π x, (Π y ∈ x.leftMoves, P y) → (Π y ∈ x.rightMoves, P y) → P x) : P x :=
  isOption_wf.recursion x fun x IH ↦
    H x (fun _ h ↦ IH _ (.of_mem_leftMoves h)) (fun _ h ↦ IH _ (.of_mem_rightMoves h))

@[simp]
theorem moveRecOn_eq {P : IGame → Sort*} (x)
    (H : Π x, (Π y ∈ x.leftMoves, P y) → (Π y ∈ x.rightMoves, P y) → P x) :
    moveRecOn x H = H x (fun y _ ↦ moveRecOn y H) (fun y _ ↦ moveRecOn y H) :=
  isOption_wf.fix_eq ..

/-- A (proper) subposition is any game in the transitive closure of `IsOption`. -/
def Subposition : IGame → IGame → Prop :=
  Relation.TransGen IsOption

theorem Subposition.of_mem_leftMoves {x y : IGame} (h : x ∈ y.leftMoves) : Subposition x y :=
  Relation.TransGen.single (.of_mem_leftMoves h)

theorem Subposition.of_mem_rightMoves {x y : IGame} (h : x ∈ y.rightMoves) : Subposition x y :=
  Relation.TransGen.single (.of_mem_rightMoves h)

theorem Subposition.trans {x y z : IGame} (h₁ : Subposition x y) (h₂ : Subposition y z) :
    Subposition x z :=
  Relation.TransGen.trans h₁ h₂

instance : IsTrans _ Subposition := inferInstanceAs (IsTrans _ (Relation.TransGen _))
instance : IsWellFounded _ Subposition := inferInstanceAs (IsWellFounded _ (Relation.TransGen _))
instance : WellFoundedRelation IGame := ⟨Subposition, instIsWellFoundedSubposition.wf⟩

/-- Discharges proof obligations of the form `⊢ Subposition ..` arising in termination proofs
of definitions using well-founded recursion on `IGame`. -/
macro "igame_wf" : tactic =>
  `(tactic| all_goals solve_by_elim (maxDepth := 8)
    [Prod.Lex.left, Prod.Lex.right, PSigma.Lex.left, PSigma.Lex.right,
    Subposition.of_mem_leftMoves, Subposition.of_mem_rightMoves, Subposition.trans, Subtype.prop] )

/-- Construct an `IGame` from its left and right sets.

This is given notation `{s | t}ᴵ`, where the superscript `I` is to disambiguate from set builder
notation, and from the analogous constructor on `Game`.

This function is regretably noncomputable. Among other issues, sets simply do not carry data in
Lean. To perform computations on `IGame` we instead depend on another auxiliary type, see
`IGame.Short` for more information. -/
def ofSets (s t : Set IGame.{u}) [Small.{u} s] [Small.{u} t] : IGame.{u} :=
  mk <| .mk (Shrink s) (Shrink t)
    (out ∘ Subtype.val ∘ (equivShrink s).symm) (out ∘ Subtype.val ∘ (equivShrink t).symm)

-- TODO: can a macro expert verify this makes sense?
@[inherit_doc ofSets] macro "{" s:term " | " t:term "}ᴵ" : term => `(ofSets $s $t)

@[simp]
theorem leftMoves_ofSets (s t : Set _) [Small.{u} s] [Small.{u} t] : {s | t}ᴵ.leftMoves = s := by
  ext; simp [ofSets, range_comp, Equiv.range_eq_univ]

@[simp]
theorem rightMoves_ofSets (s t : Set _) [Small.{u} s] [Small.{u} t] : {s | t}ᴵ.rightMoves = t := by
  ext; simp [ofSets, range_comp, Equiv.range_eq_univ]

@[simp]
theorem ofSets_leftMoves_rightMoves (x : IGame) : ofSets x.leftMoves x.rightMoves = x := by
  ext <;> simp

@[simp]
theorem ofSets_inj {s₁ s₂ t₁ t₂ : Set _} [Small s₁] [Small s₂] [Small t₁] [Small t₂] :
    ofSets s₁ t₁ = ofSets s₂ t₂ ↔ s₁ = s₂ ∧ t₁ = t₂ := by
  simp [IGame.ext_iff]

/-- **Conway recursion**: build data for a game by recursively building it on its
left and right sets.

See `moveRecOn` for an alternate form. -/
@[elab_as_elim]
def ofSetsRecOn {P : IGame.{u} → Sort*} (x)
    (H : Π (s t : Set _) [Small s] [Small t], (Π x ∈ s, P x) → (Π x ∈ t, P x) → P {s | t}ᴵ) : P x :=
  cast (by simp) <| moveRecOn (P := fun x ↦ P {x.leftMoves | x.rightMoves}ᴵ) x fun x IHl IHr ↦
    H _ _ (fun y hy ↦ cast (by simp) (IHl y hy)) (fun y hy ↦ cast (by simp) (IHr y hy))

@[simp]
theorem ofSetsRecOn_ofSets {P : IGame.{u} → Sort*} (s t : Set IGame) [Small.{u} s] [Small.{u} t]
    (H : Π (s t : Set _) [Small s] [Small t], (Π x ∈ s, P x) → (Π x ∈ t, P x) → P {s | t}ᴵ) :
    ofSetsRecOn {s | t}ᴵ H = H _ _ (fun y _ ↦ ofSetsRecOn y H) (fun y _ ↦ ofSetsRecOn y H) := by
  rw [ofSetsRecOn, cast_eq_iff_heq, moveRecOn_eq]
  congr
  any_goals simp
  all_goals
    refine Function.hfunext rfl fun x _ h ↦ ?_
    cases h
    refine Function.hfunext ?_ fun _ _ _ ↦ ?_
    · simp
    · rw [ofSetsRecOn, cast_heq_iff_heq, heq_cast_iff_heq]

/-! ### Basic games -/

/-- The game `0 = {∅ | ∅}ᴵ`. -/
instance : Zero IGame := ⟨{∅ | ∅}ᴵ⟩

theorem zero_def : 0 = {∅ | ∅}ᴵ := rfl

@[simp] theorem leftMoves_zero : leftMoves 0 = ∅ := leftMoves_ofSets ..
@[simp] theorem rightMoves_zero : rightMoves 0 = ∅ := rightMoves_ofSets ..

instance : Inhabited IGame := ⟨0⟩

/-- The game `1 = {{0} | ∅}ᴵ`. -/
instance : One IGame := ⟨{{0} | ∅}ᴵ⟩

theorem one_def : 1 = {{0} | ∅}ᴵ := rfl

@[simp] theorem leftMoves_one : leftMoves 1 = {0} := leftMoves_ofSets ..
@[simp] theorem rightMoves_one : rightMoves 1 = ∅ := rightMoves_ofSets ..

/-! ### Order relations -/

/-- The less or equal relation on games.

If `0 ≤ x`, then Left can win `x` as the second player. `x ≤ y` means that `0 ≤ y - x`. -/
instance : LE IGame where
  le := Sym2.GameAdd.fix isOption_wf fun x y le ↦
    (∀ z (h : z ∈ x.leftMoves),  ¬le y z (Sym2.GameAdd.snd_fst (IsOption.of_mem_leftMoves h))) ∧
    (∀ z (h : z ∈ y.rightMoves), ¬le z x (Sym2.GameAdd.fst_snd (IsOption.of_mem_rightMoves h)))

-- TODO: can a macro expert verify this makes sense?
/-- The less or fuzzy relation on pre-games. `x ⧏ y` is notation for `¬ y ≤ x`.

If `0 ⧏ x`, then Left can win `x` as the first player. `x ⧏ y` means that `0 ⧏ y - x`. -/
macro_rules | `($x ⧏ $y) => `(¬$y ≤ $x)

/-- Definition of `x ≤ y` on pre-games, in terms of `⧏`. -/
theorem le_iff_forall_lf {x y : IGame} :
    x ≤ y ↔ (∀ z ∈ x.leftMoves, z ⧏ y) ∧ (∀ z ∈ y.rightMoves, x ⧏ z) :=
  propext_iff.1 <| Sym2.GameAdd.fix_eq ..

/-- Definition of `x ⧏ y` on pre-games, in terms of `≤`. -/
theorem lf_iff_exists_le {x y : IGame} :
    x ⧏ y ↔ (∃ z ∈ y.leftMoves, x ≤ z) ∨ (∃ z ∈ x.rightMoves, z ≤ y) := by
  simpa [not_and_or, -not_and] using le_iff_forall_lf.not

/-- The definition of `0 ≤ x` on pre-games, in terms of `0 ⧏`. -/
theorem zero_le {x : IGame} : 0 ≤ x ↔ ∀ y ∈ x.rightMoves, 0 ⧏ y := by
  rw [le_iff_forall_lf]; simp

/-- The definition of `x ≤ 0` on pre-games, in terms of `⧏ 0`. -/
theorem le_zero {x : IGame} : x ≤ 0 ↔ ∀ y ∈ x.leftMoves, y ⧏ 0 := by
  rw [le_iff_forall_lf]; simp

/-- The definition of `0 ⧏ x` on pre-games, in terms of `0 ≤`. -/
theorem zero_lf {x : IGame} : 0 ⧏ x ↔ ∃ y ∈ x.leftMoves, 0 ≤ y := by
  rw [lf_iff_exists_le]; simp

/-- The definition of `x ⧏ 0` on pre-games, in terms of `≤ 0`. -/
theorem lf_zero {x : IGame} : x ⧏ 0 ↔ ∃ y ∈ x.rightMoves, y ≤ 0 := by
  rw [lf_iff_exists_le]; simp

/-- The definition of `x ≤ y` on pre-games, in terms of `≤` two moves later.

Note that it's often more convenient to use `le_iff_forall_lf`, which only unfolds the definition by
one step. -/
theorem le_def {x y : IGame} : x ≤ y ↔
    (∀ a ∈ x.leftMoves,  (∃ b ∈ y.leftMoves, a ≤ b) ∨ (∃ b ∈ a.rightMoves, b ≤ y)) ∧
    (∀ a ∈ y.rightMoves, (∃ b ∈ a.leftMoves, x ≤ b) ∨ (∃ b ∈ x.rightMoves, b ≤ a)) := by
  rw [le_iff_forall_lf]
  congr! 2 <;> rw [lf_iff_exists_le]

/-- The definition of `x ⧏ y` on pre-games, in terms of `⧏` two moves later.

Note that it's often more convenient to use `lf_iff_exists_le`, which only unfolds the definition by
one step. -/
theorem lf_def {x y : IGame} : x ⧏ y ↔
    (∃ a ∈ y.leftMoves,  (∀ b ∈ x.leftMoves, b ⧏ a) ∧ (∀ b ∈ a.rightMoves, x ⧏ b)) ∨
    (∃ a ∈ x.rightMoves, (∀ b ∈ a.leftMoves, b ⧏ y) ∧ (∀ b ∈ y.rightMoves, a ⧏ b)) := by
  rw [lf_iff_exists_le]
  congr! <;> rw [le_iff_forall_lf]

theorem leftMove_lf_of_le {x y z : IGame} (h : x ≤ y) (h' : z ∈ x.leftMoves) : z ⧏ y :=
  (le_iff_forall_lf.1 h).1 z h'

theorem lf_rightMove_of_le {x y z : IGame} (h : x ≤ y) (h' : z ∈ y.rightMoves) : x ⧏ z :=
  (le_iff_forall_lf.1 h).2 z h'

theorem lf_of_le_leftMove {x y z : IGame} (h : x ≤ z) (h' : z ∈ y.leftMoves) : x ⧏ y :=
  lf_iff_exists_le.2 <| Or.inl ⟨z, h', h⟩

theorem lf_of_rightMove_le {x y z : IGame} (h : z ≤ y) (h' : z ∈ x.rightMoves) : x ⧏ y :=
  lf_iff_exists_le.2 <| Or.inr ⟨z, h', h⟩

private theorem le_rfl' {x : IGame} : x ≤ x := by
  rw [le_iff_forall_lf]
  constructor <;> intro y hy
  exacts [lf_of_le_leftMove le_rfl' hy, lf_of_rightMove_le le_rfl' hy]
termination_by x
decreasing_by igame_wf

-- TODO: add these convenience theorems to Mathlib
theorem _root_.Relation.cutExpand_add_single {α : Type*} {r : α → α → Prop} {a' a : α}
    (s : Multiset α) (h : r a' a) : Relation.CutExpand r (s + {a'}) (s + {a}) :=
  (Relation.cutExpand_add_left s).2 <| Relation.cutExpand_singleton_singleton h

theorem _root_.Relation.cutExpand_single_add {α : Type*} {r : α → α → Prop} {a' a : α}
    (h : r a' a) (s : Multiset α) : Relation.CutExpand r ({a'} +  s) ({a} + s) :=
  (Relation.cutExpand_add_right s).2 <| Relation.cutExpand_singleton_singleton h

private theorem le_trans' {x y z : IGame} (h₁ : x ≤ y) (h₂ : y ≤ z) : x ≤ z := by
  rw [le_iff_forall_lf]
  constructor <;> intro a ha h₃
  exacts [leftMove_lf_of_le h₁ ha (le_trans' h₂ h₃), lf_rightMove_of_le h₂ ha (le_trans' h₃ h₁)]
termination_by isOption_wf.cutExpand.wrap {x, y, z}
decreasing_by
  on_goal 1 => convert (Relation.cutExpand_add_single {y, z} (IsOption.of_mem_leftMoves ha))
  on_goal 2 => convert (Relation.cutExpand_single_add (IsOption.of_mem_rightMoves ha) {x, y})
  all_goals simp [← Multiset.singleton_add, add_comm, add_assoc, WellFounded.wrap]

instance : Preorder IGame where
  le_refl _ := le_rfl'
  le_trans x y z := le_trans'

-- We use `equiv` in theorem names for convenience.
@[inherit_doc AntisymmRel] infix:50 " ≈ " => AntisymmRel (· ≤ ·)

-- TODO: this seems like the kind of goal that could be simplified through `aesop`.
theorem equiv_of_exists {x y : IGame}
    (hl₁ : ∀ a ∈ x.leftMoves,  ∃ b ∈ y.leftMoves,  a ≈ b)
    (hr₁ : ∀ a ∈ x.rightMoves, ∃ b ∈ y.rightMoves, a ≈ b)
    (hl₂ : ∀ b ∈ y.leftMoves,  ∃ a ∈ x.leftMoves,  a ≈ b)
    (hr₂ : ∀ b ∈ y.rightMoves, ∃ a ∈ x.rightMoves, a ≈ b) : x ≈ y := by
  constructor <;> refine le_def.2 ⟨?_, ?_⟩ <;> intro i hi
  · obtain ⟨j, hj, hj'⟩ := hl₁ i hi
    exact Or.inl ⟨j, hj, hj'.le⟩
  · obtain ⟨j, hj, hj'⟩ := hr₂ i hi
    exact Or.inr ⟨j, hj, hj'.le⟩
  · obtain ⟨j, hj, hj'⟩ := hl₂ i hi
    exact Or.inl ⟨j, hj, hj'.ge⟩
  · obtain ⟨j, hj, hj'⟩ := hr₁ i hi
    exact Or.inr ⟨j, hj, hj'.ge⟩

-- TODO: define the comparability relation `CompRel r a b = r a b ∨ r b a`, port it to Mathlib,
-- use it to define notation `x ‖ y = ¬ CompRel (· ≤ ·) x y`.

instance : ZeroLEOneClass IGame where
  zero_le_one := by rw [zero_le]; simp

theorem zero_lt_one : (0 : IGame) < 1 :=
  lt_of_le_not_le zero_le_one (by rw [le_zero]; simp)

/-! ### Negation -/

instance {α : Type*} [InvolutiveNeg α] (s : Set α) [Small.{u} s] : Small.{u} (-s :) := by
  rw [← Set.image_neg_eq_neg]
  infer_instance

private def neg' (x : IGame) : IGame :=
  {range fun y : x.rightMoves ↦ neg' y.1 | range fun y : x.leftMoves ↦ neg' y.1}ᴵ
termination_by x
decreasing_by igame_wf

/-- The negative of a game is defined by `-{s | t}ᴵ = {-t | -s}ᴵ`. -/
instance : Neg IGame where
  neg := neg'

private theorem neg_ofSets' (s t : Set _) [Small s] [Small t] :
    -{s | t}ᴵ = {Neg.neg '' t | Neg.neg '' s}ᴵ := by
  change neg' _ = _
  rw [neg']
  simp [Neg.neg, Set.ext_iff]

instance : InvolutiveNeg IGame where
  neg_neg x := by
    refine ofSetsRecOn x ?_
    aesop (add simp [neg_ofSets'])

@[simp]
theorem neg_ofSets (s t : Set _) [Small s] [Small t] : -{s | t}ᴵ = {-t | -s}ᴵ := by
  simp_rw [neg_ofSets', Set.image_neg_eq_neg]

instance : NegZeroClass IGame where
  neg_zero := by simp [zero_def]

theorem neg_eq (x : IGame) : -x = {-x.rightMoves | -x.leftMoves}ᴵ := by
  rw [← neg_ofSets, ofSets_leftMoves_rightMoves]

@[simp]
theorem leftMoves_neg (x : IGame) : (-x).leftMoves = -x.rightMoves := by
  refine ofSetsRecOn x ?_; simp

@[simp]
theorem rightMoves_neg (x : IGame) : (-x).rightMoves = -x.leftMoves := by
  refine ofSetsRecOn x ?_; simp

theorem isOption_neg {x y : IGame} : IsOption x (-y) ↔ IsOption (-x) y := by
  simp [IsOption, union_comm]

@[simp]
theorem isOption_neg_neg {x y : IGame} : IsOption (-x) (-y) ↔ IsOption x y := by
  rw [isOption_neg, neg_neg]

@[simp]
protected theorem neg_le_neg_iff {x y : IGame} : -x ≤ -y ↔ y ≤ x := by
  -- TODO: may have to add an `elab_as_elim` attr. in Mathlib
  refine Sym2.GameAdd.induction (C := fun x y ↦ -x ≤ -y ↔ y ≤ x) isOption_wf (fun x y IH ↦ ?_) x y
  dsimp at *
  rw [le_iff_forall_lf, le_iff_forall_lf, and_comm, ← (Equiv.neg IGame).forall_congr_right]
  nth_rewrite 2 [← (Equiv.neg IGame).forall_congr_right]
  simp only [rightMoves_neg, Equiv.neg_apply, mem_neg, neg_neg, leftMoves_neg]
  congr! 3 with z hz z hz
  · rw [IH _ _ (Sym2.GameAdd.fst_snd (.of_mem_leftMoves hz))]
  · rw [IH _ _ (Sym2.GameAdd.snd_fst (.of_mem_rightMoves hz))]

protected theorem neg_le {x y : IGame} : -x ≤ y ↔ -y ≤ x := by
  simpa using @IGame.neg_le_neg_iff x (-y)
protected theorem le_neg {x y : IGame} : x ≤ -y ↔ y ≤ -x := by
  simpa using @IGame.neg_le_neg_iff (-x) y

@[simp]
protected theorem neg_lt_neg_iff {x y : IGame} : -x < -y ↔ y < x := by
  rw [lt_iff_le_not_le, IGame.neg_le_neg_iff, IGame.neg_le_neg_iff, lt_iff_le_not_le]

protected theorem neg_lt {x y : IGame} : -x < y ↔ -y < x := by
  simpa using @IGame.neg_lt_neg_iff x (-y)
protected theorem lt_neg {x y : IGame} : x < -y ↔ y < -x := by
  simpa using @IGame.neg_lt_neg_iff (-x) y

@[simp]
theorem neg_equiv_neg_iff {x y : IGame} : -x ≈ -y ↔ x ≈ y := by
  simp [AntisymmRel, and_comm]

alias ⟨_, neg_congr⟩ := neg_equiv_neg_iff

@[simp] theorem neg_le_zero {x : IGame} : -x ≤ 0 ↔ 0 ≤ x := by simpa using @IGame.neg_le x 0
@[simp] theorem zero_le_neg {x : IGame} : 0 ≤ -x ↔ x ≤ 0 := by simpa using @IGame.le_neg 0 x
@[simp] theorem neg_lt_zero {x : IGame} : -x < 0 ↔ 0 < x := by simpa using @IGame.neg_lt x 0
@[simp] theorem zero_lt_neg {x : IGame} : 0 < -x ↔ x < 0 := by simpa using @IGame.lt_neg 0 x

@[simp] theorem neg_equiv_zero {x : IGame} : -x ≈ 0 ↔ x ≈ 0 := by
  simpa using @IGame.neg_equiv_neg_iff x 0
@[simp] theorem zero_equiv_neg {x : IGame} : 0 ≈ -x ↔ 0 ≈ x := by
  simpa using @IGame.neg_equiv_neg_iff 0 x

/-! ### Addition and subtraction -/

private def add' (x y : IGame) : IGame :=
  {(range fun z : x.leftMoves ↦ add' z y) ∪ (range fun z : y.leftMoves ↦ add' x z) |
    (range fun z : x.rightMoves ↦ add' z y) ∪ (range fun z : y.rightMoves ↦ add' x z)}ᴵ
termination_by (x, y)
decreasing_by igame_wf

/-- The sum of `x = {s₁ | t₁}ᴵ` and `y = {s₂ | t₂}ᴵ` is `{s₁ + y, x + s₂ | t₁ + y, x + t₂}ᴵ`. -/
instance : Add IGame where
  add := add'

theorem add_eq (x y : IGame) : x + y =
    {(· + y) '' x.leftMoves ∪ (x + ·) '' y.leftMoves |
      (· + y) '' x.rightMoves ∪ (x + ·) '' y.rightMoves}ᴵ := by
  change add' _ _ = _
  rw [add']
  simp [HAdd.hAdd, Add.add, Set.ext_iff]

theorem ofSets_add_ofSets (s₁ t₁ s₂ t₂ : Set IGame) [Small s₁] [Small t₁] [Small s₂] [Small t₂] :
    {s₁ | t₁}ᴵ + {s₂ | t₂}ᴵ =
      {(· + {s₂ | t₂}ᴵ) '' s₁ ∪ ({s₁ | t₁}ᴵ + ·) '' s₂ |
        (· + {s₂ | t₂}ᴵ) '' t₁ ∪ ({s₁ | t₁}ᴵ + ·) '' t₂}ᴵ := by
  rw [add_eq]
  simp

@[simp]
theorem leftMoves_add (x y : IGame) :
    (x + y).leftMoves = (· + y) '' x.leftMoves ∪ (x + ·) '' y.leftMoves := by
  rw [add_eq]; simp

@[simp]
theorem rightMoves_add (x y : IGame) :
    (x + y).rightMoves = (· + y) '' x.rightMoves ∪ (x + ·) '' y.rightMoves := by
  rw [add_eq]; simp

theorem add_left_mem_leftMoves_add {x y : IGame} (h : x ∈ y.leftMoves) (z : IGame) :
    z + x ∈ (z + y).leftMoves := by
  rw [leftMoves_add]; right; use x

theorem add_right_mem_leftMoves_add {x y : IGame} (h : x ∈ y.leftMoves) (z : IGame) :
    x + z ∈ (y + z).leftMoves := by
  rw [leftMoves_add]; left; use x

theorem add_left_mem_rightMoves_add {x y : IGame} (h : x ∈ y.rightMoves) (z : IGame) :
    z + x ∈ (z + y).rightMoves := by
  rw [rightMoves_add]; right; use x

theorem add_right_mem_rightMoves_add {x y : IGame} (h : x ∈ y.rightMoves) (z : IGame) :
    x + z ∈ (y + z).rightMoves := by
  rw [rightMoves_add]; left; use x

instance : AddZeroClass IGame := by
  constructor <;>
  · intro x
    induction x using ofSetsRecOn with | H s t IHl IHr =>
    rw [add_eq]
    simp_all

@[simp]
theorem add_eq_zero_iff {x y : IGame} : x + y = 0 ↔ x = 0 ∧ y = 0 := by
  constructor <;> simp_all [IGame.ext_iff]

private theorem add_comm' (x y : IGame) : x + y = y + x := by
  ext <;>
  · simp only [leftMoves_add, rightMoves_add, mem_union, mem_image, or_comm]
    congr! 3 <;>
    · refine and_congr_right_iff.2 fun h ↦ ?_
      rw [add_comm']
termination_by (x, y)
decreasing_by igame_wf

private theorem add_assoc' (x y z : IGame) : x + y + z = x + (y + z) := by
  apply ext <;>
  · simp only [leftMoves_add, rightMoves_add, image_union, image_image, union_assoc]
    refine congrArg₂ _ ?_ (congrArg₂ _ ?_ ?_) <;>
    · ext
      congr! 2
      rw [add_assoc']
termination_by (x, y, z)
decreasing_by igame_wf

instance : AddCommMonoid IGame where
  add_comm := add_comm'
  add_assoc := add_assoc'
  nsmul := nsmulRec
  __ : AddZeroClass IGame := inferInstance

<<<<<<< HEAD
/-- We define the `NatCast` instance as `↑0 = 0` and `↑(n + 1) = {{↑n} | ∅}ᴵ`.

Note that this is equivalent, but not identical, to the more common definition `↑n = {Iio n | ∅}ᴵ`.
For that, use `Ordinal.toIGame`. -/
instance : AddMonoidWithOne IGame where

@[simp 1100] -- This should trigger before `leftMoves_add`.
theorem leftMoves_natCast_succ : ∀ n : ℕ, leftMoves (n + 1) = {(n : IGame)}
  | 0 => by simp
  | n + 1 => by
    rw [Nat.cast_succ, leftMoves_add, leftMoves_natCast_succ]
    simp

@[simp 1100] -- This should trigger before `rightMoves_add`.
theorem rightMoves_natCast : ∀ n : ℕ, rightMoves n = ∅
  | 0 => by simp
  | n + 1 => by
    rw [Nat.cast_succ, rightMoves_add, rightMoves_natCast]
    simp

theorem natCast_succ_eq (n : ℕ) : (n + 1 : IGame) = {{(n : IGame)} | ∅}ᴵ := by
  ext <;> simp
=======
/-- The subtraction of `x` and `y` is defined as `x + (-y)`. -/
instance : SubNegMonoid IGame where
  zsmul := zsmulRec

@[simp]
theorem leftMoves_sub (x y : IGame) :
    (x - y).leftMoves = (· - y) '' x.leftMoves ∪ (x + ·) '' (-y.rightMoves) := by
  simp [sub_eq_add_neg]

@[simp]
theorem rightMoves_sub (x y : IGame) :
    (x - y).rightMoves = (· - y) '' x.rightMoves ∪ (x + ·) '' (-y.leftMoves) := by
  simp [sub_eq_add_neg]

theorem sub_left_mem_leftMoves_sub {x y : IGame} (h : x ∈ y.rightMoves) (z : IGame) :
    z - x ∈ (z - y).leftMoves := by
  apply add_left_mem_leftMoves_add; simpa

theorem sub_right_mem_leftMoves_sub {x y : IGame} (h : x ∈ y.leftMoves) (z : IGame) :
    x - z ∈ (y - z).leftMoves :=
  add_right_mem_leftMoves_add h _

theorem sub_left_mem_rightMoves_sub {x y : IGame} (h : x ∈ y.leftMoves) (z : IGame) :
    z - x ∈ (z - y).rightMoves := by
  apply add_left_mem_rightMoves_add; simpa

theorem sub_right_mem_rightMoves_sub {x y : IGame} (h : x ∈ y.rightMoves) (z : IGame) :
    x - z ∈ (y - z).rightMoves :=
  add_right_mem_rightMoves_add h _

private theorem neg_add' (x y : IGame) : -(x + y) = -x + -y := by
  ext <;>
  · simp
    rw [← (Equiv.neg IGame).exists_congr_right]
    nth_rewrite 2 [← (Equiv.neg IGame).exists_congr_right]
    congr! 3 <;>
    · refine and_congr_right_iff.2 fun _ ↦ ?_
      rw [Equiv.neg_apply, ← neg_inj, neg_add', neg_neg, neg_neg]
termination_by (x, y)
decreasing_by all_goals igame_wf

instance : SubtractionCommMonoid IGame where
  neg_neg := neg_neg
  neg_add_rev x y := by rw [neg_add', add_comm]
  neg_eq_of_add := by simp
  add_comm := add_comm

private theorem sub_self_le (x : IGame) : x - x ≤ 0 := by
  rw [le_zero, leftMoves_sub]
  rintro _ (⟨y, hy, rfl⟩ | ⟨y, hy, rfl⟩)
  · exact lf_of_rightMove_le (sub_self_le y) (sub_left_mem_rightMoves_sub hy y)
  · apply lf_of_rightMove_le (sub_self_le (-y))
    rw [mem_neg] at hy
    rw [sub_neg_eq_add]
    exact add_right_mem_rightMoves_add hy _
termination_by x
decreasing_by igame_wf

/-- The sum of a game and its negative is equivalent, though not necessarily identical to zero. -/
theorem sub_self_equiv (x : IGame) : x - x ≈ 0 := by
  rw [AntisymmRel, ← neg_le_zero, neg_sub, and_self]
  exact sub_self_le x

/-- The sum of a game and its negative is equivalent, though not necessarily identical to zero. -/
theorem neg_add_equiv (x : IGame) : -x + x ≈ 0 := by
  simpa [add_comm] using sub_self_equiv x

private theorem add_le_add_left' {x y : IGame} (h : x ≤ y) (z : IGame) : z + x ≤ z + y := by
  rw [le_iff_forall_lf, leftMoves_add, rightMoves_add]
  refine ⟨?_, ?_⟩ <;> rintro a (⟨a, ha, rfl⟩ | ⟨a, ha, rfl⟩)
  · exact lf_of_le_leftMove (add_le_add_left' h a) (add_right_mem_leftMoves_add ha y)
  · obtain (⟨b, hb, hb'⟩ | ⟨b, hb, hb'⟩) := lf_iff_exists_le.1 (leftMove_lf_of_le h ha)
    · exact lf_of_le_leftMove (add_le_add_left' hb' z) (add_left_mem_leftMoves_add hb z)
    · exact lf_of_rightMove_le (add_le_add_left' hb' z) (add_left_mem_rightMoves_add hb z)
  · exact lf_of_rightMove_le (add_le_add_left' h a) (add_right_mem_rightMoves_add ha x)
  · obtain (⟨b, hb, hb'⟩ | ⟨b, hb, hb'⟩) := lf_iff_exists_le.1 (lf_rightMove_of_le h ha)
    · exact lf_of_le_leftMove (add_le_add_left' hb' z) (add_left_mem_leftMoves_add hb z)
    · exact lf_of_rightMove_le (add_le_add_left' hb' z) (add_left_mem_rightMoves_add hb z)
termination_by (x, y, z)
decreasing_by igame_wf

private theorem add_le_add_right' {x y : IGame} (h : x ≤ y) (z : IGame) : x + z ≤ y + z := by
  simpa [add_comm] using add_le_add_left' h z

instance : AddLeftMono IGame := ⟨fun x _ _ h ↦ add_le_add_left' h x⟩
instance : AddRightMono IGame := ⟨fun x _ _ h ↦ add_le_add_right' h x⟩

instance : AddLeftReflectLE IGame where
  elim x y z h := by
    rw [← zero_add y, ← zero_add z]
    apply (add_le_add_right (neg_add_equiv x).ge y).trans
    rw [add_assoc]
    apply (add_le_add_left h (-x)).trans
    rw [← add_assoc]
    exact add_le_add_right (neg_add_equiv x).le z

instance : AddRightReflectLE IGame where
  elim x y z h := by
    rw [Function.swap, Function.swap, add_comm, add_comm z] at h
    exact le_of_add_le_add_left h

instance : AddLeftStrictMono IGame where
  elim x y z h := by
    apply lt_of_le_not_le (add_le_add_left h.le x)
    contrapose! h
    exact (le_of_add_le_add_left h).not_lt

instance : AddRightStrictMono IGame where
  elim x y z h := by
    rw [Function.swap, Function.swap, add_comm, add_comm z]
    exact add_lt_add_left h x

theorem add_congr {a b c d : IGame} (h₁ : a ≈ b) (h₂ : c ≈ d) : a + c ≈ b + d :=
  ⟨add_le_add h₁.1 h₂.1, add_le_add h₁.2 h₂.2⟩

theorem sub_congr {a b c d : IGame} (h₁ : a ≈ b) (h₂ : c ≈ d) : a - c ≈ b - d :=
  add_congr h₁ (neg_congr h₂)
>>>>>>> 2b3298a1

end IGame
end<|MERGE_RESOLUTION|>--- conflicted
+++ resolved
@@ -552,30 +552,6 @@
   nsmul := nsmulRec
   __ : AddZeroClass IGame := inferInstance
 
-<<<<<<< HEAD
-/-- We define the `NatCast` instance as `↑0 = 0` and `↑(n + 1) = {{↑n} | ∅}ᴵ`.
-
-Note that this is equivalent, but not identical, to the more common definition `↑n = {Iio n | ∅}ᴵ`.
-For that, use `Ordinal.toIGame`. -/
-instance : AddMonoidWithOne IGame where
-
-@[simp 1100] -- This should trigger before `leftMoves_add`.
-theorem leftMoves_natCast_succ : ∀ n : ℕ, leftMoves (n + 1) = {(n : IGame)}
-  | 0 => by simp
-  | n + 1 => by
-    rw [Nat.cast_succ, leftMoves_add, leftMoves_natCast_succ]
-    simp
-
-@[simp 1100] -- This should trigger before `rightMoves_add`.
-theorem rightMoves_natCast : ∀ n : ℕ, rightMoves n = ∅
-  | 0 => by simp
-  | n + 1 => by
-    rw [Nat.cast_succ, rightMoves_add, rightMoves_natCast]
-    simp
-
-theorem natCast_succ_eq (n : ℕ) : (n + 1 : IGame) = {{(n : IGame)} | ∅}ᴵ := by
-  ext <;> simp
-=======
 /-- The subtraction of `x` and `y` is defined as `x + (-y)`. -/
 instance : SubNegMonoid IGame where
   zsmul := zsmulRec
@@ -693,7 +669,29 @@
 
 theorem sub_congr {a b c d : IGame} (h₁ : a ≈ b) (h₂ : c ≈ d) : a - c ≈ b - d :=
   add_congr h₁ (neg_congr h₂)
->>>>>>> 2b3298a1
+
+/-- We define the `NatCast` instance as `↑0 = 0` and `↑(n + 1) = {{↑n} | ∅}ᴵ`.
+
+Note that this is equivalent, but not identical, to the more common definition `↑n = {Iio n | ∅}ᴵ`.
+For that, use `Ordinal.toIGame`. -/
+instance : AddMonoidWithOne IGame where
+
+@[simp 1100] -- This should trigger before `leftMoves_add`.
+theorem leftMoves_natCast_succ : ∀ n : ℕ, leftMoves (n + 1) = {(n : IGame)}
+  | 0 => by simp
+  | n + 1 => by
+    rw [Nat.cast_succ, leftMoves_add, leftMoves_natCast_succ]
+    simp
+
+@[simp 1100] -- This should trigger before `rightMoves_add`.
+theorem rightMoves_natCast : ∀ n : ℕ, rightMoves n = ∅
+  | 0 => by simp
+  | n + 1 => by
+    rw [Nat.cast_succ, rightMoves_add, rightMoves_natCast]
+    simp
+
+theorem natCast_succ_eq (n : ℕ) : (n + 1 : IGame) = {{(n : IGame)} | ∅}ᴵ := by
+  ext <;> simp
 
 end IGame
 end