/-
Copyright (c) 2025 Violeta Hernández Palacios. All rights reserved.
Released under Apache 2.0 license as described in the file LICENSE.
Authors: Violeta Hernández Palacios, Reid Barton, Mario Carneiro, Isabel Longbottom, Kim Morrison, Apurva Nakade, Yuyang Zhao
-/
import CombinatorialGames.IGame.IGame
import Mathlib.Tactic.Abel

/-!
# Combinatorial games

In this file we construct the quotient of games `IGame` under equivalence, and prove that it forms
an `OrderedAddCommGroup`. We take advantage of this structure to prove two particularly tedious
theorems on `IGame`, namely `IGame.mul_add_equiv` and `IGame.mul_assoc_equiv`.

It might be tempting to write `mk (x * y)` as `mk x * mk y`, but the latter is not well-defined, as
there exist `x₁ ≈ x₂` and `y₁ ≈ y₂` with `x₁ * y₁ ≉ x₂ * y₂`. See
`CombinatorialGames.Counterexamples.Multiplication` for a proof.
-/

universe u

noncomputable section

open IGame Set Pointwise

/-- Games up to equivalence.

If `x` and `y` are combinatorial games (`IGame`), we say that `x ≈ y` when both `x ≤ y` and `y ≤ x`.
Broadly, this means neither player has a preference in playing either game, as a component of a
larger game. This is the standard meaning of `x = y` in the literature, though it is not a strict
equality, e.g. `{0, 1 | 0}` and `{1 | 0}` are equivalent, but not identical as the former has an
extra move for Left.

In particular, note that a `Game` has no well-defined notion of left and right options. This means
you should prefer `IGame` when analyzing specific games. -/
def Game : Type (u + 1) :=
  Antisymmetrization IGame (· ≤ ·)

namespace Game

/-- The quotient map from `IGame` into `Game`. -/
def mk (x : IGame) : Game := Quotient.mk _ x
theorem mk_eq_mk {x y : IGame} : mk x = mk y ↔ x ≈ y := Quotient.eq

alias ⟨_, mk_eq⟩ := mk_eq_mk

@[cases_eliminator]
theorem ind {P : Game → Prop} (H : ∀ y, P (mk y)) (x : Game) : P x :=
  Quotient.ind H x

/-- Choose an element of the equivalence class using the axiom of choice. -/
def out (x : Game) : IGame := Quotient.out x
@[simp] theorem out_eq (x : Game) : mk x.out = x := Quotient.out_eq x

theorem mk_out_equiv (x : IGame) : (mk x).out ≈ x := Quotient.mk_out (s := AntisymmRel.setoid ..) x
theorem equiv_mk_out (x : IGame) : x ≈ (mk x).out := (mk_out_equiv x).symm

/-- Construct a `Game` from its left and right sets.

This is given notation `{s | t}ᴳ`, where the superscript `G` is to disambiguate from set builder
notation, and from the analogous constructor on `IGame`.

Note that although this function is well-defined, recovering the left/right sets from a game is not,
as there are many sets that can generate a single game. -/
def ofSets (s t : Set Game.{u}) [Small.{u} s] [Small.{u} t] : Game.{u} :=
  mk {out '' s | out '' t}ᴵ

@[inherit_doc] notation "{" s " | " t "}ᴳ" => ofSets s t

theorem mk_ofSets (s t : Set IGame.{u}) [Small.{u} s] [Small.{u} t] :
    mk {s | t}ᴵ = {mk '' s | mk '' t}ᴳ := by
  refine mk_eq <| IGame.equiv_of_exists ?_ ?_ ?_ ?_ <;>
    simpa using fun a ha ↦ ⟨a, ha, equiv_mk_out a⟩

instance : Zero Game := ⟨mk 0⟩
instance : One Game := ⟨mk 1⟩
instance : Add Game := ⟨Quotient.map₂ _ @add_congr⟩
instance : Neg Game := ⟨Quotient.map _ @neg_congr⟩
instance : PartialOrder Game := inferInstanceAs (PartialOrder (Antisymmetrization ..))
instance : Inhabited Game := ⟨0⟩

instance : OrderedAddCommGroup Game where
  zero_add := by
    rintro ⟨x⟩
    change mk (0 + _) = mk _
    rw [zero_add]
  add_zero := by
    rintro ⟨x⟩
    change mk (_ + 0) = mk _
    rw [add_zero]
  add_comm := by
    rintro ⟨x⟩ ⟨y⟩
    change mk (_ + _) = mk (_ + _)
    rw [add_comm]
  add_assoc := by
    rintro ⟨x⟩ ⟨y⟩ ⟨z⟩
    change mk (_ + _ + _) = mk (_ + (_ + _))
    rw [add_assoc]
  neg_add_cancel := by
    rintro ⟨a⟩
    exact mk_eq (neg_add_equiv _)
  add_le_add_left := by
    rintro ⟨a⟩ ⟨b⟩ h ⟨c⟩
    exact add_le_add_left (α := IGame) h _
  nsmul := nsmulRec
  zsmul := zsmulRec

instance : AddMonoidWithOne Game where

@[simp] theorem mk_zero : mk 0 = 0 := rfl
@[simp] theorem mk_one : mk 1 = 1 := rfl
@[simp] theorem mk_add (x y : IGame) : mk (x + y) = mk x + mk y := rfl
@[simp] theorem mk_neg (x : IGame) : mk (-x) = -mk x := rfl
@[simp] theorem mk_sub (x y : IGame) : mk (x - y) = mk x - mk y := rfl

@[simp] theorem mk_le_mk {x y : IGame} : mk x ≤ mk y ↔ x ≤ y := Iff.rfl
@[simp] theorem mk_lt_mk {x y : IGame} : mk x < mk y ↔ x < y := Iff.rfl
@[simp] theorem mk_equiv_mk {x y : IGame} : mk x ≈ mk y ↔ x ≈ y := Iff.rfl

@[simp]
theorem mk_natCast : ∀ n : ℕ, mk n = n
  | 0 => rfl
  | n + 1 => by rw [Nat.cast_add, Nat.cast_add, mk_add, mk_natCast]; rfl

theorem zero_def : 0 = {∅ | ∅}ᴳ := by apply (mk_ofSets _ _).trans; simp
theorem one_def : 1 = {{0} | ∅}ᴳ := by apply (mk_ofSets _ _).trans; simp

theorem mk_mul_add (x y z : IGame) : mk (x * (y + z)) = mk (x * y) + mk (x * z) := by
  rw [← mk_add, add_eq (x * y), mul_eq]
  simp only [leftMoves_add, rightMoves_add, leftMoves_mul, rightMoves_mul, prod_union,
    union_assoc, image_image, image_union, mk_ofSets]
  congr 1
  all_goals
    nth_rewrite 2 [union_left_comm]
    congr
    all_goals
      ext
      simp only [mulOption, mk_sub, mk_add, mem_image, mem_prod, and_assoc, Prod.exists,
        exists_and_left, exists_exists_and_eq_and]
      iterate 2 (congr! 2; rw [and_congr_right_iff]; intros)
      congr! 1
      rw [mk_mul_add, mk_mul_add, mk_mul_add]
      abel
termination_by (x, y, z)
decreasing_by igame_wf

theorem mk_mul_sub (x y z : IGame) : mk (x * (y - z)) = mk (x * y) - mk (x * z) := by
  simpa using mk_mul_add x y (-z)

theorem mk_add_mul (x y z : IGame) : mk ((x + y) * z) = mk (x * z) + mk (y * z) := by
  rw [mul_comm, mk_mul_add, mul_comm, mul_comm z]

theorem mk_sub_mul (x y z : IGame) : mk ((x - y) * z) = mk (x * z) - mk (y * z) := by
  simpa using mk_add_mul x (-y) z

-- TODO: upstream
theorem _root_.Set.prod_image_left {α β γ : Type*} (f : α → γ) (s : Set α) (t : Set β) :
    (f '' s) ×ˢ t = (fun x ↦ (f x.1, x.2)) '' s ×ˢ t := by
  aesop

-- TODO: upstream
theorem _root_.Set.prod_image_right {α β γ : Type*} (f : α → γ) (s : Set α) (t : Set β) :
    t ×ˢ (f '' s) = (fun x ↦ (x.1, f x.2)) '' t ×ˢ s := by
  aesop

set_option maxHeartbeats 1000000 in
theorem mk_mul_assoc (x y z : IGame) : mk (x * y * z) = mk (x * (y * z)) := by
  rw [mul_eq, mul_eq x (y * z)]
  simp only [leftMoves_mul, rightMoves_mul, union_prod, prod_union, union_assoc,
    image_image, image_union, mk_ofSets]
  congr 1
  all_goals
    nth_rewrite 2 [union_left_comm]
    nth_rewrite 3 [union_comm]
    congr
    all_goals
      simp_rw [prod_image_left, prod_image_right, image_image]
      ext
      simp only [mem_image, mem_prod, and_assoc, Prod.exists, exists_and_left]
      iterate 3 (congr! 2; rw [and_congr_right_iff]; intros)
      simp only [mulOption, mk_mul_add, mk_add_mul, mk_mul_sub, mk_sub_mul, mk_add, mk_sub]
      iterate 7 rw [mk_mul_assoc]
      abel_nf
termination_by (x, y, z)
decreasing_by igame_wf

end Game
<<<<<<< HEAD
=======

namespace IGame

theorem mul_add_equiv (x y z : IGame) : x * (y + z) ≈ x * y + x * z :=
  Game.mk_eq_mk.1 (Game.mk_mul_add x y z)

theorem mul_sub_equiv (x y z : IGame) : x * (y - z) ≈ x * y - x * z :=
  Game.mk_eq_mk.1 (Game.mk_mul_sub x y z)

theorem add_mul_equiv (x y z : IGame) : (x + y) * z ≈ x * z + y * z :=
  Game.mk_eq_mk.1 (Game.mk_add_mul x y z)

theorem sub_mul_equiv (x y z : IGame) : (x - y) * z ≈ x * z - y * z :=
  Game.mk_eq_mk.1 (Game.mk_sub_mul x y z)

theorem mul_assoc_equiv (x y z : IGame) : x * y * z ≈ x * (y * z) :=
  Game.mk_eq_mk.1 (Game.mk_mul_assoc x y z)

end IGame
end Temp
>>>>>>> 54ccab45
end<|MERGE_RESOLUTION|>--- conflicted
+++ resolved
@@ -186,8 +186,6 @@
 decreasing_by igame_wf
 
 end Game
-<<<<<<< HEAD
-=======
 
 namespace IGame
 
@@ -207,6 +205,4 @@
   Game.mk_eq_mk.1 (Game.mk_mul_assoc x y z)
 
 end IGame
-end Temp
->>>>>>> 54ccab45
 end