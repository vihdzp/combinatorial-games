/-
Copyright (c) 2022 Violeta Hernández Palacios. All rights reserved.
Released under Apache 2.0 license as described in the file LICENSE.
Authors: Violeta Hernández Palacios
-/
import CombinatorialGames.IGame.Basic
import CombinatorialGames.Mathlib.Order
import Mathlib.Algebra.Order.Hom.Monoid
import Mathlib.SetTheory.Ordinal.NaturalOps

/-!
# Ordinals as games

We define the canonical map `NatOrdinal → IGame`, where every ordinal is mapped to the game whose
left set consists of all previous ordinals. We make use of the type alias `NatOrdinal` rather than
`Ordinal`, as this map also preserves addition, and in the case of surreals, multiplication.

The map to surreals is defined in `NatOrdinal.toSurreal`.

# Main declarations

- `NatOrdinal.toIGame`: The canonical map between `NatOrdinal` and `IGame`.
- `NatOrdinal.toGame`: The canonical map between `NatOrdinal` and `Game`.
-/

universe u

open Set IGame

noncomputable section

-- TODO: upstream
@[simp]
theorem OrderEmbedding.antisymmRel_iff_antisymmRel {α β : Type*} [Preorder α] [Preorder β]
    {a b : α} (f : α ↪o β) : f a ≈ f b ↔ a ≈ b := by
  simp [AntisymmRel]

theorem OrderEmbedding.antisymmRel_iff_eq {α β : Type*} [Preorder α] [PartialOrder β]
    {a b : α} (f : α ↪o β) : f a ≈ f b ↔ a = b := by
  simp

namespace NatOrdinal

instance (o : NatOrdinal.{u}) : Small.{u} (Iio o) := inferInstanceAs (Small (Iio o.toOrdinal))

@[simp]
theorem zero_le (o : NatOrdinal) : 0 ≤ o :=
  Ordinal.zero_le o

theorem not_lt_zero (o : NatOrdinal) : ¬ o < 0 := by simp

@[simp]
theorem lt_one_iff_zero {o : NatOrdinal} : o < 1 ↔ o = 0 :=
  Ordinal.lt_one_iff_zero

theorem lt_add_iff {a b c : NatOrdinal} :
    a < b + c ↔ (∃ b' < b, a ≤ b' + c) ∨ ∃ c' < c, a ≤ b + c' :=
  Ordinal.lt_nadd_iff

theorem add_le_iff {a b c : NatOrdinal} :
     b + c ≤ a ↔ (∀ b' < b, b' + c < a) ∧ ∀ c' < c, b + c' < a :=
  Ordinal.nadd_le_iff

theorem lt_mul_iff {a b c : NatOrdinal} :
    c < a * b ↔ ∃ a' < a, ∃ b' < b, c + a' * b' ≤ a' * b + a * b' :=
  Ordinal.lt_nmul_iff

theorem mul_le_iff {a b c : NatOrdinal} :
    a * b ≤ c ↔ ∀ a' < a, ∀ b' < b, a' * b + a * b' < c + a' * b' :=
  Ordinal.nmul_le_iff

theorem mul_add_lt {a b a' b' : NatOrdinal} (ha : a' < a) (hb : b' < b) :
    a' * b + a * b' < a * b + a' * b' :=
  Ordinal.nmul_nadd_lt ha hb

theorem nmul_nadd_le {a b a' b' : NatOrdinal} (ha : a' ≤ a) (hb : b' ≤ b) :
    a' * b + a * b' ≤ a * b + a' * b' :=
  Ordinal.nmul_nadd_le ha hb

/-! ### `NatOrdinal` to `PGame` -/

/-- We make this private until we can build the `OrderEmbedding`. -/
private def toIGame' (o : NatOrdinal.{u}) : IGame.{u} :=
  {.range fun (⟨x, _⟩ : Iio o) ↦ toIGame' x | ∅}ᴵ
termination_by o

theorem toIGame'_def (o : NatOrdinal) : o.toIGame' = {toIGame' '' Iio o | ∅}ᴵ := by
  rw [toIGame']; simp [image_eq_range]

private theorem leftMoves_toIGame' (o : NatOrdinal) : o.toIGame'.leftMoves = toIGame' '' Iio o := by
  rw [toIGame'_def]; exact leftMoves_ofSets ..

private theorem rightMoves_toIGame' (o : NatOrdinal) : o.toIGame'.rightMoves = ∅ := by
  rw [toIGame'_def]; exact rightMoves_ofSets ..

private theorem toIGame'_strictMono : StrictMono toIGame' := by
  refine fun a b h ↦ lt_of_le_not_le ?_ (leftMove_lf ?_)
  · rw [le_iff_forall_lf]
    simpa [leftMoves_toIGame', rightMoves_toIGame'] using
      fun c hc ↦ (toIGame'_strictMono (hc.trans h)).not_le
  · rw [leftMoves_toIGame']
    exact ⟨a, h, rfl⟩
termination_by a => a

/-- The canonical map from `NatOrdinal` to `IGame`, sending `o` to `{Iio o | ∅}`. -/
def toIGame : NatOrdinal.{u} ↪o IGame.{u} :=
  .ofStrictMono NatOrdinal.toIGame' toIGame'_strictMono

theorem toIGame_def (o : NatOrdinal) : o.toIGame = {toIGame '' Iio o | ∅}ᴵ :=
  toIGame'_def o

@[simp]
theorem leftMoves_toIGame (o : NatOrdinal) : o.toIGame.leftMoves = toIGame '' Iio o :=
  leftMoves_toIGame' o

@[simp]
theorem rightMoves_toIGame (o : NatOrdinal) : o.toIGame.rightMoves = ∅ :=
  rightMoves_toIGame' o

theorem mem_leftMoves_toIGame_of_lt {a b : NatOrdinal} (h : a < b) :
    a.toIGame ∈ b.toIGame.leftMoves := by
  simpa

alias _root_.LT.lt.mem_leftMoves_toIGame := mem_leftMoves_toIGame_of_lt

@[simp] theorem toIGame_zero : toIGame 0 = 0 := by ext <;> simp
@[simp] theorem toIGame_one : toIGame 1 = 1 := by ext <;> simp [eq_comm]

theorem toIGame_le_iff {a b : NatOrdinal} : toIGame a ≤ toIGame b ↔ a ≤ b := by simp
theorem toIGame_lt_iff {a b : NatOrdinal} : toIGame a < toIGame b ↔ a < b := by simp
theorem toIGame_equiv_iff {a b : NatOrdinal} : toIGame a ≈ toIGame b ↔ a = b := by simp
theorem toIGame_inj {a b : NatOrdinal} : toIGame a = toIGame b ↔ a = b := by simp

@[simp]
theorem not_toIGame_fuzzy (a b : NatOrdinal) : ¬ toIGame a ‖ toIGame b := by
  simpa [IncompRel] using le_of_lt

@[simp]
theorem toIGame_nonneg (a : NatOrdinal) : 0 ≤ a.toIGame := by
  simpa using toIGame_le_iff.2 (NatOrdinal.zero_le a)

/-! ### `NatOrdinal` to `Game` -/

/-- Converts an ordinal into the corresponding game. -/
noncomputable def toGame : NatOrdinal.{u} ↪o Game.{u} where
  toFun o := .mk o.toIGame
  inj' a b := by simp [le_antisymm_iff]
  map_rel_iff' := toIGame_le_iff

<<<<<<< HEAD
@[simp] theorem mk_toIGame (o : NatOrdinal) : .mk o.toIGame = o.toGame := rfl

@[simp] theorem toGame_zero : toGame 0 = 0 := by simp [← mk_toIGame]
@[simp] theorem toGame_one : toGame 1 = 1 := by simp [← mk_toIGame]
=======
@[simp] theorem _root_.Game.mk_toPGame (o : NatOrdinal) : .mk o.toIGame = o.toGame := rfl

@[simp] theorem toGame_zero : toGame 0 = 0 := by simp [← Game.mk_toPGame]
@[simp] theorem toGame_one : toGame 1 = 1 := by simp [← Game.mk_toPGame]
>>>>>>> 268a4005

theorem toGame_le_iff {a b : NatOrdinal} : toGame a ≤ toGame b ↔ a ≤ b := by simp
theorem toGame_lt_iff {a b : NatOrdinal} : toGame a < toGame b ↔ a < b := by simp
theorem toGame_inj {a b : NatOrdinal} : toGame a = toGame b ↔ a = b := by simp

@[simp]
theorem not_toGame_fuzzy (a b : NatOrdinal) : ¬ toGame a ‖ toGame b :=
  not_toIGame_fuzzy a b

@[simp]
theorem toGame_nonneg (a : NatOrdinal) : 0 ≤ a.toGame :=
  toIGame_nonneg a

/-- The natural addition of ordinals corresponds to their sum as games. -/
theorem toIGame_add (a b : NatOrdinal) : (a + b).toIGame ≈ a.toIGame + b.toIGame := by
  rw [AntisymmRel, le_iff_forall_lf, le_iff_forall_lf]
  simp [NatOrdinal.lt_add_iff]
  constructor
  · rintro c (⟨d, _, hd⟩ | ⟨d, _, hd⟩)
    all_goals
    · rw [← toIGame_le_iff] at hd
      apply (hd.trans_lt _).not_le
      rw [(toIGame_add ..).lt_congr_left]
      simpa
  · rintro _ (⟨c, hc, rfl⟩ | ⟨c, hc, rfl⟩)
    all_goals
      rw [← (toIGame_add ..).le_congr_right]
      simpa
termination_by (a, b)

@[simp]
theorem toGame_add (a b : NatOrdinal) : (a + b).toGame = a.toGame + b.toGame :=
  Game.mk_eq (toIGame_add a b)

/-- The natural multiplication of ordinals corresponds to their product as games. -/
theorem toIGame_mul (a b : NatOrdinal) : (a * b).toIGame ≈ a.toIGame * b.toIGame := by
  rw [AntisymmRel, le_iff_forall_lf, le_iff_forall_lf]
  simp [NatOrdinal.lt_mul_iff, mulOption]
  constructor
  · rintro _ e c hc d hd he rfl
    rw [← toIGame_le_iff, (toIGame_add ..).le_congr (toIGame_add ..)] at he
    rw [← add_le_add_iff_right (toIGame (c * d)), (add_congr_right (toIGame_mul ..)).le_congr_left]
    apply not_le_of_le_of_not_le he
    rw [(add_congr (toIGame_mul ..) (toIGame_mul ..)).le_congr_right, ← IGame.le_sub_iff_add_le]
    exact leftMove_lf <|
      mulOption_left_left_mem_leftMoves_mul hc.mem_leftMoves_toIGame hd.mem_leftMoves_toIGame
  · rintro _ _ _ c hc rfl d hd rfl rfl
    rw [IGame.le_sub_iff_add_le,
      ← (add_congr_right (toIGame_mul ..)).le_congr (add_congr (toIGame_mul ..) (toIGame_mul ..)),
      ← (toIGame_add ..).le_congr (toIGame_add ..), toIGame_le_iff, not_le]
    exact mul_add_lt hc hd
termination_by (a, b)

@[simp]
theorem toGame_mul (a b : NatOrdinal) : (a * b).toGame = .mk (a.toIGame * b.toIGame) :=
  Game.mk_eq (toIGame_mul a b)

/-- `NatOrdinal.toGame` as an `OrderAddMonoidHom`. -/
@[simps]
def toGameAddHom : NatOrdinal →+o Game where
  toFun := toGame
  map_zero' := toGame_zero
  map_add' := toGame_add
  monotone' _ _ := toGame_le_iff.2

@[simp]
theorem toGame_natCast : ∀ n : ℕ, toGame n = n :=
  map_natCast' toGameAddHom toGame_one

/-- Note that the equality doesn't hold, as e.g. `↑2 = {1 | }`, while `toIGame 2 = {0, 1 | }`. -/
@[simp]
theorem toIGame_natCast_equiv (n : ℕ) : toIGame n ≈ n :=
  Game.mk_eq_mk.1 (by simp)

end NatOrdinal<|MERGE_RESOLUTION|>--- conflicted
+++ resolved
@@ -147,17 +147,10 @@
   inj' a b := by simp [le_antisymm_iff]
   map_rel_iff' := toIGame_le_iff
 
-<<<<<<< HEAD
-@[simp] theorem mk_toIGame (o : NatOrdinal) : .mk o.toIGame = o.toGame := rfl
-
-@[simp] theorem toGame_zero : toGame 0 = 0 := by simp [← mk_toIGame]
-@[simp] theorem toGame_one : toGame 1 = 1 := by simp [← mk_toIGame]
-=======
 @[simp] theorem _root_.Game.mk_toPGame (o : NatOrdinal) : .mk o.toIGame = o.toGame := rfl
 
 @[simp] theorem toGame_zero : toGame 0 = 0 := by simp [← Game.mk_toPGame]
 @[simp] theorem toGame_one : toGame 1 = 1 := by simp [← Game.mk_toPGame]
->>>>>>> 268a4005
 
 theorem toGame_le_iff {a b : NatOrdinal} : toGame a ≤ toGame b ↔ a ≤ b := by simp
 theorem toGame_lt_iff {a b : NatOrdinal} : toGame a < toGame b ↔ a < b := by simp
