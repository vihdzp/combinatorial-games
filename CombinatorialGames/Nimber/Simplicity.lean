/-
Copyright (c) 2025 Violeta Hernández Palacios. All rights reserved.
Released under Apache 2.0 license as described in the file LICENSE.
Authors: Violeta Hernández Palacios, Daniel Weber
-/
import CombinatorialGames.Nimber.Field
import Mathlib.Algebra.Polynomial.Eval.Defs
import Mathlib.Algebra.Polynomial.Degree.Definitions
import Mathlib.SetTheory.Ordinal.Principal

/-!
# Simplest extension theorems

We say that a nimber `x` is a group when the lower set `Iio x` is closed under addition. Likewise,
we say that `x` is a ring when `Iio x` is closed under addition and multiplication, and we say that
`x` is a field when it's closed under addition, multiplication, and division.

This file aims to prove the four parts of the simplest extension theorem:

- If `x` is not a group, then `x` can be written as `y + z` for some `y, z < x`.
- If `x` is a group but not a ring, then `x` can be written as `y * z` for some `y, z < x`.
- If `x` is a ring but not a field, then `x` can be written as `y⁻¹` for some `y < x`.
- If `x` is a field that isn't algebraically complete, then `x` is the root of some polynomial with
  coefficients `< x`.

The proof follows Aaron Siegel's Combinatorial Games, pp. 440-444.

## Todo

We are currently at 2/4.
-/

open Ordinal Polynomial Set

/-! ### Mathlib lemmas -/

/-! ### Order lemmas -/

theorem le_of_forall_ne {α : Type*} [LinearOrder α] {x y : α} (h : ∀ z < x, z ≠ y) : x ≤ y := by
  contrapose! h
  use y

theorem lt_add_iff_lt_or_exists_lt {α : Type*} [Add α] [LinearOrder α] [CanonicallyOrderedAdd α]
    [AddLeftReflectLT α] [IsLeftCancelAdd α] {a b c : α} :
    a < b + c ↔ a < b ∨ ∃ d < c, a = b + d := by
  obtain h | h := lt_or_ge a b
  · have : a < b + c := h.trans_le (le_self_add ..)
    tauto
  · obtain ⟨a, rfl⟩ := exists_add_of_le h
    simp

theorem forall_lt_add {α : Type*} [Add α] [LinearOrder α] [CanonicallyOrderedAdd α]
    [AddLeftReflectLT α] [IsLeftCancelAdd α] {b c : α} {P : α → Prop} :
    (∀ a < b + c, P a) ↔ (∀ a < b, P a) ∧ (∀ a < c, P (b + a)) := by
  simp_rw [lt_add_iff_lt_or_exists_lt]
  aesop

theorem exists_lt_add {α : Type*} [Add α] [LinearOrder α] [CanonicallyOrderedAdd α]
    [AddLeftReflectLT α] [IsLeftCancelAdd α] {b c : α} {P : α → Prop} :
    (∃ a < b + c, P a) ↔ (∃ a < b, P a) ∨ (∃ a < c, P (b + a)) := by
  simp_rw [lt_add_iff_lt_or_exists_lt]
  aesop

theorem le_add_iff_lt_or_exists_le {α : Type*} [Add α] [LinearOrder α] [CanonicallyOrderedAdd α]
    [AddLeftMono α] [IsLeftCancelAdd α] {a b c : α} :
    a ≤ b + c ↔ a < b ∨ ∃ d ≤ c, a = b + d := by
  obtain h | h := lt_or_ge a b
  · have : a ≤ b + c := h.le.trans (le_self_add ..)
    tauto
  · obtain ⟨a, rfl⟩ := exists_add_of_le h
    simp

theorem forall_le_add {α : Type*} [Add α] [LinearOrder α] [CanonicallyOrderedAdd α]
    [AddLeftMono α] [IsLeftCancelAdd α] {b c : α} {P : α → Prop} :
    (∀ a ≤ b + c, P a) ↔ (∀ a < b, P a) ∧ (∀ a ≤ c, P (b + a)) := by
  simp_rw [le_add_iff_lt_or_exists_le]
  aesop

theorem exists_le_add {α : Type*} [Add α] [LinearOrder α] [CanonicallyOrderedAdd α]
    [AddLeftMono α] [IsLeftCancelAdd α] {b c : α} {P : α → Prop} :
    (∃ a ≤ b + c, P a) ↔ (∃ a < b, P a) ∨ (∃ a ≤ c, P (b + a)) := by
  simp_rw [le_add_iff_lt_or_exists_le]
  aesop

theorem Maximal.isGreatest {α : Type*} [LinearOrder α] {P : α → Prop} {x : α} (h : Maximal P x) :
    IsGreatest {y | P y} x := by
  refine ⟨h.1, fun y hy ↦ ?_⟩
  by_contra! hx
  exact (h.le_of_ge hy hx.le).not_gt hx

/-! #### Ordinal lemmas-/

namespace Ordinal

theorem div_two_opow_log {o : Ordinal} (ho : o ≠ 0) : o / 2 ^ log 2 o = 1 := by
  apply le_antisymm
  · simpa [← succ_one] using div_opow_log_lt o one_lt_two
  · simpa [← succ_zero] using div_opow_log_pos 2 ho

theorem two_opow_log_add {o : Ordinal} (ho : o ≠ 0) : 2 ^ log 2 o + o % 2 ^ log 2 o = o := by
  convert div_add_mod .. using 2
  rw [div_two_opow_log ho, mul_one]

protected theorem mul_two (o : Ordinal) : o * 2 = o + o := by
  rw [← one_add_one_eq_two, mul_add, mul_one]

theorem lt_mul_iff {a b c : Ordinal} : a < b * c ↔ ∃ q < c, ∃ r < b, a = b * q + r := by
  obtain rfl | hb₀ := eq_or_ne b 0; simp
  refine ⟨fun h ↦ ⟨_, (Ordinal.div_lt hb₀).2 h, _, mod_lt a hb₀, (div_add_mod ..).symm⟩, ?_⟩
  rintro ⟨q, hq, r, hr, rfl⟩
  apply (add_left_strictMono hr).trans_le
  simp_rw [← mul_succ]
  exact mul_le_mul_left' (Order.succ_le_iff.mpr hq) _

theorem forall_lt_mul {b c : Ordinal} {P : Ordinal → Prop} :
    (∀ a < b * c, P a) ↔ ∀ q < c, ∀ r < b, P (b * q + r) := by
  simp_rw [lt_mul_iff]
  aesop

theorem exists_lt_mul {b c : Ordinal} {P : Ordinal → Prop} :
    (∃ a < b * c, P a) ↔ ∃ q < c, ∃ r < b, P (b * q + r) := by
  simp_rw [lt_mul_iff]
  aesop

theorem mul_add_lt {a b c d : Ordinal} (h₁ : c < a) (h₂ : b < d) : a * b + c < a * d := by
  apply lt_of_lt_of_le (b := a * (Order.succ b))
  · rwa [mul_succ, add_lt_add_iff_left]
  · apply mul_le_mul_left'
    rwa [Order.succ_le_iff]

instance : CanonicallyOrderedAdd Ordinal where
  le_self_add := le_add_right

attribute [simp] principal_zero

protected theorem Principal.sSup {op : Ordinal → Ordinal → Ordinal} {s : Set Ordinal}
    (H : ∀ x ∈ s, Principal op x) : Principal op (sSup s) := by
  have : Principal op (sSup ∅) := by simp
  by_cases hs : BddAbove s; swap; rwa [csSup_of_not_bddAbove hs]
  obtain rfl | hs' := s.eq_empty_or_nonempty; assumption
  refine fun x y hx hy ↦ ?_
  rw [lt_csSup_iff hs hs'] at *
  obtain ⟨a, has, ha⟩ := hx
  obtain ⟨b, hbs, hb⟩ := hy
  refine ⟨_, max_rec' _ has hbs, max_rec ?_ ?_⟩ <;> intro hab
  · exact H a has ha (hb.trans_le hab)
  · exact H b hbs (ha.trans_le hab) hb

protected theorem Principal.iSup {op : Ordinal → Ordinal → Ordinal} {ι} {f : ι → Ordinal}
    (H : ∀ i, Principal op (f i)) : Principal op (⨆ i, f i) := by
  apply Principal.sSup
  simpa

end Ordinal

/-! #### Polynomial lemmas -/

namespace Polynomial

variable {R : Type*} [Semiring R] {p : R[X]}

@[simp]
theorem coeffs_nonempty_iff : p.coeffs.Nonempty ↔ p ≠ 0 := by
  simp [Finset.nonempty_iff_ne_empty]

theorem natDegree_eq_zero_iff : p.natDegree = 0 ↔ p = 0 ∨ p.degree = 0 := by
  rw [p.natDegree_eq_zero_iff_degree_le_zero, le_iff_lt_or_eq, ← WithBot.coe_zero, ← bot_eq_zero',
    WithBot.lt_coe_bot, p.degree_eq_bot]

theorem coeff_eq_zero_of_degree_lt {n : ℕ} (h : p.degree < n) : p.coeff n = 0 := by
  -- FIXME: why does this take explicit args?
  apply (p.degree_lt_iff_coeff_zero n).1 h
  rfl

theorem coeff_eq_zero_of_natDegree_lt {n : ℕ} (h : p.natDegree < n) : p.coeff n = 0 := by
  apply coeff_eq_zero_of_degree_lt (p.degree_le_natDegree.trans_lt _)
  rwa [Nat.cast_lt]

end Polynomial

namespace Nimber

/-! ### Groups -/

/-- Add two nimbers as ordinal numbers. -/
scoped notation:65 x:65 "+ₒ" y:66 => ∗(toOrdinal x + toOrdinal y)

/-- A nimber `x` is a group when `Iio x` is closed under addition. Note that `0` is a group under
this definition. -/
@[mk_iff]
structure IsGroup (x : Nimber) where
  add_lt ⦃y z⦄ (hy : y < x) (hz : z < x) : y + z < x

@[simp]
theorem IsGroup.zero : IsGroup 0 where
  add_lt := by simp

@[simp]
theorem IsGroup.one : IsGroup 1 where
  add_lt := by simp

protected theorem IsGroup.sSup {s : Set Nimber} (H : ∀ x ∈ s, IsGroup x) :
    IsGroup (sSup s) :=
  ⟨Principal.sSup (fun x hx ↦ (H x hx).add_lt)⟩

protected theorem IsGroup.iSup {ι} {f : ι → Nimber} (H : ∀ i, IsGroup (f i)) :
    IsGroup (⨆ i, f i) := by
  apply IsGroup.sSup
  simpa

theorem IsGroup.le_add_self {x y : Nimber} (h : IsGroup x) (hy : y < x) : x ≤ x + y := by
  by_contra!
  simpa using h.add_lt this hy

/-- The first **simplest extension theorem**: if `x` is not a group, then `x` can be written as
`y + z` for some `y, z < x`. -/
theorem exists_add_of_not_isGroup {x : Nimber} (h : ¬ IsGroup x) : ∃ y < x, ∃ z < x, y + z = x := by
  simp_rw [isGroup_iff, not_forall, not_lt] at h
  obtain ⟨y, z, hy, hz, hx⟩ := h
  obtain ⟨⟨⟨y, hy⟩, ⟨z, hz⟩⟩, H⟩ := exists_minimal_of_wellFoundedLT
    (fun p : Iio x × Iio x ↦ x ≤ p.1 + p.2) ⟨⟨⟨y, hy⟩, ⟨z, hz⟩⟩, hx⟩
  refine ⟨y, hy, z, hz, H.1.antisymm' (add_le_of_forall_ne ?_ ?_)⟩ <;> intro a ha hax
  · exact H.not_lt (y := ⟨⟨a, ha.trans hy⟩, _⟩) hax.ge (Prod.lt_of_lt_of_le ha le_rfl)
  · exact H.not_lt (y := ⟨_, ⟨a, ha.trans hz⟩⟩) hax.ge (Prod.lt_of_le_of_lt le_rfl ha)

/-- A version of `IsGroup.mul_add_eq_of_lt` stated in terms of `Ordinal`. -/
theorem IsGroup.mul_add_eq_of_lt' {x y : Ordinal} (h : IsGroup (∗x)) (hy : y < x) (z : Ordinal) :
    ∗(x * z + y) = ∗(x * z) + ∗y := by
  apply le_antisymm
  · apply le_of_forall_ne
    simp_rw [← toNimber.toEquiv.forall_congr_right, RelIso.coe_fn_toEquiv, OrderIso.lt_iff_lt]
    rw [forall_lt_add, forall_lt_mul]
    refine ⟨fun a ha b hb ↦ ?_, fun a ha ↦ ?_⟩
    · have hx : toOrdinal (∗b + ∗y) < x := h.add_lt hb hy
      rw [ne_eq, h.mul_add_eq_of_lt' hb, ← CharTwo.add_eq_iff_eq_add, add_assoc,
        ← toNimber_toOrdinal (∗b + _), ← h.mul_add_eq_of_lt' hx]
      exact (mul_add_lt hx ha).ne
    · rw [h.mul_add_eq_of_lt' (ha.trans hy)]
      simpa using ha.ne
  · apply add_le_of_forall_ne <;>
      simp_rw [← toNimber.toEquiv.forall_congr_right, RelIso.coe_fn_toEquiv, OrderIso.lt_iff_lt]
    · rw [forall_lt_mul]
      intro a ha b hb
      have hx : toOrdinal (∗b + ∗y) < x := h.add_lt hb hy
      rw [ne_eq, h.mul_add_eq_of_lt' hb, add_assoc, ← toNimber_toOrdinal (∗b + _),
        ← h.mul_add_eq_of_lt' hx]
      exact ((mul_add_lt hx ha).trans_le (Ordinal.le_add_right ..)).ne
    · intro b hb
      rw [ne_eq, ← h.mul_add_eq_of_lt' (hb.trans hy)]
      simpa using hb.ne
termination_by (z, y)

theorem IsGroup.mul_add_eq_of_lt {x y : Nimber} (h : IsGroup x) (hy : y < x) (z : Ordinal) :
    ∗(toOrdinal x * z + toOrdinal y) = ∗(toOrdinal x * z) + y :=
  h.mul_add_eq_of_lt' hy z

theorem IsGroup.add_eq_of_lt {x y : Nimber} (h : IsGroup x) (hy : y < x) : x +ₒ y = x + y := by
  simpa using h.mul_add_eq_of_lt hy 1

/-- A version of `IsGroup.add_eq_of_lt` stated in terms of `Ordinal`. -/
theorem IsGroup.add_eq_of_lt' {x y : Ordinal} (h : IsGroup (∗x)) (hy : y < x) :
    x + y = toOrdinal (∗x + ∗y) :=
  h.add_eq_of_lt hy

theorem IsGroup.two_opow (x : Ordinal) : IsGroup (∗(2 ^ x)) := by
  refine ⟨fun y z hy hz ↦ ?_⟩
  induction y with | h y =>
  induction z with | h z =>
  obtain rfl | hy₀ := eq_or_ne y 0; simpa
  obtain rfl | hz₀ := eq_or_ne z 0; simpa
  have hy' : log 2 y < x := by rwa [← lt_opow_iff_log_lt one_lt_two hy₀]
  have hz' : log 2 z < x := by rwa [← lt_opow_iff_log_lt one_lt_two hz₀]
  have hm {x y : Ordinal} : x % 2 ^ y < 2 ^ y := mod_lt _ (opow_ne_zero _ two_ne_zero)
  rw [← two_opow_log_add hy₀, ← two_opow_log_add hz₀,
    (two_opow _).add_eq_of_lt' hm, (two_opow _).add_eq_of_lt' hm]
  -- TODO: it'd be nicer to use `wlog` here, but it breaks the termination checker.
  have H {a b} (hab : log 2 a < log 2 b) (IH : log 2 b < x) :
      ∗(2 ^ log 2 b) + ∗(b % 2 ^ log 2 b) + (∗(2 ^ log 2 a) + ∗(a % 2 ^ log 2 a)) < ∗(2 ^ x) := by
    have H' : ∗(b % 2 ^ log 2 b) + (∗(2 ^ log 2 a) + ∗(a % 2 ^ log 2 a)) < ∗(2 ^ log 2 b) := by
      apply (two_opow _).add_lt hm ((two_opow _).add_lt _ _)
      · rwa [toNimber.lt_iff_lt, opow_lt_opow_iff_right one_lt_two]
      · exact hm.trans ((opow_lt_opow_iff_right one_lt_two).2 hab)
    rw [add_assoc]
    apply ((two_opow _).add_eq_of_lt H').symm.trans_lt
    rw [← toOrdinal.lt_iff_lt] at H' ⊢
    apply (add_left_strictMono H').trans_le
    dsimp
    rwa [← Ordinal.mul_two, ← opow_succ, opow_le_opow_iff_right one_lt_two, Order.succ_le_iff]
  obtain hyz | hyz | hyz := lt_trichotomy (log 2 y) (log 2 z)
  · rw [add_comm]
    exact H hyz hz'
  · dsimp
    rw [hyz, ← add_assoc, add_comm (∗(2 ^ _)), add_cancel_right]
    apply ((two_opow _).add_lt hm hm).trans
    rwa [toNimber.lt_iff_lt, opow_lt_opow_iff_right one_lt_two]
  · exact H hyz hy'
termination_by x

theorem two_opow_log_add {o : Ordinal} (ho : o ≠ 0) : ∗(2 ^ log 2 o) + ∗(o % 2 ^ log 2 o) = ∗o :=
  ((IsGroup.two_opow _).add_eq_of_lt (mod_lt _ (opow_ne_zero _ two_ne_zero))).symm.trans
    (o.two_opow_log_add ho)

/-- The nimbers that are groups are exactly `0` and the powers of `2`. -/
theorem isGroup_iff_zero_or_mem_range_two_opow {x : Ordinal} :
    IsGroup x ↔ x = 0 ∨ x ∈ range fun y : Ordinal ↦ ∗(2 ^ y) := by
  constructor
  · by_contra! H
    obtain ⟨h, hx, hx'⟩ := H
    apply ((h.add_lt (x := ∗x) _ _).trans_eq (two_opow_log_add hx).symm).false
    · rw [toNimber.lt_iff_lt]
      apply (opow_log_le_self _ hx).lt_of_ne
      contrapose! hx'
      exact hx' ▸ mem_range_self _
    · exact mod_opow_log_lt_self _ hx
  · rintro (rfl | ⟨x, hx, rfl⟩)
    · exact .zero
    · exact .two_opow x

/-! ### Rings -/

/-- Multiply two nimbers as ordinal numbers. -/
scoped notation:70 x:70 "*ₒ" y:71 => ∗(toOrdinal x * toOrdinal y)

/-- A nimber `x` is a ring when `Iio x` is closed under addition and multiplication. Note that `0`
is a ring under this definition. -/
@[mk_iff]
structure IsRing (x : Nimber) extends IsGroup x where
  mul_lt ⦃y z⦄ (hy : y < x) (hz : z < x) : y * z < x

@[simp]
theorem IsRing.zero : IsRing 0 where
  mul_lt := by simp
  __ := IsGroup.zero

@[simp]
theorem IsRing.one : IsRing 1 where
  mul_lt := by simp
  __ := IsGroup.one

<<<<<<< HEAD
protected theorem IsRing.sSup {s : Set Nimber} (H : ∀ x ∈ s, IsRing x) :
    IsRing (sSup s) :=
  ⟨IsGroup.sSup fun x hx ↦ (H x hx).toIsGroup, Principal.sSup (fun x hx ↦ (H x hx).mul_lt)⟩

protected theorem IsRing.iSup {ι} {f : ι → Nimber} (H : ∀ i, IsRing (f i)) :
    IsRing (⨆ i, f i) := by
  apply IsRing.sSup
  simpa

/-- The second **simplest extension theorem**: if `x` is a ring but not a group, then `x` can be
=======
/-- The second **simplest extension theorem**: if `x` is a group but not a ring, then `x` can be
>>>>>>> 495cbc0e
written as `y * z` for some `y, z < x`. -/
theorem exists_mul_of_not_isRing {x : Nimber} (h' : IsGroup x) (h : ¬ IsRing x) :
    ∃ y < x, ∃ z < x, y * z = x := by
  simp_rw [isRing_iff, h', true_and, not_forall, not_lt] at h
  obtain ⟨y, z, hy, hz, hx⟩ := h
  obtain ⟨⟨⟨y, hy⟩, ⟨z, hz⟩⟩, H⟩ := exists_minimal_of_wellFoundedLT
    (fun p : Iio x × Iio x ↦ x ≤ p.1 * p.2) ⟨⟨⟨y, hy⟩, ⟨z, hz⟩⟩, hx⟩
  refine ⟨y, hy, z, hz, H.1.antisymm' (mul_le_of_forall_ne ?_)⟩
  refine fun a ha b hb hx ↦ hx.not_lt (h'.add_lt (h'.add_lt ?_ ?_) ?_) <;> by_contra! hx
  · exact H.not_lt (y := (⟨a, ha.trans hy⟩, ⟨z, hz⟩)) hx (Prod.lt_of_lt_of_le ha le_rfl)
  · exact H.not_lt (y := (⟨y, hy⟩, ⟨b, hb.trans hz⟩)) hx (Prod.lt_of_le_of_lt le_rfl hb)
  · exact H.not_lt (y := (⟨a, ha.trans hy⟩, ⟨b, hb.trans hz⟩)) hx (Prod.lt_of_lt_of_le ha hb.le)

/-- A version of `IsRing.mul_eq_of_lt` stated in terms of `Ordinal`. -/
theorem IsRing.mul_eq_of_lt' {x y z : Ordinal} (hx : IsRing (∗x)) (hy : IsGroup (∗y))
    (hyx : y ≤ x) (hzy : z < y) (H : ∀ z < y, (∗z)⁻¹ < ∗x) : x * z = toOrdinal (∗x * ∗z) := by
  apply le_antisymm
  · apply le_of_forall_ne
    rw [forall_lt_mul]
    intro a ha b hb
    rw [ne_eq, ← toNimber_eq_iff, hx.toIsGroup.mul_add_eq_of_lt' hb,
      hx.mul_eq_of_lt' hy hyx (ha.trans hzy) H, add_comm, CharTwo.add_eq_iff_eq_add,
      toNimber_toOrdinal, ← mul_add]
    obtain hza | hza := eq_or_ne (∗z + ∗a) 0
    · cases ha.ne' (add_eq_zero.1 hza)
    · rw [← div_eq_iff hza]
      exact (hx.mul_lt hb (H _ (hy.add_lt hzy (ha.trans hzy)))).ne
  · rw [toOrdinal_le_iff]
    refine mul_le_of_forall_ne fun a ha b hb ↦ ?_
    rw [add_comm, ← add_assoc, ← mul_add, add_comm]
    induction b with | h b =>
    rw [toNimber.lt_iff_lt] at hb
    have hx' : toOrdinal (a * (∗b + ∗z)) < x :=
      hx.mul_lt ha (hx.add_lt (hb.trans (hzy.trans_le hyx)) (hzy.trans_le hyx))
    rw [← toNimber_toOrdinal (_ * _), ← hx.mul_eq_of_lt' hy hyx (hb.trans hzy) H,
      ← toNimber_toOrdinal (a * _), ← hx.toIsGroup.mul_add_eq_of_lt' hx']
    exact (mul_add_lt hx' hb).ne
termination_by z

theorem IsRing.mul_eq_of_lt {x y z : Nimber} (hx : IsRing x) (hy : IsGroup y)
    (hyx : y ≤ x) (hzy : z < y) (H : ∀ z < y, z⁻¹ < x) : x *ₒ z = x * z :=
  hx.mul_eq_of_lt' hy hyx hzy H

-- TODO: characterize nim arithmetic on the naturals.
proof_wanted IsRing.two_two_pow (n : ℕ) : IsRing (∗(2 ^ 2 ^ n))

/-! ### Fields -/

/-- A nimber `x` is a field when `Iio x` is closed under addition, multiplication, and division.
Note that `0` and `1` are fields under this definition. -/
@[mk_iff]
structure IsField (x : Nimber) extends IsRing x where
  inv_lt ⦃y⦄ (hy : y < x) : y⁻¹ < x

@[simp]
theorem IsField.zero : IsField 0 where
  inv_lt := by simp
  __ := IsRing.zero

@[simp]
theorem IsField.one : IsField 1 where
  inv_lt := by simp
  __ := IsRing.one

protected theorem IsField.sSup {s : Set Nimber} (H : ∀ x ∈ s, IsField x) :
    IsField (sSup s) := by
  have : IsField (sSup ∅) := by simp
  by_cases hs : BddAbove s; swap; rwa [csSup_of_not_bddAbove hs]
  obtain rfl | hs' := s.eq_empty_or_nonempty; assumption
  refine ⟨IsRing.sSup fun x hx ↦ (H x hx).toIsRing, fun x hx ↦ ?_⟩
  rw [lt_csSup_iff hs hs'] at *
  obtain ⟨a, has, ha⟩ := hx
  exact ⟨a, has, (H a has).inv_lt ha⟩

protected theorem IsField.iSup {ι} {f : ι → Nimber} (H : ∀ i, IsField (f i)) :
    IsField (⨆ i, f i) := by
  apply IsField.sSup
  simpa

theorem IsField.div_lt {x y z : Nimber} (h : IsField x) (hy : y < x) (hz : z < x) : y / z < x :=
  h.toIsRing.mul_lt hy (h.inv_lt hz)

theorem IsField.mul_eq_of_lt {x y : Nimber} (h : IsField x) (hyx : y < x) : x *ₒ y = x * y :=
  h.toIsRing.mul_eq_of_lt h.toIsGroup le_rfl hyx @h.inv_lt

  /-- A version of `IsField.mul_eq_of_lt` stated in terms of `Ordinal`. -/
theorem IsField.mul_eq_of_lt' {x y : Ordinal} (hx : IsField (∗x)) (hyx : y < x) :
    x * y = toOrdinal (∗x * ∗y) :=
  hx.mul_eq_of_lt hyx

-- TODO: this follows directly from `IsRing.two_two_pow` and the surjectivity of `a * ·` for `a ≠ 0`.
proof_wanted IsField.two_two_pow (n : ℕ) : IsField (∗(2 ^ 2 ^ n))

/-! ### Algebraically closed fields -/

/-- A nimber `x` is algebraically closed when `IsField x`, and every non-constant polynomial in the
nimbers with coefficients less than `x` has a root that's less than `x`. Note that `0` and `1` are
algebraically closed under this definition.

For simplicity, the constructor takes a redundant `p ≠ 0` assumption. The lemma
`IsAlgClosed.has_root` proves that this theorem applies (vacuously) when `p = 0` as well. -/
@[mk_iff]
structure IsAlgClosed (x : Nimber) extends IsRing x where
  has_root' ⦃p : Nimber[X]⦄ (hp₀ : p ≠ 0) (hp : p.degree ≠ 0) (hp' : ∀ n, p.coeff n < x) :
    ∃ r < x, p.IsRoot r

theorem IsAlgClosed.has_root {x : Nimber} (h : IsAlgClosed x) {p : Nimber[X]}
    (hp : p.degree ≠ 0) (hp' : ∀ n, p.coeff n < x) : ∃ r < x, p.IsRoot r := by
  obtain rfl | hp₀ := eq_or_ne p 0
  · aesop
  · exact h.has_root' hp₀ hp hp'

@[simp]
theorem IsAlgClosed.zero : IsAlgClosed 0 where
  has_root' := by simp
  __ := IsField.zero

@[simp]
theorem IsAlgClosed.one : IsAlgClosed 1 where
  has_root' p hp₀ hp hp' := by
    apply (hp₀ _).elim
    ext n
    simpa using hp' n
  __ := IsField.one

protected theorem IsAlgClosed.sSup {s : Set Nimber} (H : ∀ x ∈ s, IsAlgClosed x) :
    IsAlgClosed (sSup s) := by
  have : IsAlgClosed (sSup ∅) := by simp
  by_cases hs : BddAbove s; swap; rwa [csSup_of_not_bddAbove hs]
  obtain rfl | hs' := s.eq_empty_or_nonempty; assumption
  refine ⟨IsRing.sSup fun x hx ↦ (H x hx).toIsRing, fun p hp₀ hp hp' ↦ ?_⟩
  simp_rw [lt_csSup_iff hs hs'] at *
  choose f hf using hp'
  obtain ⟨c, hc⟩ := ((Finset.range (p.natDegree + 1)).image f).exists_maximal (by simp)
  have hc' := hc.1
  simp_rw [Finset.mem_image, Finset.mem_range, Nat.lt_succ] at hc'
  obtain ⟨n, hn, rfl⟩ := hc'
  have := (H _ (hf n).1).has_root hp fun m ↦ ?_
  · obtain ⟨r, hr, hr'⟩ := this
    exact ⟨r, ⟨_, (hf n).1, hr⟩, hr'⟩
  · obtain hm | hm := le_or_gt m p.natDegree
    · apply (hf m).2.trans_le (hc.isGreatest.2 _)
      aesop (add simp [Nat.lt_succ])
    · rw [coeff_eq_zero_of_natDegree_lt hm]
      exact bot_le.trans_lt (hf n).2

protected theorem IsAlgClosed.iSup {ι} {f : ι → Nimber} (H : ∀ i, IsAlgClosed (f i)) :
    IsAlgClosed (⨆ i, f i) := by
  apply IsAlgClosed.sSup
  simpa

end Nimber<|MERGE_RESOLUTION|>--- conflicted
+++ resolved
@@ -337,7 +337,6 @@
   mul_lt := by simp
   __ := IsGroup.one
 
-<<<<<<< HEAD
 protected theorem IsRing.sSup {s : Set Nimber} (H : ∀ x ∈ s, IsRing x) :
     IsRing (sSup s) :=
   ⟨IsGroup.sSup fun x hx ↦ (H x hx).toIsGroup, Principal.sSup (fun x hx ↦ (H x hx).mul_lt)⟩
@@ -347,10 +346,7 @@
   apply IsRing.sSup
   simpa
 
-/-- The second **simplest extension theorem**: if `x` is a ring but not a group, then `x` can be
-=======
 /-- The second **simplest extension theorem**: if `x` is a group but not a ring, then `x` can be
->>>>>>> 495cbc0e
 written as `y * z` for some `y, z < x`. -/
 theorem exists_mul_of_not_isRing {x : Nimber} (h' : IsGroup x) (h : ¬ IsRing x) :
     ∃ y < x, ∃ z < x, y * z = x := by
