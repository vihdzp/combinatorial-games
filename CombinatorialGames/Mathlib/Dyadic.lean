--- conflicted
+++ resolved
@@ -355,16 +355,12 @@
     · simpa [inv_mul_eq_div] using left_lt_add_div_two.2 h
     · simpa [inv_mul_eq_div] using add_div_two_lt_right.2 h
 
-<<<<<<< HEAD
-instance : Archimedean Dyadic where
-  arch x y h := by
-    obtain ⟨n, hn⟩ := exists_lt_nsmul (M := ℚ) h x
-    exact ⟨n, hn.le⟩
-
-theorem even_den {x : Dyadic} (hx : x.den ≠ 1) : Even x.den := by
-=======
+instance : Archimedean Dyadic' where
+  arch x _ h :=
+    have ⟨n, hn⟩ := exists_lt_nsmul (M := ℚ) h x
+    ⟨n, hn.le⟩
+
 theorem even_den {x : Dyadic'} (hx : x.den ≠ 1) : Even x.den := by
->>>>>>> a195e146
   obtain ⟨n, hn⟩ := x.den_mem_powers
   rw [← hn]
   cases n
